--- conflicted
+++ resolved
@@ -246,11 +246,7 @@
 
 	for ; iterator.Valid(); iterator.Next() {
 		value, key := types.DecodeBlockAndKey(iterator.Key())
-<<<<<<< HEAD
-		b.WriteString(fmt.Sprintf("block: %d key %v\n", value, key))
-=======
 		b.WriteString(fmt.Sprintf("block %d key %v data %v\n", value, key, iterator.Value()))
->>>>>>> 5d3f1d5e
 	}
 
 	return b.String()
