--- conflicted
+++ resolved
@@ -250,19 +250,8 @@
 //	}
 //
 // should output an interface array with "wanted result" in first index 0
-<<<<<<< HEAD
 func parseCanonical(rpcInput RPCInput, input []string, dataSource int) ([]interface{}, error) {
-	inp := input[0]
-	param_index, err := strconv.ParseUint(inp, 10, 32)
-	if err != nil {
-		return nil, fmt.Errorf("invalid input format, input isn't an unsigned index: %s, error: %s", inp, err)
-	}
-
 	unmarshalledData, err := getDataToParse(rpcInput, dataSource)
-=======
-func ParseCanonical(rpcInput RPCInput, input []string, dataSource int) ([]interface{}, error) {
-	unmarshalledData, err := GetDataToParse(rpcInput, dataSource)
->>>>>>> a51660a0
 	if err != nil {
 		return nil, fmt.Errorf("invalid input format, data is not json: %s, error: %s", unmarshalledData, err)
 	}
@@ -295,12 +284,6 @@
 		retArr = append(retArr, blockInterfaceToString(blockContainer))
 		return retArr, nil
 	case map[string]interface{}:
-<<<<<<< HEAD
-		inputForDictionaryParsing := input[1:]
-		for idx, key := range inputForDictionaryParsing {
-			if val, ok := unmarshaledDataTyped[key]; ok {
-				if idx == (len(inputForDictionaryParsing) - 1) {
-=======
 		inp := input[0]
 		_, err := strconv.ParseUint(inp, 10, 32)
 		var relevantInput []string
@@ -312,7 +295,6 @@
 		for idx, key := range relevantInput {
 			if val, ok := unmarshaledDataTyped[key]; ok {
 				if idx == (len(relevantInput) - 1) {
->>>>>>> a51660a0
 					retArr := make([]interface{}, 0)
 					retArr = append(retArr, blockInterfaceToString(val))
 					return retArr, nil
