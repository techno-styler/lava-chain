--- conflicted
+++ resolved
@@ -421,11 +421,7 @@
 		expected       int64
 	}{
 		{
-<<<<<<< HEAD
-			name: "generic_parser_happy_flow_value",
-=======
 			name: "generic_parser_happy_flow_default_value",
->>>>>>> b9a44c6a
 			rpcInput: &RPCInputTest{
 				Params: map[string]interface{}{
 					"foo": map[string]interface{}{
@@ -440,15 +436,6 @@
 			genericParsers: []spectypes.GenericParser{
 				{
 					ParsePath: ".params.foo.bar.[0].baz",
-<<<<<<< HEAD
-					ParseType: spectypes.PARSER_TYPE_BLOCK_LATEST,
-				},
-			},
-			expected: 123,
-		},
-		{
-			name: "generic_parser_happy_flow_default_value",
-=======
 					Rule:      "=123",
 					Value:     "latest",
 					ParseType: spectypes.PARSER_TYPE_DEFAULT_VALUE,
@@ -458,7 +445,6 @@
 		},
 		{
 			name: "generic_parser_happy_flow_value",
->>>>>>> b9a44c6a
 			rpcInput: &RPCInputTest{
 				Params: map[string]interface{}{
 					"foo": map[string]interface{}{
@@ -473,18 +459,10 @@
 			genericParsers: []spectypes.GenericParser{
 				{
 					ParsePath: ".params.foo.bar.[0].baz",
-<<<<<<< HEAD
-					Value:     "latest",
-					ParseType: spectypes.PARSER_TYPE_DEFAULT_VALUE,
-				},
-			},
-			expected: spectypes.LATEST_BLOCK,
-=======
 					ParseType: spectypes.PARSER_TYPE_BLOCK_LATEST,
 				},
 			},
 			expected: 123,
->>>>>>> b9a44c6a
 		},
 		{
 			name:     "generic_parser_nil_params",
@@ -585,10 +563,6 @@
 			},
 			expected: spectypes.LATEST_BLOCK,
 		},
-<<<<<<< HEAD
-=======
-
->>>>>>> b9a44c6a
 		{
 			name: "generic_parser_no_generic_parser",
 			rpcInput: &RPCInputTest{
@@ -615,8 +589,6 @@
 	}
 }
 
-<<<<<<< HEAD
-=======
 func TestParseBlockFromParamsHash(t *testing.T) {
 	tests := []struct {
 		name           string
@@ -681,7 +653,6 @@
 	}
 }
 
->>>>>>> b9a44c6a
 func TestParseRule(t *testing.T) {
 	tests := []struct {
 		rule     string
@@ -722,8 +693,6 @@
 	})
 	require.NoError(t, err)
 	require.Equal(t, spectypes.LATEST_BLOCK, res.parsedBlock)
-<<<<<<< HEAD
-=======
 }
 
 func TestHashLengthValidation(t *testing.T) {
@@ -731,5 +700,4 @@
 	require.Error(t, err)
 	_, err = parseGenericParserBlockHash("123456789,123456789,123456789,12")
 	require.NoError(t, err)
->>>>>>> b9a44c6a
 }