--- conflicted
+++ resolved
@@ -421,11 +421,7 @@
 		expected       int64
 	}{
 		{
-<<<<<<< HEAD
-			name: "generic_parser_happy_flow",
-=======
 			name: "generic_parser_happy_flow_default_value",
->>>>>>> 1425e431
 			rpcInput: &RPCInputTest{
 				Params: map[string]interface{}{
 					"foo": map[string]interface{}{
@@ -439,22 +435,15 @@
 			},
 			genericParsers: []spectypes.GenericParser{
 				{
-<<<<<<< HEAD
-					ParsePath: ".foo.bar.[0].baz",
-					ParseType: spectypes.PARSER_TYPE_BLOCK_LATEST,
-=======
 					ParsePath: ".params.foo.bar.[0].baz",
 					Rule:      "=123",
 					Value:     "latest",
 					ParseType: spectypes.PARSER_TYPE_DEFAULT_VALUE,
->>>>>>> 1425e431
 				},
 			},
 			expected: spectypes.LATEST_BLOCK,
 		},
 		{
-<<<<<<< HEAD
-=======
 			name: "generic_parser_happy_flow_value",
 			rpcInput: &RPCInputTest{
 				Params: map[string]interface{}{
@@ -476,19 +465,13 @@
 			expected: 123,
 		},
 		{
->>>>>>> 1425e431
 			name:     "generic_parser_nil_params",
 			rpcInput: &RPCInputTest{},
 			genericParsers: []spectypes.GenericParser{
 				{
-<<<<<<< HEAD
-					ParsePath: ".foo",
-					ParseType: spectypes.PARSER_TYPE_BLOCK_LATEST,
-=======
 					ParsePath: ".params.foo",
 					Value:     "latest",
 					ParseType: spectypes.PARSER_TYPE_DEFAULT_VALUE,
->>>>>>> 1425e431
 				},
 			},
 			expected: spectypes.NOT_APPLICABLE,
@@ -502,14 +485,9 @@
 			},
 			genericParsers: []spectypes.GenericParser{
 				{
-<<<<<<< HEAD
-					ParsePath: ".foo",
-					ParseType: spectypes.PARSER_TYPE_BLOCK_LATEST,
-=======
 					ParsePath: ".params.foo",
 					Value:     "latest",
 					ParseType: spectypes.PARSER_TYPE_DEFAULT_VALUE,
->>>>>>> 1425e431
 				},
 			},
 			expected: spectypes.NOT_APPLICABLE,
@@ -523,14 +501,9 @@
 			},
 			genericParsers: []spectypes.GenericParser{
 				{
-<<<<<<< HEAD
-					ParsePath: ".bar.foo",
-					ParseType: spectypes.PARSER_TYPE_BLOCK_LATEST,
-=======
 					ParsePath: ".params.bar.foo",
 					Value:     "latest",
 					ParseType: spectypes.PARSER_TYPE_DEFAULT_VALUE,
->>>>>>> 1425e431
 				},
 			},
 			expected: spectypes.NOT_APPLICABLE,
@@ -545,12 +518,8 @@
 			genericParsers: []spectypes.GenericParser{
 				{
 					ParsePath: "!@#$%^&*()",
-<<<<<<< HEAD
-					ParseType: spectypes.PARSER_TYPE_BLOCK_LATEST,
-=======
 					Value:     "latest",
 					ParseType: spectypes.PARSER_TYPE_DEFAULT_VALUE,
->>>>>>> 1425e431
 				},
 			},
 			expected: spectypes.NOT_APPLICABLE,
@@ -565,12 +534,8 @@
 			genericParsers: []spectypes.GenericParser{
 				{
 					ParsePath: "!@#$%^&*()",
-<<<<<<< HEAD
-					ParseType: spectypes.PARSER_TYPE_BLOCK_LATEST,
-=======
 					Value:     "latest",
 					ParseType: spectypes.PARSER_TYPE_DEFAULT_VALUE,
->>>>>>> 1425e431
 				},
 			},
 			blockParser: spectypes.BlockParser{
@@ -587,12 +552,8 @@
 			genericParsers: []spectypes.GenericParser{
 				{
 					ParsePath: "!@#$%^&*()",
-<<<<<<< HEAD
-					ParseType: spectypes.PARSER_TYPE_BLOCK_LATEST,
-=======
 					Value:     "latest",
 					ParseType: spectypes.PARSER_TYPE_DEFAULT_VALUE,
->>>>>>> 1425e431
 				},
 			},
 			blockParser: spectypes.BlockParser{
@@ -602,10 +563,6 @@
 			},
 			expected: spectypes.LATEST_BLOCK,
 		},
-<<<<<<< HEAD
-=======
-
->>>>>>> 1425e431
 		{
 			name: "generic_parser_no_generic_parser",
 			rpcInput: &RPCInputTest{
@@ -626,13 +583,6 @@
 		test := test
 		t.Run(test.name, func(t *testing.T) {
 			t.Parallel()
-<<<<<<< HEAD
-
-			result := ParseBlockFromParams(test.rpcInput, test.blockParser, test.genericParsers)
-			require.Equal(t, test.expected, result.parsedBlock)
-		})
-	}
-=======
 			result := ParseBlockFromParams(test.rpcInput, test.blockParser, test.genericParsers)
 			require.Equal(t, test.expected, result.parsedBlock)
 		})
@@ -750,5 +700,4 @@
 	require.Error(t, err)
 	_, err = parseGenericParserBlockHash("123456789,123456789,123456789,12")
 	require.NoError(t, err)
->>>>>>> 1425e431
 }