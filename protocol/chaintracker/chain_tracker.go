--- conflicted
+++ resolved
@@ -33,18 +33,6 @@
 }
 
 type ChainTracker struct {
-<<<<<<< HEAD
-	chainFetcher      ChainFetcher // used to communicate with the node
-	blocksToSave      uint64       // how many finalized blocks to keep
-	latestBlockNum    int64
-	blockQueueMu      sync.RWMutex
-	blocksQueue       []BlockStore // holds all past hashes up until latest block
-	forkCallback      func(int64)  // a function to be called when a fork is detected
-	newLatestCallback func(int64)  // a function to be called when a new block is detected
-	serverBlockMemory uint64
-	quit              chan bool
-	endpoint          lavasession.RPCProviderEndpoint
-=======
 	chainFetcher            ChainFetcher // used to communicate with the node
 	blocksToSave            uint64       // how many finalized blocks to keep
 	latestBlockNum          int64
@@ -57,7 +45,6 @@
 	endpoint                lavasession.RPCProviderEndpoint
 	blockCheckpointDistance uint64 // used to do something every X blocks
 	blockCheckpoint         uint64 // last time checkpoint was met
->>>>>>> 292d643c
 }
 
 // this function returns block hashes of the blocks: [from block - to block] inclusive. an additional specific block hash can be provided. order is sorted ascending
@@ -141,29 +128,17 @@
 		blockNumToFetch := latestBlock - idx // reading the blocks from the newest to oldest
 		newHashForBlock, err := cs.fetchBlockHashByNum(ctx, blockNumToFetch)
 		if err != nil {
-<<<<<<< HEAD
-			return utils.LavaFormatError("could not get block data in Chain Tracker", err, &map[string]string{"block": strconv.FormatInt(blockNumToFetch, 10), "ChainID": cs.endpoint.ChainID, "ApiInterface": cs.endpoint.ApiInterface})
-=======
 			return utils.LavaFormatError("could not get block data in Chain Tracker", err, utils.Attribute{Key: "block", Value: blockNumToFetch}, utils.Attribute{Key: "ChainID", Value: cs.endpoint.ChainID}, utils.Attribute{Key: "ApiInterface", Value: cs.endpoint.ApiInterface})
->>>>>>> 292d643c
 		}
 		var foundOverlap bool
 		foundOverlap, blocksQueueStartIndex, blocksQueueEndIndex, newQueueStartIndex = cs.hashesOverlapIndexes(readIndexDiff, idx, blockNumToFetch, newHashForBlock)
 		if foundOverlap {
-<<<<<<< HEAD
-			utils.LavaFormatDebug("Chain Tracker read a block Hash, and it existed, stopping fetch", &map[string]string{"block": strconv.FormatInt(blockNumToFetch, 10), "hash": newHashForBlock, "KeptBlocks": strconv.FormatInt(blocksQueueEndIndex-blocksQueueStartIndex, 10), "ChainID": cs.endpoint.ChainID, "ApiInterface": cs.endpoint.ApiInterface})
-=======
 			utils.LavaFormatDebug("Chain Tracker read a block Hash, and it existed, stopping fetch", utils.Attribute{Key: "block", Value: blockNumToFetch}, utils.Attribute{Key: "hash", Value: newHashForBlock}, utils.Attribute{Key: "KeptBlocks", Value: blocksQueueEndIndex - blocksQueueStartIndex}, utils.Attribute{Key: "ChainID", Value: cs.endpoint.ChainID}, utils.Attribute{Key: "ApiInterface", Value: cs.endpoint.ApiInterface})
->>>>>>> 292d643c
 			break
 		}
 		// there is no existing hash for this block
 		// this is very spammy
-<<<<<<< HEAD
-		// utils.LavaFormatDebug("Chain Tracker read a new block hash", &map[string]string{"block": strconv.FormatInt(blockNumToFetch, 10), "newHash": newHashForBlock, "ChainID": cs.endpoint.ChainID, "ApiInterface": cs.endpoint.ApiInterface})
-=======
 		// utils.LavaFormatDebug("Chain Tracker read a new block hash", utils.Attribute{"block",  strconv.FormatInt(blockNumToFetch}, "newHash": newHashForBlock, "ChainID": cs.endpoint.ChainID, "ApiInterface": cs.endpoint.ApiInterface})
->>>>>>> 292d643c
 		newBlocksQueue[int64(cs.blocksToSave)-1-idx] = BlockStore{Block: blockNumToFetch, Hash: newHashForBlock}
 	}
 	cs.blockQueueMu.RUnlock()
@@ -182,18 +157,13 @@
 	latestHash := cs.getLatestBlockUnsafe().Hash
 	cs.blockQueueMu.Unlock()
 	if blocksQueueLen < cs.blocksToSave {
-<<<<<<< HEAD
-		return utils.LavaFormatError("fetchAllPreviousBlocks didn't save enough blocks in Chain Tracker", nil, &map[string]string{"blocksQueueLen": strconv.FormatUint(blocksQueueLen, 10)})
-=======
 		return utils.LavaFormatError("fetchAllPreviousBlocks didn't save enough blocks in Chain Tracker", nil, utils.Attribute{Key: "blocksQueueLen", Value: blocksQueueLen})
 	}
 	// only print logs if there is something interesting or we reached the checkpoint
 	if readIndexDiff > 1 || cs.blockCheckpoint+cs.blockCheckpointDistance < uint64(latestBlock) {
 		cs.blockCheckpoint = uint64(latestBlock)
 		utils.LavaFormatDebug("Chain Tracker Updated block hashes", utils.Attribute{Key: "latest_block", Value: latestBlock}, utils.Attribute{Key: "latestHash", Value: latestHash}, utils.Attribute{Key: "blocksQueueLen", Value: blocksQueueLen}, utils.Attribute{Key: "blocksQueried", Value: int64(cs.blocksToSave) - blocksCopied}, utils.Attribute{Key: "blocksKept", Value: blocksCopied}, utils.Attribute{Key: "ChainID", Value: cs.endpoint.ChainID}, utils.Attribute{Key: "ApiInterface", Value: cs.endpoint.ApiInterface}, utils.Attribute{Key: "nextBlocksUpdate", Value: cs.blockCheckpoint + cs.blockCheckpointDistance})
->>>>>>> 292d643c
-	}
-	utils.LavaFormatDebug("Chain Tracker Updated block hashes", &map[string]string{"latest_block": strconv.FormatInt(latestBlock, 10), "latestHash": latestHash, "blocksQueueLen": strconv.FormatUint(blocksQueueLen, 10), "blocksQueried": strconv.FormatInt(int64(cs.blocksToSave)-blocksCopied, 10), "blocksKept": strconv.FormatInt(blocksCopied, 10), "ChainID": cs.endpoint.ChainID, "ApiInterface": cs.endpoint.ApiInterface})
+	}
 	return nil
 }
 
@@ -263,20 +233,12 @@
 func (cs *ChainTracker) fetchAllPreviousBlocksIfNecessary(ctx context.Context) (err error) {
 	newLatestBlock, err := cs.fetchLatestBlockNum(ctx)
 	if err != nil {
-<<<<<<< HEAD
-		return utils.LavaFormatError("could not fetchLatestBlockNum in ChainTracker", err, &map[string]string{"endpoint": cs.endpoint.String()})
-=======
 		return utils.LavaFormatError("could not fetchLatestBlockNum in ChainTracker", err, utils.Attribute{Key: "endpoint", Value: cs.endpoint})
->>>>>>> 292d643c
 	}
 	gotNewBlock := cs.gotNewBlock(ctx, newLatestBlock)
 	forked, err := cs.forkChanged(ctx, newLatestBlock)
 	if err != nil {
-<<<<<<< HEAD
-		return utils.LavaFormatError("could not fetchLatestBlock Hash in ChainTracker", err, &map[string]string{"block": strconv.FormatInt(newLatestBlock, 10), "endpoint": cs.endpoint.String()})
-=======
 		return utils.LavaFormatError("could not fetchLatestBlock Hash in ChainTracker", err, utils.Attribute{Key: "block", Value: newLatestBlock}, utils.Attribute{Key: "endpoint", Value: cs.endpoint})
->>>>>>> 292d643c
 	}
 	if gotNewBlock || forked {
 		prev_latest := cs.GetLatestBlockNum()
@@ -331,21 +293,6 @@
 func (cs *ChainTracker) fetchInitDataWithRetry(ctx context.Context) (err error) {
 	newLatestBlock, err := cs.fetchLatestBlockNum(ctx)
 	for idx := 0; idx < initRetriesCount && err != nil; idx++ {
-<<<<<<< HEAD
-		utils.LavaFormatDebug("failed fetching block num data on chain tracker init, retry", &map[string]string{"retry Num": strconv.Itoa(idx), "endpoint": cs.endpoint.String()})
-		newLatestBlock, err = cs.fetchLatestBlockNum(ctx)
-	}
-	if err != nil {
-		return utils.LavaFormatError("critical -- failed fetching data from the node, chain tracker creation error", err, &map[string]string{"endpoint": cs.endpoint.String()})
-	}
-	err = cs.fetchAllPreviousBlocks(ctx, newLatestBlock)
-	for idx := 0; idx < initRetriesCount && err != nil; idx++ {
-		utils.LavaFormatDebug("failed fetching data on chain tracker init, retry", &map[string]string{"retry Num": strconv.Itoa(idx), "endpoint": cs.endpoint.String()})
-		err = cs.fetchAllPreviousBlocks(ctx, newLatestBlock)
-	}
-	if err != nil {
-		return utils.LavaFormatError("critical -- failed fetching data from the node, chain tracker creation error", err, &map[string]string{"endpoint": cs.endpoint.String()})
-=======
 		utils.LavaFormatDebug("failed fetching block num data on chain tracker init, retry", utils.Attribute{Key: "retry Num", Value: idx}, utils.Attribute{Key: "endpoint", Value: cs.endpoint})
 		newLatestBlock, err = cs.fetchLatestBlockNum(ctx)
 	}
@@ -359,7 +306,6 @@
 	}
 	if err != nil {
 		return utils.LavaFormatError("critical -- failed fetching data from the node, chain tracker creation error", err, utils.Attribute{Key: "endpoint", Value: cs.endpoint})
->>>>>>> 292d643c
 	}
 	return nil
 }
@@ -427,15 +373,9 @@
 	if err != nil {
 		return nil, err
 	}
-<<<<<<< HEAD
-	chainTracker = &ChainTracker{forkCallback: config.ForkCallback, newLatestCallback: config.NewLatestCallback, blocksToSave: config.BlocksToSave, chainFetcher: chainFetcher, latestBlockNum: 0, serverBlockMemory: config.ServerBlockMemory}
-	if chainFetcher == nil {
-		return nil, utils.LavaFormatError("can't start chainTracker with nil chainFetcher argument", nil, nil)
-=======
 	chainTracker = &ChainTracker{forkCallback: config.ForkCallback, newLatestCallback: config.NewLatestCallback, blocksToSave: config.BlocksToSave, chainFetcher: chainFetcher, latestBlockNum: 0, serverBlockMemory: config.ServerBlockMemory, blockCheckpointDistance: config.blocksCheckpointDistance}
 	if chainFetcher == nil {
 		return nil, utils.LavaFormatError("can't start chainTracker with nil chainFetcher argument", nil)
->>>>>>> 292d643c
 	}
 	chainTracker.endpoint = chainFetcher.FetchEndpoint()
 	err = chainTracker.start(ctx, config.AverageBlockTime)
