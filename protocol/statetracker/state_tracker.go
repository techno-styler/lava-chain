package statetracker

import (
	"context"
	"sync"
	"time"

	"github.com/cosmos/cosmos-sdk/client"
	"github.com/cosmos/cosmos-sdk/client/tx"
	"github.com/lavanet/lava/protocol/chaintracker"
	"github.com/lavanet/lava/utils"
)

const (
	BlocksToSaveLavaChainTracker   = 1 // we only need the latest block
	TendermintConsensusParamsQuery = "consensus_params"
	BlockResultRetry               = 10
)

// ConsumerStateTracker CSTis a class for tracking consumer data from the lava blockchain, such as epoch changes.
// it allows also to query specific data form the blockchain and acts as a single place to send transactions
type StateTracker struct {
	chainTracker          *chaintracker.ChainTracker
	registrationLock      sync.RWMutex
	newLavaBlockUpdaters  map[string]Updater
	emergencyModeUpdaters map[string]EmergencyModeUpdater
	EventTracker          *EventTracker
}

type Updater interface {
	Update(int64)
	UpdaterKey() string
}

<<<<<<< HEAD
type EmergencyModeUpdater interface {
	EmergencyModeUpdate(virtualEpoch uint64)
	UpdaterKey() string
=======
// TODO: fix average block time.
func GetAverageBlockTime() int {
	averageBlockTime := 1
	if utils.ExtendedLogLevel == "production" {
		averageBlockTime = 30
	}
	return averageBlockTime
>>>>>>> c65625c9
}

func NewStateTracker(ctx context.Context, txFactory tx.Factory, clientCtx client.Context, chainFetcher chaintracker.ChainFetcher) (ret *StateTracker, err error) {
	// validate chainId
	status, err := clientCtx.Client.Status(ctx)
	if err != nil {
		return nil, utils.LavaFormatError("failed getting status", err)
	}
	if txFactory.ChainID() != status.NodeInfo.Network {
		return nil, utils.LavaFormatError("Chain ID mismatch", nil, utils.Attribute{Key: "--chain-id", Value: txFactory.ChainID()}, utils.Attribute{Key: "Node chainID", Value: status.NodeInfo.Network})
	}

	eventTracker := &EventTracker{clientCtx: clientCtx}
	err = eventTracker.updateBlockResults(0)
	for i := 0; i < BlockResultRetry && err != nil; i++ {
		err = eventTracker.updateBlockResults(0)
	}
	if err != nil {
		return nil, utils.LavaFormatError("failed getting blockResults after retries", err)
	}

<<<<<<< HEAD
	// TODO: fix average block time.
	averageBlockTime := 1
	if utils.ExtendedLogLevel == "production" {
		averageBlockTime = 30
	}

	cst := &StateTracker{
		newLavaBlockUpdaters:  map[string]Updater{},
		emergencyModeUpdaters: map[string]EmergencyModeUpdater{},
		EventTracker:          eventTracker,
	}
=======
	cst := &StateTracker{newLavaBlockUpdaters: map[string]Updater{}, EventTracker: eventTracker}
>>>>>>> c65625c9
	chainTrackerConfig := chaintracker.ChainTrackerConfig{
		NewLatestCallback: cst.newLavaBlock,
		OldBlockCallback:  cst.oldLavaBlock,
		BlocksToSave:      BlocksToSaveLavaChainTracker,
		AverageBlockTime:  time.Duration(GetAverageBlockTime()) * time.Second,
		ServerBlockMemory: BlocksToSaveLavaChainTracker,
	}
	cst.chainTracker, err = chaintracker.NewChainTracker(ctx, chainFetcher, chainTrackerConfig)
	return cst, err
}

func (st *StateTracker) newLavaBlock(latestBlock int64, hash string) {
	// go over the registered updaters and trigger update
	st.registrationLock.RLock()
	defer st.registrationLock.RUnlock()
	// first update event tracker
	st.EventTracker.updateBlockResults(latestBlock)
	// after events were updated we can trigger updaters
	for _, updater := range st.newLavaBlockUpdaters {
		updater.Update(latestBlock)
	}
}

func (st *StateTracker) oldLavaBlock(latestBlock int64) {
	st.registrationLock.RLock()
	defer st.registrationLock.RUnlock()

	latestBlockTime := st.EventTracker.getLatestBlockTime()
	downtimeParams := st.chainTracker.GetDowntimeParams()

	delay := time.Now().UTC().Sub(latestBlockTime)

	// check if emergency mode is enabled
	if delay < downtimeParams.DowntimeDuration {
		return
	}

	epochDuration := downtimeParams.EpochDuration.Milliseconds()

	// division delay by epoch duration rounded up, subtract one to skip regular epoch
	virtualEpoch := (delay.Milliseconds()+epochDuration-1)/epochDuration - 1

	for _, updater := range st.emergencyModeUpdaters {
		updater.EmergencyModeUpdate(uint64(virtualEpoch))
	}
}

func (st *StateTracker) RegisterForUpdates(ctx context.Context, updater Updater) Updater {
	st.registrationLock.Lock()
	defer st.registrationLock.Unlock()
	existingUpdater, ok := st.newLavaBlockUpdaters[updater.UpdaterKey()]
	if !ok {
		st.newLavaBlockUpdaters[updater.UpdaterKey()] = updater
		existingUpdater = updater
	}
	return existingUpdater
}

func (st *StateTracker) RegisterForEmergencyModeUpdates(ctx context.Context, updater EmergencyModeUpdater) EmergencyModeUpdater {
	st.registrationLock.Lock()
	defer st.registrationLock.Unlock()
	existingUpdater, ok := st.emergencyModeUpdaters[updater.UpdaterKey()]
	if !ok {
		st.emergencyModeUpdaters[updater.UpdaterKey()] = updater
		existingUpdater = updater
	}
	return existingUpdater
}

// For lavavisor access
func (s *StateTracker) GetEventTracker() *EventTracker {
	return s.EventTracker
}

// For badgeserver access
func (s *StateTracker) GetChainTracker() *chaintracker.ChainTracker {
	return s.chainTracker
}<|MERGE_RESOLUTION|>--- conflicted
+++ resolved
@@ -32,11 +32,11 @@
 	UpdaterKey() string
 }
 
-<<<<<<< HEAD
 type EmergencyModeUpdater interface {
 	EmergencyModeUpdate(virtualEpoch uint64)
 	UpdaterKey() string
-=======
+}
+
 // TODO: fix average block time.
 func GetAverageBlockTime() int {
 	averageBlockTime := 1
@@ -44,7 +44,6 @@
 		averageBlockTime = 30
 	}
 	return averageBlockTime
->>>>>>> c65625c9
 }
 
 func NewStateTracker(ctx context.Context, txFactory tx.Factory, clientCtx client.Context, chainFetcher chaintracker.ChainFetcher) (ret *StateTracker, err error) {
@@ -66,21 +65,12 @@
 		return nil, utils.LavaFormatError("failed getting blockResults after retries", err)
 	}
 
-<<<<<<< HEAD
-	// TODO: fix average block time.
-	averageBlockTime := 1
-	if utils.ExtendedLogLevel == "production" {
-		averageBlockTime = 30
-	}
-
 	cst := &StateTracker{
 		newLavaBlockUpdaters:  map[string]Updater{},
 		emergencyModeUpdaters: map[string]EmergencyModeUpdater{},
 		EventTracker:          eventTracker,
 	}
-=======
-	cst := &StateTracker{newLavaBlockUpdaters: map[string]Updater{}, EventTracker: eventTracker}
->>>>>>> c65625c9
+
 	chainTrackerConfig := chaintracker.ChainTrackerConfig{
 		NewLatestCallback: cst.newLavaBlock,
 		OldBlockCallback:  cst.oldLavaBlock,
