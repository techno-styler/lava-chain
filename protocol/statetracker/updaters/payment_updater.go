package updaters

import (
	"sync"

	"github.com/lavanet/lava/protocol/rpcprovider/rewardserver"
	"github.com/lavanet/lava/utils"
	"golang.org/x/net/context"
)

const (
	CallbackKeyForPaymentUpdate = "payment-update"
)

type PaymentUpdatable interface {
	PaymentHandler(*rewardserver.PaymentRequest)
	Description() string
}

type PaymentUpdater struct {
	lock             sync.RWMutex
	paymentUpdatable map[string]*PaymentUpdatable
	eventTracker     *EventTracker
}

func NewPaymentUpdater(eventTracker *EventTracker) *PaymentUpdater {
	return &PaymentUpdater{paymentUpdatable: map[string]*PaymentUpdatable{}, eventTracker: eventTracker}
}

func (pu *PaymentUpdater) RegisterPaymentUpdatable(ctx context.Context, paymentUpdatable *PaymentUpdatable) {
	pu.lock.Lock()
	defer pu.lock.Unlock()
	pu.paymentUpdatable[(*paymentUpdatable).Description()] = paymentUpdatable
}

func (pu *PaymentUpdater) UpdaterKey() string {
	return CallbackKeyForPaymentUpdate
}

func (pu *PaymentUpdater) updateInner() {
	pu.lock.RLock()
	defer pu.lock.RUnlock()
	payments, err := pu.eventTracker.getLatestPaymentEvents()
	if err != nil {
		return
	}
<<<<<<< HEAD

=======
	utils.LavaFormatDebug("Detected payment events", utils.Attribute{Key: "number_of_payment_events_detected", Value: len(payments)})
>>>>>>> a5010737
	relevantPayments := 0
	for _, payment := range payments {
		updatable, foundUpdatable := pu.paymentUpdatable[payment.Description]
		if foundUpdatable {
			relevantPayments += 1
			(*updatable).PaymentHandler(payment)
		}
	}
<<<<<<< HEAD
	if len(payments) > 0 {
		utils.LavaFormatDebug("relevant payment events", utils.Attribute{Key: "number_of_payment_events_detected", Value: len(payments)}, utils.Attribute{Key: "number_of_relevant_payments_detected", Value: relevantPayments})
	}
=======
	utils.LavaFormatDebug("relevant payment events", utils.Attribute{Key: "number_of_relevant_payments_detected", Value: relevantPayments})
>>>>>>> a5010737
}

func (pu *PaymentUpdater) Reset(latestBlock int64) {
	// in case we need a reset we don't have much to do as we might have lost some data due to pruning. we can just continue parsing our transactions
	// TODO: we can fetch the latest transactions for our account and see if we have some missing data but for that we need to keep track all transactions per provider account
	pu.updateInner()
}

func (pu *PaymentUpdater) Update(latestBlock int64) {
	pu.updateInner()
}<|MERGE_RESOLUTION|>--- conflicted
+++ resolved
@@ -44,11 +44,6 @@
 	if err != nil {
 		return
 	}
-<<<<<<< HEAD
-
-=======
-	utils.LavaFormatDebug("Detected payment events", utils.Attribute{Key: "number_of_payment_events_detected", Value: len(payments)})
->>>>>>> a5010737
 	relevantPayments := 0
 	for _, payment := range payments {
 		updatable, foundUpdatable := pu.paymentUpdatable[payment.Description]
@@ -57,13 +52,9 @@
 			(*updatable).PaymentHandler(payment)
 		}
 	}
-<<<<<<< HEAD
 	if len(payments) > 0 {
 		utils.LavaFormatDebug("relevant payment events", utils.Attribute{Key: "number_of_payment_events_detected", Value: len(payments)}, utils.Attribute{Key: "number_of_relevant_payments_detected", Value: relevantPayments})
 	}
-=======
-	utils.LavaFormatDebug("relevant payment events", utils.Attribute{Key: "number_of_relevant_payments_detected", Value: relevantPayments})
->>>>>>> a5010737
 }
 
 func (pu *PaymentUpdater) Reset(latestBlock int64) {
