package statetracker

import (
	"bytes"
	"context"
	"fmt"
	"strconv"
	"strings"

	"github.com/cosmos/cosmos-sdk/client"
	"github.com/cosmos/cosmos-sdk/client/tx"
	sdk "github.com/cosmos/cosmos-sdk/types"
	typestx "github.com/cosmos/cosmos-sdk/types/tx"
	"github.com/lavanet/lava/protocol/common"
	"github.com/lavanet/lava/protocol/rpcprovider/reliabilitymanager"
	"github.com/lavanet/lava/utils"
	conflicttypes "github.com/lavanet/lava/x/conflict/types"
	pairingtypes "github.com/lavanet/lava/x/pairing/types"
)

const (
	defaultGasPrice          = "0.000000001ulava"
	defaultGasAdjustment     = 1.5
	RETRY_INCORRECT_SEQUENCE = 5
)

type TxSender struct {
	txFactory tx.Factory
	clientCtx client.Context
}

func NewTxSender(ctx context.Context, clientCtx client.Context, txFactory tx.Factory) (ret *TxSender, err error) {
	// set up the rpcClient, and factory necessary to make queries
	clientCtx.SkipConfirm = true
	ts := &TxSender{txFactory: txFactory, clientCtx: clientCtx}
	return ts, nil
}

func (ts *TxSender) checkProfitability(simResult *typestx.SimulateResponse, gasUsed uint64, txFactory tx.Factory) error {
	txEvents := simResult.GetResult().Events
	lavaReward := sdk.NewCoin("ulava", sdk.NewInt(0))
	for _, txEvent := range txEvents {
		if txEvent.Type == "lava_relay_payment" {
			for _, attribute := range txEvent.Attributes {
				if string(attribute.Key) == "BasePay" {
					lavaRewardTemp, err := sdk.ParseCoinNormalized(string(attribute.Value))
					if err != nil {
<<<<<<< HEAD
						return utils.LavaFormatError("failed parsing simulation result", nil, &map[string]string{"attribute": string(attribute.Value)})
=======
						return utils.LavaFormatError("failed parsing simulation result", nil, utils.Attribute{Key: "attribute", Value: string(attribute.Value)})
>>>>>>> 292d643c
					}
					lavaReward = lavaReward.Add(lavaRewardTemp)
					break
				}
			}
		}
	}

	txFactory = txFactory.WithGas(gasUsed)

	gasFee := txFactory.GasPrices()[0]
	gasFee.Amount = gasFee.Amount.MulInt64(int64(gasUsed))
	lavaRewardDec := sdk.NewDecCoinFromCoin(lavaReward)

	if gasFee.IsGTE(lavaRewardDec) {
<<<<<<< HEAD
		return utils.LavaFormatError("lava_relay_payment claim is not profitable", nil, &map[string]string{"gasFee": gasFee.String(), "lava_reward:": lavaRewardDec.String()})
=======
		return utils.LavaFormatError("lava_relay_payment claim is not profitable", nil, utils.Attribute{Key: "gasFee", Value: gasFee}, utils.Attribute{Key: "lava_reward:", Value: lavaRewardDec})
>>>>>>> 292d643c
	}
	return nil
}

func (ts *TxSender) SimulateAndBroadCastTxWithRetryOnSeqMismatch(msg sdk.Msg, checkProfitability bool) error {
	txfactory := ts.txFactory.WithGasPrices(defaultGasPrice)
	txfactory = txfactory.WithGasAdjustment(defaultGasAdjustment)
	if err := msg.ValidateBasic(); err != nil {
		return err
	}
	clientCtx := ts.clientCtx
	txfactory, err := ts.prepareFactory(txfactory)
	if err != nil {
		return err
	}

	simResult, gasUsed, err := tx.CalculateGas(clientCtx, txfactory, msg)
	if err != nil {
		return err
	}

	if checkProfitability {
		err := ts.checkProfitability(simResult, gasUsed, txfactory)
		if err != nil {
			return err
		}
	}

	txfactory = txfactory.WithGas(gasUsed)
	myWriter := bytes.Buffer{}
	hasSequenceError := false
	success := false
	idx := -1
	sequenceNumberParsed := 0
	summarizedTransactionResult := ""
	for ; idx < RETRY_INCORRECT_SEQUENCE && !success; idx++ {
		if hasSequenceError { // a retry
			// if sequence number error happened it means that we already sent a tx this block.
			// we need to wait a block for the tx to be approved,
			// only then we can ask for a new sequence number continue and try again.
			var seq uint64
			if sequenceNumberParsed != 0 {
<<<<<<< HEAD
				utils.LavaFormatInfo("Sequence Number extracted from transaction error, retrying", &map[string]string{"sequence": strconv.Itoa(sequenceNumberParsed)})
=======
				utils.LavaFormatInfo("Sequence Number extracted from transaction error, retrying", utils.Attribute{Key: "sequence", Value: strconv.Itoa(sequenceNumberParsed)})
>>>>>>> 292d643c
				seq = uint64(sequenceNumberParsed)
			} else {
				var err error
				_, seq, err = clientCtx.AccountRetriever.GetAccountNumberSequence(clientCtx, clientCtx.GetFromAddress())
				if err != nil {
<<<<<<< HEAD
					utils.LavaFormatError("failed to get correct sequence number for account, give up", err, nil)
=======
					utils.LavaFormatError("failed to get correct sequence number for account, give up", err)
>>>>>>> 292d643c
					break // give up
				}
			}
			txfactory = txfactory.WithSequence(seq)
			myWriter.Reset()
<<<<<<< HEAD
			utils.LavaFormatInfo("Retrying with sequence number:", &map[string]string{
				"SeqNum": strconv.FormatUint(seq, 10),
			})
=======
			utils.LavaFormatInfo("Retrying with sequence number:", utils.Attribute{Key: "SeqNum", Value: seq})
>>>>>>> 292d643c
		}
		var transactionResult string
		clientCtx.Output = &myWriter
		err = tx.GenerateOrBroadcastTxWithFactory(clientCtx, txfactory, msg)
		if err != nil {
<<<<<<< HEAD
			utils.LavaFormatWarning("Sending CheckProfitabilityAndBroadCastTx failed", err, &map[string]string{
				"msg": fmt.Sprintf("%+v", msg),
			})
=======
			utils.LavaFormatWarning("Sending CheckProfitabilityAndBroadCastTx failed", err, utils.Attribute{Key: "msg", Value: msg})
>>>>>>> 292d643c
			transactionResult = err.Error() // incase we got an error the tx result is basically the error
		} else {
			transactionResult = myWriter.String()
		}
		var returnCode int
		summarizedTransactionResult, returnCode = common.ParseTransactionResult(transactionResult)
<<<<<<< HEAD
		// utils.LavaFormatDebug("parsed transaction code", &map[string]string{"code": strconv.Itoa(returnCode), "transactionResult": transactionResult})
=======
		// utils.LavaFormatDebug("parsed transaction code", utils.Attribute{"code",  strconv.Itoa(returnCode)}, "transactionResult": transactionResult})
>>>>>>> 292d643c
		if returnCode == 0 { // if we get some other code which isn't 0 then keep retrying
			success = true
		} else if strings.Contains(transactionResult, "account sequence") {
			hasSequenceError = true
			sequenceNumberParsed, err = common.FindSequenceNumber(transactionResult)
			if err != nil {
<<<<<<< HEAD
				utils.LavaFormatWarning("Failed findSequenceNumber", err, &map[string]string{"sequence": transactionResult})
=======
				utils.LavaFormatWarning("Failed findSequenceNumber", err, utils.Attribute{Key: "sequence", Value: transactionResult})
>>>>>>> 292d643c
			}
			summarizedTransactionResult = transactionResult
		}
	}
	if !success {
<<<<<<< HEAD
		return utils.LavaFormatError(fmt.Sprintf("failed sending transaction %s", summarizedTransactionResult), nil, nil)
	}
	utils.LavaFormatInfo(fmt.Sprintf("succeeded sending transaction %s", summarizedTransactionResult), nil)
=======
		return utils.LavaFormatError(fmt.Sprintf("failed sending transaction %s", summarizedTransactionResult), nil)
	}
	utils.LavaFormatInfo(fmt.Sprintf("succeeded sending transaction %s", summarizedTransactionResult))
>>>>>>> 292d643c
	return nil
}

// this function is extracted from the tx package so that we can use it locally to set the tx factory correctly
func (ts *TxSender) prepareFactory(txf tx.Factory) (tx.Factory, error) {
	clientCtx := ts.clientCtx
	from := clientCtx.GetFromAddress()

	if err := clientCtx.AccountRetriever.EnsureExists(clientCtx, from); err != nil {
		return txf, err
	}

	initNum, initSeq := txf.AccountNumber(), txf.Sequence()
	if initNum == 0 || initSeq == 0 {
		num, seq, err := clientCtx.AccountRetriever.GetAccountNumberSequence(clientCtx, from)
		if err != nil {
			return txf, err
		}

		if initNum == 0 {
			txf = txf.WithAccountNumber(num)
		}

		if initSeq == 0 {
			txf = txf.WithSequence(seq)
		}
	}

	return txf, nil
}

type ConsumerTxSender struct {
	*TxSender
}

func NewConsumerTxSender(ctx context.Context, clientCtx client.Context, txFactory tx.Factory) (ret *ConsumerTxSender, err error) {
	txSender, err := NewTxSender(ctx, clientCtx, txFactory)
	if err != nil {
		return nil, err
	}
	ts := &ConsumerTxSender{TxSender: txSender}
	return ts, nil
}

func (ts *ConsumerTxSender) TxConflictDetection(ctx context.Context, finalizationConflict *conflicttypes.FinalizationConflict, responseConflict *conflicttypes.ResponseConflict, sameProviderConflict *conflicttypes.FinalizationConflict) error {
	// TODO: retry logic for sequence number mismatch
	// TODO: make sure we are not spamming the same conflicts, previous code only detecs relay by relay, it has no state tracking wether it reported already
	msg := conflicttypes.NewMsgDetection(ts.clientCtx.FromAddress.String(), finalizationConflict, responseConflict, sameProviderConflict)
	err := ts.SimulateAndBroadCastTxWithRetryOnSeqMismatch(msg, false)
<<<<<<< HEAD
=======
	if err != nil {
		return utils.LavaFormatError("discrepancyChecker - SimulateAndBroadCastTx Failed", err)
	}
	return nil
}

type ProviderTxSender struct {
	*TxSender
}

func NewProviderTxSender(ctx context.Context, clientCtx client.Context, txFactory tx.Factory) (ret *ProviderTxSender, err error) {
	txSender, err := NewTxSender(ctx, clientCtx, txFactory)
	if err != nil {
		return nil, err
	}
	ts := &ProviderTxSender{TxSender: txSender}
	return ts, nil
}

func (pts *ProviderTxSender) TxRelayPayment(ctx context.Context, relayRequests []*pairingtypes.RelaySession, dataReliabilityProofs []*pairingtypes.VRFData, description string) error {
	msg := pairingtypes.NewMsgRelayPayment(pts.clientCtx.FromAddress.String(), relayRequests, dataReliabilityProofs, description)
	err := pts.SimulateAndBroadCastTxWithRetryOnSeqMismatch(msg, true)
	if err != nil {
		return utils.LavaFormatError("relay_payment - sending Tx Failed", err)
	}
	return nil
}

func (pts *ProviderTxSender) SendVoteReveal(voteID string, vote *reliabilitymanager.VoteData) error {
	msg := conflicttypes.NewMsgConflictVoteReveal(pts.clientCtx.FromAddress.String(), voteID, vote.Nonce, vote.RelayDataHash)
	err := pts.SimulateAndBroadCastTxWithRetryOnSeqMismatch(msg, false)
	if err != nil {
		return utils.LavaFormatError("SendVoteReveal - SimulateAndBroadCastTx Failed", err)
	}
	return nil
}

func (pts *ProviderTxSender) SendVoteCommitment(voteID string, vote *reliabilitymanager.VoteData) error {
	msg := conflicttypes.NewMsgConflictVoteCommit(pts.clientCtx.FromAddress.String(), voteID, vote.CommitHash)
	err := pts.SimulateAndBroadCastTxWithRetryOnSeqMismatch(msg, false)
>>>>>>> 292d643c
	if err != nil {
		return utils.LavaFormatError("SendVoteCommitment - SimulateAndBroadCastTx Failed", err)
	}
	return nil
}

type ProviderTxSender struct {
	*TxSender
}

func NewProviderTxSender(ctx context.Context, clientCtx client.Context, txFactory tx.Factory) (ret *ProviderTxSender, err error) {
	txSender, err := NewTxSender(ctx, clientCtx, txFactory)
	if err != nil {
		return nil, err
	}
	ts := &ProviderTxSender{TxSender: txSender}
	return ts, nil
}

func (pts *ProviderTxSender) TxRelayPayment(ctx context.Context, relayRequests []*pairingtypes.RelaySession, dataReliabilityProofs []*pairingtypes.VRFData, description string) error {
	msg := pairingtypes.NewMsgRelayPayment(pts.clientCtx.FromAddress.String(), relayRequests, dataReliabilityProofs, description)
	err := pts.SimulateAndBroadCastTxWithRetryOnSeqMismatch(msg, true)
	if err != nil {
		return utils.LavaFormatError("relay_payment - sending Tx Failed", err, nil)
	}
	return nil
}

func (pts *ProviderTxSender) SendVoteReveal(voteID string, vote *reliabilitymanager.VoteData) error {
	msg := conflicttypes.NewMsgConflictVoteReveal(pts.clientCtx.FromAddress.String(), voteID, vote.Nonce, vote.RelayDataHash)
	err := pts.SimulateAndBroadCastTxWithRetryOnSeqMismatch(msg, false)
	if err != nil {
		return utils.LavaFormatError("SendVoteReveal - SimulateAndBroadCastTx Failed", err, nil)
	}
	return nil
}

func (pts *ProviderTxSender) SendVoteCommitment(voteID string, vote *reliabilitymanager.VoteData) error {
	msg := conflicttypes.NewMsgConflictVoteCommit(pts.clientCtx.FromAddress.String(), voteID, vote.CommitHash)
	err := pts.SimulateAndBroadCastTxWithRetryOnSeqMismatch(msg, false)
	if err != nil {
		return utils.LavaFormatError("SendVoteCommitment - SimulateAndBroadCastTx Failed", err, nil)
	}
	return nil
}<|MERGE_RESOLUTION|>--- conflicted
+++ resolved
@@ -45,11 +45,7 @@
 				if string(attribute.Key) == "BasePay" {
 					lavaRewardTemp, err := sdk.ParseCoinNormalized(string(attribute.Value))
 					if err != nil {
-<<<<<<< HEAD
-						return utils.LavaFormatError("failed parsing simulation result", nil, &map[string]string{"attribute": string(attribute.Value)})
-=======
 						return utils.LavaFormatError("failed parsing simulation result", nil, utils.Attribute{Key: "attribute", Value: string(attribute.Value)})
->>>>>>> 292d643c
 					}
 					lavaReward = lavaReward.Add(lavaRewardTemp)
 					break
@@ -65,11 +61,7 @@
 	lavaRewardDec := sdk.NewDecCoinFromCoin(lavaReward)
 
 	if gasFee.IsGTE(lavaRewardDec) {
-<<<<<<< HEAD
-		return utils.LavaFormatError("lava_relay_payment claim is not profitable", nil, &map[string]string{"gasFee": gasFee.String(), "lava_reward:": lavaRewardDec.String()})
-=======
 		return utils.LavaFormatError("lava_relay_payment claim is not profitable", nil, utils.Attribute{Key: "gasFee", Value: gasFee}, utils.Attribute{Key: "lava_reward:", Value: lavaRewardDec})
->>>>>>> 292d643c
 	}
 	return nil
 }
@@ -112,81 +104,47 @@
 			// only then we can ask for a new sequence number continue and try again.
 			var seq uint64
 			if sequenceNumberParsed != 0 {
-<<<<<<< HEAD
-				utils.LavaFormatInfo("Sequence Number extracted from transaction error, retrying", &map[string]string{"sequence": strconv.Itoa(sequenceNumberParsed)})
-=======
 				utils.LavaFormatInfo("Sequence Number extracted from transaction error, retrying", utils.Attribute{Key: "sequence", Value: strconv.Itoa(sequenceNumberParsed)})
->>>>>>> 292d643c
 				seq = uint64(sequenceNumberParsed)
 			} else {
 				var err error
 				_, seq, err = clientCtx.AccountRetriever.GetAccountNumberSequence(clientCtx, clientCtx.GetFromAddress())
 				if err != nil {
-<<<<<<< HEAD
-					utils.LavaFormatError("failed to get correct sequence number for account, give up", err, nil)
-=======
 					utils.LavaFormatError("failed to get correct sequence number for account, give up", err)
->>>>>>> 292d643c
 					break // give up
 				}
 			}
 			txfactory = txfactory.WithSequence(seq)
 			myWriter.Reset()
-<<<<<<< HEAD
-			utils.LavaFormatInfo("Retrying with sequence number:", &map[string]string{
-				"SeqNum": strconv.FormatUint(seq, 10),
-			})
-=======
 			utils.LavaFormatInfo("Retrying with sequence number:", utils.Attribute{Key: "SeqNum", Value: seq})
->>>>>>> 292d643c
 		}
 		var transactionResult string
 		clientCtx.Output = &myWriter
 		err = tx.GenerateOrBroadcastTxWithFactory(clientCtx, txfactory, msg)
 		if err != nil {
-<<<<<<< HEAD
-			utils.LavaFormatWarning("Sending CheckProfitabilityAndBroadCastTx failed", err, &map[string]string{
-				"msg": fmt.Sprintf("%+v", msg),
-			})
-=======
 			utils.LavaFormatWarning("Sending CheckProfitabilityAndBroadCastTx failed", err, utils.Attribute{Key: "msg", Value: msg})
->>>>>>> 292d643c
 			transactionResult = err.Error() // incase we got an error the tx result is basically the error
 		} else {
 			transactionResult = myWriter.String()
 		}
 		var returnCode int
 		summarizedTransactionResult, returnCode = common.ParseTransactionResult(transactionResult)
-<<<<<<< HEAD
-		// utils.LavaFormatDebug("parsed transaction code", &map[string]string{"code": strconv.Itoa(returnCode), "transactionResult": transactionResult})
-=======
 		// utils.LavaFormatDebug("parsed transaction code", utils.Attribute{"code",  strconv.Itoa(returnCode)}, "transactionResult": transactionResult})
->>>>>>> 292d643c
 		if returnCode == 0 { // if we get some other code which isn't 0 then keep retrying
 			success = true
 		} else if strings.Contains(transactionResult, "account sequence") {
 			hasSequenceError = true
 			sequenceNumberParsed, err = common.FindSequenceNumber(transactionResult)
 			if err != nil {
-<<<<<<< HEAD
-				utils.LavaFormatWarning("Failed findSequenceNumber", err, &map[string]string{"sequence": transactionResult})
-=======
 				utils.LavaFormatWarning("Failed findSequenceNumber", err, utils.Attribute{Key: "sequence", Value: transactionResult})
->>>>>>> 292d643c
 			}
 			summarizedTransactionResult = transactionResult
 		}
 	}
 	if !success {
-<<<<<<< HEAD
-		return utils.LavaFormatError(fmt.Sprintf("failed sending transaction %s", summarizedTransactionResult), nil, nil)
-	}
-	utils.LavaFormatInfo(fmt.Sprintf("succeeded sending transaction %s", summarizedTransactionResult), nil)
-=======
 		return utils.LavaFormatError(fmt.Sprintf("failed sending transaction %s", summarizedTransactionResult), nil)
 	}
 	utils.LavaFormatInfo(fmt.Sprintf("succeeded sending transaction %s", summarizedTransactionResult))
->>>>>>> 292d643c
 	return nil
 }
 
@@ -236,8 +194,6 @@
 	// TODO: make sure we are not spamming the same conflicts, previous code only detecs relay by relay, it has no state tracking wether it reported already
 	msg := conflicttypes.NewMsgDetection(ts.clientCtx.FromAddress.String(), finalizationConflict, responseConflict, sameProviderConflict)
 	err := ts.SimulateAndBroadCastTxWithRetryOnSeqMismatch(msg, false)
-<<<<<<< HEAD
-=======
 	if err != nil {
 		return utils.LavaFormatError("discrepancyChecker - SimulateAndBroadCastTx Failed", err)
 	}
@@ -278,49 +234,8 @@
 func (pts *ProviderTxSender) SendVoteCommitment(voteID string, vote *reliabilitymanager.VoteData) error {
 	msg := conflicttypes.NewMsgConflictVoteCommit(pts.clientCtx.FromAddress.String(), voteID, vote.CommitHash)
 	err := pts.SimulateAndBroadCastTxWithRetryOnSeqMismatch(msg, false)
->>>>>>> 292d643c
 	if err != nil {
 		return utils.LavaFormatError("SendVoteCommitment - SimulateAndBroadCastTx Failed", err)
 	}
 	return nil
-}
-
-type ProviderTxSender struct {
-	*TxSender
-}
-
-func NewProviderTxSender(ctx context.Context, clientCtx client.Context, txFactory tx.Factory) (ret *ProviderTxSender, err error) {
-	txSender, err := NewTxSender(ctx, clientCtx, txFactory)
-	if err != nil {
-		return nil, err
-	}
-	ts := &ProviderTxSender{TxSender: txSender}
-	return ts, nil
-}
-
-func (pts *ProviderTxSender) TxRelayPayment(ctx context.Context, relayRequests []*pairingtypes.RelaySession, dataReliabilityProofs []*pairingtypes.VRFData, description string) error {
-	msg := pairingtypes.NewMsgRelayPayment(pts.clientCtx.FromAddress.String(), relayRequests, dataReliabilityProofs, description)
-	err := pts.SimulateAndBroadCastTxWithRetryOnSeqMismatch(msg, true)
-	if err != nil {
-		return utils.LavaFormatError("relay_payment - sending Tx Failed", err, nil)
-	}
-	return nil
-}
-
-func (pts *ProviderTxSender) SendVoteReveal(voteID string, vote *reliabilitymanager.VoteData) error {
-	msg := conflicttypes.NewMsgConflictVoteReveal(pts.clientCtx.FromAddress.String(), voteID, vote.Nonce, vote.RelayDataHash)
-	err := pts.SimulateAndBroadCastTxWithRetryOnSeqMismatch(msg, false)
-	if err != nil {
-		return utils.LavaFormatError("SendVoteReveal - SimulateAndBroadCastTx Failed", err, nil)
-	}
-	return nil
-}
-
-func (pts *ProviderTxSender) SendVoteCommitment(voteID string, vote *reliabilitymanager.VoteData) error {
-	msg := conflicttypes.NewMsgConflictVoteCommit(pts.clientCtx.FromAddress.String(), voteID, vote.CommitHash)
-	err := pts.SimulateAndBroadCastTxWithRetryOnSeqMismatch(msg, false)
-	if err != nil {
-		return utils.LavaFormatError("SendVoteCommitment - SimulateAndBroadCastTx Failed", err, nil)
-	}
-	return nil
 }