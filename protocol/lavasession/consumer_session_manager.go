--- conflicted
+++ resolved
@@ -51,17 +51,11 @@
 	reportedProviders *ReportedProviders
 	// pairingPurge - contains all pairings that are unwanted this epoch, keeps them in memory in order to avoid release.
 	// (if a consumer session still uses one of them or we want to report it.)
-<<<<<<< HEAD
 	pairingPurge                map[string]*ConsumerSessionsWithProvider
 	providerOptimizer           ProviderOptimizer
 	consumerMetricsManager      *metrics.ConsumerMetricsManager
+	consumerPublicAddress       string
 	longLastingProvidersStorage *LongLastingProvidersStorage
-=======
-	pairingPurge           map[string]*ConsumerSessionsWithProvider
-	providerOptimizer      ProviderOptimizer
-	consumerMetricsManager *metrics.ConsumerMetricsManager
-	consumerPublicAddress  string
->>>>>>> 1e9387d2
 }
 
 // this is being read in multiple locations and but never changes so no need to lock.
@@ -1055,11 +1049,7 @@
 	}
 }
 
-<<<<<<< HEAD
-func NewConsumerSessionManager(rpcEndpoint *RPCEndpoint, providerOptimizer ProviderOptimizer, consumerMetricsManager *metrics.ConsumerMetricsManager, reporter metrics.Reporter, longLastingProvidersStorage *LongLastingProvidersStorage) *ConsumerSessionManager {
-=======
-func NewConsumerSessionManager(rpcEndpoint *RPCEndpoint, providerOptimizer ProviderOptimizer, consumerMetricsManager *metrics.ConsumerMetricsManager, reporter metrics.Reporter, consumerPublicAddress string) *ConsumerSessionManager {
->>>>>>> 1e9387d2
+func NewConsumerSessionManager(rpcEndpoint *RPCEndpoint, providerOptimizer ProviderOptimizer, consumerMetricsManager *metrics.ConsumerMetricsManager, reporter metrics.Reporter, consumerPublicAddress string, longLastingProvidersStorage *LongLastingProvidersStorage) *ConsumerSessionManager {
 	csm := &ConsumerSessionManager{
 		reportedProviders:      NewReportedProviders(reporter),
 		consumerMetricsManager: consumerMetricsManager,
