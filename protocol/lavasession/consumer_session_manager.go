package lavasession

import (
	"context"
	"fmt"
	"sort"
	"strings"
	"sync"
	"sync/atomic"
	"time"

	sdkerrors "cosmossdk.io/errors"
	"github.com/lavanet/lava/v2/protocol/common"
	metrics "github.com/lavanet/lava/v2/protocol/metrics"
	"github.com/lavanet/lava/v2/protocol/provideroptimizer"
	"github.com/lavanet/lava/v2/utils"
	"github.com/lavanet/lava/v2/utils/rand"
	pairingtypes "github.com/lavanet/lava/v2/x/pairing/types"
	spectypes "github.com/lavanet/lava/v2/x/spec/types"
	"google.golang.org/grpc"
	"google.golang.org/grpc/metadata"
)

const (
	BlockedProviderSessionUsedStatus   = uint32(1)
	BlockedProviderSessionUnusedStatus = uint32(0)
)

var (
	retrySecondChanceAfter = time.Minute * 3
	DebugProbes            = false
)

// created with NewConsumerSessionManager
type ConsumerSessionManager struct {
	rpcEndpoint    *RPCEndpoint // used to filter out endpoints
	lock           sync.RWMutex
	pairing        map[string]*ConsumerSessionsWithProvider // key == provider address
	currentEpoch   uint64
	numberOfResets uint64

	// original pairingAddresses for current epoch
	// contains all addresses from the initial pairing. and the keys are the indexes of the pairing query (these indexes are used for data reliability)
	pairingAddresses       map[uint64]string
	pairingAddressesLength uint64

	// contains all provider addresses that are currently valid
	validAddresses []string
	// provider addresses that were given a second chance instead of reporting them immediately
	secondChanceGivenToAddresses map[string]struct{}

	// contains a sorted list of blocked addresses, sorted by their cu used this epoch for higher chance of response
	currentlyBlockedProviderAddresses []string

	addonAddresses    map[RouterKey][]string
	reportedProviders *ReportedProviders
	// pairingPurge - contains all pairings that are unwanted this epoch, keeps them in memory in order to avoid release.
	// (if a consumer session still uses one of them or we want to report it.)
	pairingPurge                       map[string]*ConsumerSessionsWithProvider
	providerOptimizer                  ProviderOptimizer
	consumerMetricsManager             *metrics.ConsumerMetricsManager
	consumerPublicAddress              string
	activeSubscriptionProvidersStorage *ActiveSubscriptionProvidersStorage
}

// this is being read in multiple locations and but never changes so no need to lock.
func (csm *ConsumerSessionManager) RPCEndpoint() RPCEndpoint {
	return *csm.rpcEndpoint
}

func (csm *ConsumerSessionManager) UpdateAllProviders(epoch uint64, pairingList map[uint64]*ConsumerSessionsWithProvider) error {
	pairingListLength := len(pairingList)
	// TODO: we can block updating until some of the probing is done, this can prevent failed attempts on epoch change when we have no information on the providers,
	// and all of them are new (less effective on big pairing lists or a process that runs for a few epochs)
	defer func() {
		// run this after done updating pairing
		time.Sleep(time.Duration(rand.Intn(500)) * time.Millisecond) // sleep up to 500ms in order to scatter different chains probe triggers
		ctx := context.Background()
		go csm.probeProviders(ctx, pairingList, epoch) // probe providers to eliminate offline ones from affecting relays, pairingList is thread safe it's members are not (accessed through csm.pairing)
	}()
	csm.lock.Lock()         // start by locking the class lock.
	defer csm.lock.Unlock() // we defer here so in case we return an error it will unlock automatically.

	if epoch <= csm.atomicReadCurrentEpoch() { // sentry shouldn't update an old epoch or current epoch
		return utils.LavaFormatError("trying to update provider list for older epoch", nil, utils.Attribute{Key: "epoch", Value: epoch}, utils.Attribute{Key: "currentEpoch", Value: csm.atomicReadCurrentEpoch()})
	}
	// Update Epoch.
	csm.atomicWriteCurrentEpoch(epoch)

	// Reset States
	// csm.validAddresses length is reset in setValidAddressesToDefaultValue
	csm.pairingAddresses = make(map[uint64]string, pairingListLength)
	csm.secondChanceGivenToAddresses = make(map[string]struct{})

	csm.reportedProviders.Reset()
	csm.pairingAddressesLength = uint64(pairingListLength)
	csm.numberOfResets = 0
	csm.RemoveAddonAddresses("", nil)
	// Reset the pairingPurge.
	// This happens only after an entire epoch. so its impossible to have session connected to the old purged list
	csm.closePurgedUnusedPairingsConnections() // this must be before updating csm.pairingPurge as we want to close the connections of older sessions (prev 2 epochs)
	csm.pairingPurge = csm.pairing
	csm.pairing = make(map[string]*ConsumerSessionsWithProvider, pairingListLength)
	for idx, provider := range pairingList {
		csm.pairingAddresses[idx] = provider.PublicLavaAddress
		csm.pairing[provider.PublicLavaAddress] = provider
	}
	csm.setValidAddressesToDefaultValue("", nil) // the starting point is that valid addresses are equal to pairing addresses.
	// reset session related metrics
	csm.consumerMetricsManager.ResetSessionRelatedMetrics()
	utils.LavaFormatDebug("updated providers", utils.Attribute{Key: "epoch", Value: epoch}, utils.Attribute{Key: "spec", Value: csm.rpcEndpoint.Key()})
	return nil
}

func (csm *ConsumerSessionManager) Initialized() bool {
	csm.lock.RLock()         // start by locking the class lock.
	defer csm.lock.RUnlock() // we defer here so in case we return an error it will unlock automatically.
	return len(csm.pairingAddresses) != 0
}

func (csm *ConsumerSessionManager) RemoveAddonAddresses(addon string, extensions []string) {
	if addon == "" && len(extensions) == 0 {
		// purge all
		csm.addonAddresses = make(map[RouterKey][]string)
	} else {
		routerKey := NewRouterKey(append(extensions, addon))
		if csm.addonAddresses == nil {
			csm.addonAddresses = make(map[RouterKey][]string)
		}
		csm.addonAddresses[routerKey] = []string{}
	}
}

// csm is Rlocked
func (csm *ConsumerSessionManager) CalculateAddonValidAddresses(addon string, extensions []string) (supportingProviderAddresses []string) {
	for _, providerAdress := range csm.validAddresses {
		providerEntry := csm.pairing[providerAdress]
		if providerEntry.IsSupportingAddon(addon) && providerEntry.IsSupportingExtensions(extensions) {
			supportingProviderAddresses = append(supportingProviderAddresses, providerAdress)
		}
	}
	return supportingProviderAddresses
}

// assuming csm is Rlocked
func (csm *ConsumerSessionManager) getValidAddresses(addon string, extensions []string) (addresses []string) {
	routerKey := NewRouterKey(append(extensions, addon))
	if csm.addonAddresses == nil || csm.addonAddresses[routerKey] == nil {
		return csm.CalculateAddonValidAddresses(addon, extensions)
	}
	return csm.addonAddresses[routerKey]
}

// After 2 epochs we need to close all open connections.
// otherwise golang garbage collector is not closing network connections and they
// will remain open forever.
func (csm *ConsumerSessionManager) closePurgedUnusedPairingsConnections() {
	for providerAddr, purgedPairing := range csm.pairingPurge {
		callbackPurge := func() {
			for _, endpoint := range purgedPairing.Endpoints {
				for _, endpointConnection := range endpoint.Connections {
					if endpointConnection.connection != nil {
						utils.LavaFormatTrace("purging connection",
							utils.LogAttr("providerAddr", providerAddr),
							utils.LogAttr("endpoint", endpoint.NetworkAddress),
						)
						endpointConnection.connection.Close()
					}
				}
			}
		}
		// on cases where there is still an active subscription over the epoch handover, we purge the connection when subscription ends.
		if csm.activeSubscriptionProvidersStorage.IsProviderCurrentlyUsed(providerAddr) {
			utils.LavaFormatTrace("skipping purge for provider, as its currently used in a subscription",
				utils.LogAttr("providerAddr", providerAddr),
			)
			csm.activeSubscriptionProvidersStorage.addToPurgeWhenDone(providerAddr, callbackPurge)
			continue
		}
		callbackPurge()
	}
}

func (csm *ConsumerSessionManager) probeProviders(ctx context.Context, pairingList map[uint64]*ConsumerSessionsWithProvider, epoch uint64) error {
	guid := utils.GenerateUniqueIdentifier()
	ctx = utils.AppendUniqueIdentifier(ctx, guid)
	if DebugProbes {
		utils.LavaFormatInfo("providers probe initiated", utils.Attribute{Key: "endpoint", Value: csm.rpcEndpoint}, utils.Attribute{Key: "GUID", Value: ctx}, utils.Attribute{Key: "epoch", Value: epoch})
	}
	// Create a wait group to synchronize the goroutines
	wg := sync.WaitGroup{}
	wg.Add(len(pairingList)) // increment by this and not by 1 for each go routine because we don;t want a race finishing the go routine before the next invocation
	for _, consumerSessionWithProvider := range pairingList {
		// Start a new goroutine for each provider
		go func(consumerSessionsWithProvider *ConsumerSessionsWithProvider) {
			// Call the probeProvider function and defer the WaitGroup Done call
			defer wg.Done()
			latency, providerAddress, err := csm.probeProvider(ctx, consumerSessionsWithProvider, epoch, false)
			success := err == nil // if failure then regard it in availability
			csm.providerOptimizer.AppendProbeRelayData(providerAddress, latency, success)
		}(consumerSessionWithProvider)
	}
	done := make(chan struct{})
	go func() {
		defer close(done)
		wg.Wait()
	}()

	select {
	case <-done:
		// all probes finished in time
		if DebugProbes {
			utils.LavaFormatDebug("providers probe done", utils.Attribute{Key: "endpoint", Value: csm.rpcEndpoint}, utils.Attribute{Key: "GUID", Value: ctx}, utils.Attribute{Key: "epoch", Value: epoch})
		}
		return nil
	case <-ctx.Done():
		utils.LavaFormatWarning("providers probe ran out of time", nil, utils.Attribute{Key: "endpoint", Value: csm.rpcEndpoint}, utils.Attribute{Key: "GUID", Value: ctx}, utils.Attribute{Key: "epoch", Value: epoch})
		// ran out of time
		return ctx.Err()
	}
}

// this code needs to be thread safe
func (csm *ConsumerSessionManager) probeProvider(ctx context.Context, consumerSessionsWithProvider *ConsumerSessionsWithProvider, epoch uint64, tryReconnectToDisabledEndpoints bool) (latency time.Duration, providerAddress string, err error) {
	connected, endpoints, providerAddress, err := consumerSessionsWithProvider.fetchEndpointConnectionFromConsumerSessionWithProvider(ctx, tryReconnectToDisabledEndpoints, true)
	if err != nil || !connected {
		if AllProviderEndpointsDisabledError.Is(err) {
			csm.blockProvider(providerAddress, true, epoch, MaxConsecutiveConnectionAttempts, 0, false, csm.GenerateReconnectCallback(consumerSessionsWithProvider), []error{err}) // reporting and blocking provider this epoch
		}
		return 0, providerAddress, err
	}

	var endpointInfos []EndpointInfo
	lastError := fmt.Errorf("endpoints list is empty") // this error will happen if we had 0 endpoints
	for _, endpointAndConnection := range endpoints {
		err := func() error {
			connectCtx, cancel := context.WithTimeout(ctx, common.AverageWorldLatency)
			defer cancel()
			guid, found := utils.GetUniqueIdentifier(connectCtx)
			if !found {
				return utils.LavaFormatError("probeProvider failed fetching unique identifier from context when it's set", nil)
			}
			if endpointAndConnection == nil ||
				endpointAndConnection.chosenEndpointConnection == nil ||
				endpointAndConnection.chosenEndpointConnection.Client == nil {
				// returned nil client in endpoint, this should never happen, but checking just in case.
				consumerSessionsWithProvider.Lock.Lock()
				defer consumerSessionsWithProvider.Lock.Unlock()
				return utils.LavaFormatError("returned nil client in endpoint", nil, utils.Attribute{Key: "consumerSessionWithProvider", Value: consumerSessionsWithProvider})
			}
			client := *endpointAndConnection.chosenEndpointConnection.Client
			probeReq := &pairingtypes.ProbeRequest{
				Guid:         guid,
				SpecId:       csm.rpcEndpoint.ChainID,
				ApiInterface: csm.rpcEndpoint.ApiInterface,
			}
			var trailer metadata.MD
			relaySentTime := time.Now()
			probeResp, err := client.Probe(connectCtx, probeReq, grpc.Trailer(&trailer))
			relayLatency := time.Since(relaySentTime)
			versions := trailer.Get(common.VersionMetadataKey)
			if err != nil {
				return utils.LavaFormatError("probe call error", err, utils.Attribute{Key: "provider", Value: providerAddress})
			}
			providerGuid := probeResp.GetGuid()
			if providerGuid != guid {
				return utils.LavaFormatWarning("mismatch probe response", nil, utils.Attribute{Key: "provider", Value: providerAddress}, utils.Attribute{Key: "provider Guid", Value: providerGuid}, utils.Attribute{Key: "sent guid", Value: guid})
			}
			if probeResp.LatestBlock == 0 {
				return utils.LavaFormatWarning("provider returned 0 latest block", nil, utils.Attribute{Key: "provider", Value: providerAddress}, utils.Attribute{Key: "sent guid", Value: guid})
			}

			endpointInfos = append(endpointInfos, EndpointInfo{
				Latency:  relayLatency,
				Endpoint: endpointAndConnection.endpoint,
			})
			// public lava address is a value that is not changing, so it's thread safe
			if DebugProbes {
				utils.LavaFormatDebug("Probed provider successfully", utils.Attribute{Key: "latency", Value: relayLatency}, utils.Attribute{Key: "provider", Value: consumerSessionsWithProvider.PublicLavaAddress}, utils.LogAttr("version", strings.Join(versions, ",")))
			}
			return nil
		}()
		if err != nil {
			lastError = err
		}
	}

	if len(endpointInfos) == 0 {
		// no endpoints.
		return 0, providerAddress, lastError
	}
	sort.Sort(EndpointInfoList(endpointInfos))
	consumerSessionsWithProvider.sortEndpointsByLatency(endpointInfos)
	return endpointInfos[0].Latency, providerAddress, nil
}

// csm needs to be locked here
func (csm *ConsumerSessionManager) setValidAddressesToDefaultValue(addon string, extensions []string) {
	csm.currentlyBlockedProviderAddresses = make([]string, 0) // reset currently blocked provider addresses
	if addon == "" && len(extensions) == 0 {
		csm.validAddresses = make([]string, len(csm.pairingAddresses))
		index := 0
		for _, provider := range csm.pairingAddresses {
			csm.validAddresses[index] = provider
			index++
		}
	} else {
		// check if one of the pairing addresses supports the addon
	addingToValidAddresses:
		for _, provider := range csm.pairingAddresses {
			if csm.pairing[provider].IsSupportingAddon(addon) && csm.pairing[provider].IsSupportingExtensions(extensions) {
				for _, validAddress := range csm.validAddresses {
					if validAddress == provider {
						// it exists, no need to add it again
						continue addingToValidAddresses
					}
				}
				// get here only it found a supporting provider that is not valid
				csm.validAddresses = append(csm.validAddresses, provider)
			}
		}
		csm.RemoveAddonAddresses(addon, extensions) // refresh the list
		csm.addonAddresses[NewRouterKey(append(extensions, addon))] = csm.CalculateAddonValidAddresses(addon, extensions)
	}
}

// reads cs.currentEpoch atomically
func (csm *ConsumerSessionManager) atomicWriteCurrentEpoch(epoch uint64) {
	atomic.StoreUint64(&csm.currentEpoch, epoch)
}

// reads cs.currentEpoch atomically
func (csm *ConsumerSessionManager) atomicReadCurrentEpoch() (epoch uint64) {
	return atomic.LoadUint64(&csm.currentEpoch)
}

func (csm *ConsumerSessionManager) atomicReadNumberOfResets() (resets uint64) {
	return atomic.LoadUint64(&csm.numberOfResets)
}

// reset the valid addresses list and increase numberOfResets
func (csm *ConsumerSessionManager) resetValidAddresses(addon string, extensions []string) uint64 {
	csm.lock.Lock() // lock write
	defer csm.lock.Unlock()
	if len(csm.getValidAddresses(addon, extensions)) == 0 { // re verify it didn't change while waiting for lock.
		csm.setValidAddressesToDefaultValue(addon, extensions)
		// only if length is larger than 0 after reset we actually reset. otherwise we don't have any providers for addon or extension
		if len(csm.getValidAddresses(addon, extensions)) != 0 {
			utils.LavaFormatWarning("Provider pairing list is empty, resetting state.", nil, utils.Attribute{Key: "addon", Value: addon}, utils.Attribute{Key: "extensions", Value: extensions})
		} else {
			utils.LavaFormatWarning("No providers for asked addon or extension, list is empty after trying to reset", nil, utils.Attribute{Key: "addon", Value: addon}, utils.Attribute{Key: "extensions", Value: extensions})
			if addon == "" && len(extensions) == 0 {
				utils.LavaFormatError("User subscription might have expired or not purchased properly, pairing list is empty after reset.", nil, utils.LogAttr("consumer_address", csm.consumerPublicAddress))
			}
		}
		csm.numberOfResets += 1
	}
	// if len(csm.validAddresses) != 0 meaning we had a reset (or an epoch change), so we need to return the numberOfResets which is currently in csm
	return csm.numberOfResets
}

func (csm *ConsumerSessionManager) cacheAddonAddresses(addon string, extensions []string) []string {
	csm.lock.Lock() // lock to set validAddresses[addon] if it's not cached
	defer csm.lock.Unlock()
	routerKey := NewRouterKey(append(extensions, addon))
	if csm.addonAddresses == nil || csm.addonAddresses[routerKey] == nil {
		csm.RemoveAddonAddresses(addon, extensions)
		csm.addonAddresses[routerKey] = csm.CalculateAddonValidAddresses(addon, extensions)
	}
	return csm.addonAddresses[routerKey]
}

// validating we still have providers, otherwise reset valid addresses list
// also caches validAddresses for an addon to save on compute
func (csm *ConsumerSessionManager) validatePairingListNotEmpty(addon string, extensions []string) uint64 {
	numberOfResets := csm.atomicReadNumberOfResets()
	validAddresses := csm.cacheAddonAddresses(addon, extensions)
	if len(validAddresses) == 0 {
		numberOfResets = csm.resetValidAddresses(addon, extensions)
	}
	return numberOfResets
}

func (csm *ConsumerSessionManager) getValidAddressesLengthForExtensionOrAddon(addon string, extensions []string) int {
	csm.lock.RLock()
	defer csm.lock.RUnlock()
	return len(csm.getValidAddresses(addon, extensions))
}

func (csm *ConsumerSessionManager) getSessionWithProviderOrError(usedProviders UsedProvidersInf, tempIgnoredProviders *ignoredProviders, cuNeededForSession uint64, requestedBlock int64, addon string, extensionNames []string, stateful uint32, virtualEpoch uint64) (sessionWithProviderMap SessionWithProviderMap, err error) {
	sessionWithProviderMap, err = csm.getValidConsumerSessionsWithProvider(tempIgnoredProviders, cuNeededForSession, requestedBlock, addon, extensionNames, stateful, virtualEpoch)
	if err != nil {
		if PairingListEmptyError.Is(err) {
			// got no pairing available, try to recover a session from the currently banned providers
			var errOnRetry error
			sessionWithProviderMap, errOnRetry = csm.tryGetConsumerSessionWithProviderFromBlockedProviderList(tempIgnoredProviders, cuNeededForSession, requestedBlock, addon, extensionNames, stateful, virtualEpoch, usedProviders)
			if errOnRetry != nil {
				return nil, err // return original error (getValidConsumerSessionsWithProvider)
			}
		} else {
			return nil, err
		}
		// if we got here we managed to get a sessionWithProviderMap
	}
	return sessionWithProviderMap, nil
}

// GetSessions will return a ConsumerSession, given cu needed for that session.
// The user can also request specific providers to not be included in the search for a session.
func (csm *ConsumerSessionManager) GetSessions(ctx context.Context, cuNeededForSession uint64, usedProviders UsedProvidersInf, requestedBlock int64, addon string, extensions []*spectypes.Extension, stateful uint32, virtualEpoch uint64) (
	consumerSessionMap ConsumerSessionsMap, errRet error,
) {
	// set usedProviders if they were chosen for this relay
	timeoutCtx, cancel := context.WithTimeout(ctx, time.Second)
	defer cancel()
	cantSelectError := usedProviders.TryLockSelection(timeoutCtx)
	if cantSelectError != nil {
		if ContextDoneNoNeedToLockSelectionError.Is(cantSelectError) {
			return nil, utils.LavaFormatDebug("Context deadline exceeded when trying to lock selection")
		}
		return nil, utils.LavaFormatError("failed getting sessions from used Providers", nil, utils.LogAttr("usedProviders", usedProviders), utils.LogAttr("endpoint", csm.rpcEndpoint))
	}
	defer func() { usedProviders.AddUsed(consumerSessionMap, errRet) }()
	initUnwantedProviders := usedProviders.GetUnwantedProvidersToSend()

	extensionNames := common.GetExtensionNames(extensions)
	// if pairing list is empty we reset the state.
	numberOfResets := csm.validatePairingListNotEmpty(addon, extensionNames)

	// providers that we don't try to connect this iteration.
	tempIgnoredProviders := &ignoredProviders{
		providers:    initUnwantedProviders,
		currentEpoch: csm.atomicReadCurrentEpoch(),
	}

	// Get a valid consumerSessionsWithProvider
	sessionWithProviderMap, err := csm.getSessionWithProviderOrError(usedProviders, tempIgnoredProviders, cuNeededForSession, requestedBlock, addon, extensionNames, stateful, virtualEpoch)
	if err != nil {
		return nil, err
	}

	// Save how many sessions we are aiming to have
	wantedSession := len(sessionWithProviderMap)
	// Save sessions to return
	sessions := make(ConsumerSessionsMap, wantedSession)
	for {
		for providerAddress, sessionWithProvider := range sessionWithProviderMap {
			// Extract values from session with provider
			consumerSessionsWithProvider := sessionWithProvider.SessionsWithProvider
			sessionEpoch := sessionWithProvider.CurrentEpoch

			// Get a valid Endpoint from the provider chosen
			connected, endpoints, _, err := consumerSessionsWithProvider.fetchEndpointConnectionFromConsumerSessionWithProvider(ctx, false, false)
			if err != nil {
				// verify err is AllProviderEndpointsDisabled and report.
				if AllProviderEndpointsDisabledError.Is(err) {
					tempIgnoredProviders.providers[providerAddress] = struct{}{}
					err = csm.blockProvider(providerAddress, true, sessionEpoch, MaxConsecutiveConnectionAttempts, 0, false, csm.GenerateReconnectCallback(consumerSessionsWithProvider), []error{err}) // reporting and blocking provider this epoch
					if err != nil {
						if !EpochMismatchError.Is(err) {
							// only acceptable error is EpochMismatchError so if different, throw fatal
							utils.LavaFormatFatal("Unsupported Error", err)
						}
					}
					continue
				} else {
					utils.LavaFormatFatal("Unsupported Error", err)
				}
			} else if !connected {
				// If failed to connect we ignore this provider for this get session request only
				// and try again getting a random provider to pick from
				tempIgnoredProviders.providers[providerAddress] = struct{}{}
				continue
			}

			// get the endpoint we got, as its the only one returned when asking fetchEndpointConnectionFromConsumerSessionWithProvider with false value
			endpoint := endpoints[0]

			// we get the reported providers here after we try to connect, so if any provider didn't respond he will already be added to the list.
			reportedProviders := csm.GetReportedProviders(sessionEpoch)

			// Get session from endpoint or create new or continue. if more than 10 connections are open.
			consumerSession, pairingEpoch, err := consumerSessionsWithProvider.GetConsumerSessionInstanceFromEndpoint(endpoint.chosenEndpointConnection, numberOfResets)
			if err != nil {
				utils.LavaFormatDebug("Error on consumerSessionWithProvider.getConsumerSessionInstanceFromEndpoint",
					utils.LogAttr("providerAddress", providerAddress),
					utils.LogAttr("validAddresses", csm.validAddresses),
					utils.LogAttr("Error", err.Error()),
				)
				if MaximumNumberOfSessionsExceededError.Is(err) {
					// we can get a different provider, adding this provider to the list of providers to skip on.
					tempIgnoredProviders.providers[providerAddress] = struct{}{}
				} else if MaximumNumberOfBlockListedSessionsError.Is(err) {
					// provider has too many block listed sessions. we block it until the next epoch and ignore it so it won't pop up again when resetting the provider list.
					tempIgnoredProviders.providers[providerAddress] = struct{}{}
					err = csm.blockProvider(providerAddress, false, sessionEpoch, 0, 0, false, nil, []error{})
					if err != nil {
						utils.LavaFormatError("Failed to block provider: ", err)
					}
				} else {
					utils.LavaFormatFatal("Unsupported Error", err)
				}

				continue
			}

			if pairingEpoch != sessionEpoch {
				// pairingEpoch and SessionEpoch must be the same, we validate them here if they are different we raise an error and continue with pairingEpoch
				utils.LavaFormatError("sessionEpoch and pairingEpoch mismatch", nil, utils.Attribute{Key: "sessionEpoch", Value: sessionEpoch}, utils.Attribute{Key: "pairingEpoch", Value: pairingEpoch})
				sessionEpoch = pairingEpoch
			}

			// If we successfully got a consumerSession we can apply the current CU to the consumerSessionWithProvider.UsedComputeUnits
			err = consumerSessionsWithProvider.addUsedComputeUnits(cuNeededForSession, virtualEpoch)
			if err != nil {
				utils.LavaFormatDebug("consumerSessionWithProvider.addUsedComputeUnit", utils.Attribute{Key: "Error", Value: err.Error()})
				if MaxComputeUnitsExceededError.Is(err) {
					tempIgnoredProviders.providers[providerAddress] = struct{}{}
					// We must unlock the consumer session before continuing.
					consumerSession.Free(nil)
					continue
				} else {
					utils.LavaFormatFatal("Unsupported Error", err)
				}
			} else {
				// consumer session is locked and valid, we need to set the relayNumber and the relay cu. before returning.
				// Successfully created/got a consumerSession.
				utils.LavaFormatTrace("Consumer get session",
					utils.LogAttr("provider", providerAddress),
					utils.LogAttr("sessionEpoch", sessionEpoch),
					utils.LogAttr("consumerSession.CUSum", consumerSession.CuSum),
					utils.LogAttr("consumerSession.RelayNum", consumerSession.RelayNum),
					utils.LogAttr("consumerSession.SessionId", consumerSession.SessionId),
				)

				// If no error, add provider session map
				sessionInfo := &SessionInfo{
					StakeSize:         consumerSessionsWithProvider.getProviderStakeSize(),
					Session:           consumerSession,
					Epoch:             sessionEpoch,
					ReportedProviders: reportedProviders,
				}

				// adding qos summery for error parsing.
				// consumer session is locked here so its ok to read the qos report.
				sessionInfo.QoSSummeryResult = consumerSession.getQosComputedResultOrZero()
				sessions[providerAddress] = sessionInfo

				consumerSession.SetUsageForSession(cuNeededForSession, csm.providerOptimizer.GetExcellenceQoSReportForProvider(providerAddress), usedProviders)
				// We successfully added provider, we should ignore it if we need to fetch new
				tempIgnoredProviders.providers[providerAddress] = struct{}{}
				if len(sessions) == wantedSession {
					return sessions, nil
				}
				continue
			}
		}

		// If we do not have enough fetch more
		sessionWithProviderMap, err = csm.getSessionWithProviderOrError(usedProviders, tempIgnoredProviders, cuNeededForSession, requestedBlock, addon, extensionNames, stateful, virtualEpoch)
		// If error exists but we have sessions, return them
		if err != nil && len(sessions) != 0 {
			return sessions, nil
		}
		// If error happens, and we do not have any sessions return an error
		if err != nil {
			return nil, err
		}
		// if we got here we managed to get more sessions so we will try to connect and return a session to the user.
	}
}

// csm must be rlocked here
func (csm *ConsumerSessionManager) getTopTenProvidersForStatefulCalls(validAddresses []string, ignoredProvidersList map[string]struct{}) []string {
	// sort by cu used, easiest to sort by that factor as it probably means highest QOS and easily read by atomic
	customSort := func(i, j int) bool {
		return csm.pairing[validAddresses[i]].atomicReadUsedComputeUnits() > csm.pairing[validAddresses[j]].atomicReadUsedComputeUnits()
	}
	// Sort the slice using the custom sorting rule
	sort.Slice(validAddresses, customSort)
	addresses := []string{}
	wantedLength := 10
	for _, sortedAddress := range validAddresses {
		// skip ignored providers
		if _, foundInIgnoredProviderList := ignoredProvidersList[sortedAddress]; foundInIgnoredProviderList {
			continue
		}
		// fill the slice until we have 10 providers who are not ignored
		addresses = append(addresses, sortedAddress)
		if len(addresses) >= wantedLength {
			break
		}
	}
	return addresses
}

// Get a valid provider address.
func (csm *ConsumerSessionManager) getValidProviderAddresses(ignoredProvidersList map[string]struct{}, cu uint64, requestedBlock int64, addon string, extensions []string, stateful uint32) (addresses []string, err error) {
	// cs.Lock must be Rlocked here.
	ignoredProvidersListLength := len(ignoredProvidersList)
	validAddresses := csm.getValidAddresses(addon, extensions)
	validAddressesLength := len(validAddresses)
	totalValidLength := validAddressesLength - ignoredProvidersListLength
	if totalValidLength <= 0 {
		// check all ignored are actually valid addresses
		ignoredProvidersListLength = 0
		for _, address := range validAddresses {
			if _, ok := ignoredProvidersList[address]; ok {
				ignoredProvidersListLength++
			}
		}
		if validAddressesLength-ignoredProvidersListLength <= 0 {
			utils.LavaFormatDebug("Pairing list empty", utils.Attribute{Key: "Provider list", Value: validAddresses}, utils.Attribute{Key: "IgnoredProviderList", Value: ignoredProvidersList}, utils.Attribute{Key: "addon", Value: addon}, utils.Attribute{Key: "extensions", Value: extensions})
			err = PairingListEmptyError
			return addresses, err
		}
	}
	var providers []string
	if stateful == common.CONSISTENCY_SELECT_ALL_PROVIDERS && csm.providerOptimizer.Strategy() != provideroptimizer.STRATEGY_COST {
		providers = csm.getTopTenProvidersForStatefulCalls(validAddresses, ignoredProvidersList)
	} else {
		providers = csm.providerOptimizer.ChooseProvider(validAddresses, ignoredProvidersList, cu, requestedBlock, OptimizerPerturbation)
	}

	utils.LavaFormatTrace("choosing providers",
		utils.LogAttr("validAddresses", validAddresses),
		utils.LogAttr("ignoredProvidersList", ignoredProvidersList),
		utils.LogAttr("chosenProviders", providers),
		utils.LogAttr("addon", addon),
		utils.LogAttr("extensions", extensions),
		utils.LogAttr("stateful", stateful),
	)

	// make sure we have at least 1 valid provider
	if len(providers) == 0 || providers[0] == "" {
		utils.LavaFormatDebug("No providers returned by the optimizer", utils.Attribute{Key: "Provider list", Value: validAddresses}, utils.Attribute{Key: "IgnoredProviderList", Value: ignoredProvidersList})
		err = PairingListEmptyError
		return addresses, err
	}

	return providers, nil
}

// On cases where the valid provider list is empty, by being already used in this attempt, and we got to a point
// where we need another session (for retry or a timeout happened) we want to try fetching a blocked provider for the list.
// the list will be sorted by most cu served giving the best provider that was blocked a second chance to get back to valid addresses.
func (csm *ConsumerSessionManager) tryGetConsumerSessionWithProviderFromBlockedProviderList(ignoredProviders *ignoredProviders, cuNeededForSession uint64, requestedBlock int64, addon string, extensions []string, stateful uint32, virtualEpoch uint64, usedProviders UsedProvidersInf) (sessionWithProviderMap SessionWithProviderMap, err error) {
	csm.lock.RLock()
	// we do not defer yet as we might need to unlock due to an epoch change

	// reading the epoch here while locked, to get the epoch of the pairing.
	currentEpoch := csm.atomicReadCurrentEpoch()

	// if len(csm.currentlyBlockedProviderAddresses) == 0 we probably reset the state so we can fetch it normally OR ||
	// on a very rare case epoch change can happen. in this case we should just fetch a provider from the new pairing list.
	// we also enter this case if all validAddresses are inside ignoredProviders
	if len(csm.currentlyBlockedProviderAddresses) == 0 || ignoredProviders.currentEpoch < currentEpoch {
		// epoch changed just now (between the getValidConsumerSessionsWithProvider to tryGetConsumerSessionWithProviderFromBlockedProviderList)
		if ignoredProviders.currentEpoch < currentEpoch {
			utils.LavaFormatDebug("Epoch changed between getValidConsumerSessionsWithProvider to tryGetConsumerSessionWithProviderFromBlockedProviderList getting pairing from new epoch list")
		}
		csm.lock.RUnlock() // unlock because getValidConsumerSessionsWithProvider is locking.
		return csm.getValidConsumerSessionsWithProvider(ignoredProviders, cuNeededForSession, requestedBlock, addon, extensions, stateful, virtualEpoch)
	}

	// if we got here we validated the epoch is still the same epoch as we expected and we need to fetch a session from the blocked provider list.
	defer csm.lock.RUnlock()

	// csm.currentlyBlockedProviderAddresses is sorted by the provider with the highest cu used this epoch to the lowest
	// meaning if we fetch the first successful index this is probably the highest success ratio to get a response.
	for _, providerAddress := range csm.currentlyBlockedProviderAddresses {
		// check if we have this provider already.
		if _, providerExistInIgnoredProviders := ignoredProviders.providers[providerAddress]; providerExistInIgnoredProviders {
			continue
		}
		consumerSessionsWithProvider := csm.pairing[providerAddress]
		// Add to ignored (no matter what)
		ignoredProviders.providers[providerAddress] = struct{}{}
		usedProviders.AddUnwantedAddresses(providerAddress) // add the address to our unwanted providers to avoid infinite recursion

		// validate this provider has enough cu to be used
		if err := consumerSessionsWithProvider.validateComputeUnits(cuNeededForSession, virtualEpoch); err != nil {
			// we already added to ignored we can just continue to the next provider
			continue
		}

		// validate this provider supports the required extension or addon
		if !consumerSessionsWithProvider.IsSupportingAddon(addon) || !consumerSessionsWithProvider.IsSupportingExtensions(extensions) {
			continue
		}

		consumerSessionsWithProvider.atomicWriteBlockedStatus(BlockedProviderSessionUsedStatus) // will add to valid addresses if successful
		// If no error, return session map
		return SessionWithProviderMap{
			providerAddress: &SessionWithProvider{
				SessionsWithProvider: consumerSessionsWithProvider,
				CurrentEpoch:         currentEpoch,
			},
		}, nil
	}

	// if we got here we failed to fetch a valid provider meaning no pairing available.
	return nil, utils.LavaFormatError(csm.rpcEndpoint.ChainID+" could not get a provider address from blocked provider list", PairingListEmptyError, utils.LogAttr("csm.currentlyBlockedProviderAddresses", csm.currentlyBlockedProviderAddresses), utils.LogAttr("addons", addon), utils.LogAttr("extensions", extensions), utils.LogAttr("ignoredProviders", ignoredProviders.providers))
}

func (csm *ConsumerSessionManager) getValidConsumerSessionsWithProvider(ignoredProviders *ignoredProviders, cuNeededForSession uint64, requestedBlock int64, addon string, extensions []string, stateful uint32, virtualEpoch uint64) (sessionWithProviderMap SessionWithProviderMap, err error) {
	csm.lock.RLock()
	defer csm.lock.RUnlock()

	utils.LavaFormatTrace("called getValidConsumerSessionsWithProvider", utils.LogAttr("ignoredProviders", ignoredProviders))

	currentEpoch := csm.atomicReadCurrentEpoch() // reading the epoch here while locked, to get the epoch of the pairing.
	if ignoredProviders.currentEpoch < currentEpoch {
		utils.LavaFormatDebug("ignoredProviders epoch is not the current epoch, resetting ignoredProviders", utils.Attribute{Key: "ignoredProvidersEpoch", Value: ignoredProviders.currentEpoch}, utils.Attribute{Key: "currentEpoch", Value: currentEpoch})
		ignoredProviders.providers = make(map[string]struct{}) // reset the old providers as epochs changed so we have a new pairing list.
		ignoredProviders.currentEpoch = currentEpoch
	}

	// Fetch provider addresses
	providerAddresses, err := csm.getValidProviderAddresses(ignoredProviders.providers, cuNeededForSession, requestedBlock, addon, extensions, stateful)
	if err != nil {
		utils.LavaFormatDebug(csm.rpcEndpoint.ChainID+" could not get a provider addresses", utils.LogAttr("error", err))
		return nil, err
	}

	// save how many providers we are aiming to return
	wantedProviderNumber := len(providerAddresses)

	// Create map to save sessions with providers
	sessionWithProviderMap = make(SessionWithProviderMap, wantedProviderNumber)

	// Iterate till we fill map or do not have more
	for {
		// Iterate over providers
		for _, providerAddress := range providerAddresses {
			consumerSessionsWithProvider := csm.pairing[providerAddress]
			if consumerSessionsWithProvider == nil {
				utils.LavaFormatFatal("invalid provider address returned from csm.getValidProviderAddresses", nil,
					utils.Attribute{Key: "providerAddress", Value: providerAddress},
					utils.Attribute{Key: "all_providerAddresses", Value: providerAddresses},
					utils.Attribute{Key: "pairing", Value: csm.pairing},
					utils.Attribute{Key: "epochAtStart", Value: currentEpoch},
					utils.Attribute{Key: "currentEpoch", Value: csm.atomicReadCurrentEpoch()},
					utils.Attribute{Key: "validAddresses", Value: csm.getValidAddresses(addon, extensions)},
					utils.Attribute{Key: "wantedProviderNumber", Value: wantedProviderNumber},
				)
			}
			if err := consumerSessionsWithProvider.validateComputeUnits(cuNeededForSession, virtualEpoch); err != nil {
				// Add to ignored
				ignoredProviders.providers[providerAddress] = struct{}{}
				continue
			}

			// If no error, add provider session map
			sessionWithProviderMap[providerAddress] = &SessionWithProvider{
				SessionsWithProvider: consumerSessionsWithProvider,
				CurrentEpoch:         currentEpoch,
			}
			// Add to ignored
			ignoredProviders.providers[providerAddress] = struct{}{}

			// If we have enough providers return
			if len(sessionWithProviderMap) == wantedProviderNumber {
				return sessionWithProviderMap, nil
			}
		}

		// If we do not have enough fetch more
		providerAddresses, err = csm.getValidProviderAddresses(ignoredProviders.providers, cuNeededForSession, requestedBlock, addon, extensions, stateful)

		// If error exists but we have providers, return them
		if err != nil && len(sessionWithProviderMap) != 0 {
			return sessionWithProviderMap, nil
		}

		// If error happens, and we do not have any provider return error
		if err != nil {
			utils.LavaFormatError("could not get a provider addresses", err)
			return nil, err
		}
	}
}

// must be locked before use
func (csm *ConsumerSessionManager) sortBlockedProviderListByCuServed() {
	// Defining the custom sorting rule (used cu per provider)
	// descending order of cu used (highest to lowest)
	customSort := func(i, j int) bool {
		return csm.pairing[csm.currentlyBlockedProviderAddresses[i]].atomicReadUsedComputeUnits() > csm.pairing[csm.currentlyBlockedProviderAddresses[j]].atomicReadUsedComputeUnits()
	}
	// Sort the slice using the custom sorting rule
	sort.Slice(csm.currentlyBlockedProviderAddresses, customSort)
}

// removes a given address from the valid addresses list.
func (csm *ConsumerSessionManager) removeAddressFromValidAddresses(address string) error {
	// cs Must be Locked here.
	for idx, addr := range csm.validAddresses {
		if addr == address {
			// remove the index from the valid list.
			csm.validAddresses = append(csm.validAddresses[:idx], csm.validAddresses[idx+1:]...)
			csm.RemoveAddonAddresses("", nil)
			// add the address to our block provider list.
			csm.currentlyBlockedProviderAddresses = append(csm.currentlyBlockedProviderAddresses, address)
			// sort the blocked provider list by cu served
			csm.sortBlockedProviderListByCuServed()
			return nil
		}
	}
	return AddressIndexWasNotFoundError
}

// Blocks a provider making him unavailable for pick this epoch, will also report him as unavailable if reportProvider is set to true.
// Validates that the sessionEpoch is equal to cs.currentEpoch otherwise doesn't take effect.
func (csm *ConsumerSessionManager) blockProvider(address string, reportProvider bool, sessionEpoch uint64, disconnections uint64, errors uint64, allowSecondChance bool, reconnectCallback func() error, errorsForReport []error) error {
	// find Index of the address
	if sessionEpoch != csm.atomicReadCurrentEpoch() { // we read here atomically so cs.currentEpoch cant change in the middle, so we can save time if epochs mismatch
		return EpochMismatchError
	}

	var runSecondChance bool
	csm.lock.Lock() // we lock RW here because we need to make sure nothing changes while we verify validAddresses/addedToPurgeAndReport
	// on unlock we also want to trigger a routine that will remove blocked providers from block list if they exist and we allow them a second chance
	defer func() {
		csm.lock.Unlock()
		if runSecondChance {
			// if we decide to allow a second chance, this provider will return to our list of valid providers (if it exists)
			go func() {
				<-time.After(retrySecondChanceAfter)
				// check epoch is still relevant, if not just return
				utils.LavaFormatDebug("Running second chance for provider", utils.LogAttr("address", address))
				if sessionEpoch != csm.atomicReadCurrentEpoch() {
					return
				}
				csm.validateAndReturnBlockedProviderToValidAddressesList(address)
			}()
		}
	}()

	if sessionEpoch != csm.atomicReadCurrentEpoch() { // After we lock we need to verify again that the epoch didn't change while we waited for the lock.
		return EpochMismatchError
	}

	err := csm.removeAddressFromValidAddresses(address)
	if err != nil {
		if AddressIndexWasNotFoundError.Is(err) {
<<<<<<< HEAD
			// in case index wasn't found just continue with the method
			utils.LavaFormatError("address was not found in valid addresses", err, utils.Attribute{Key: "address", Value: address}, utils.Attribute{Key: "validAddresses", Value: csm.validAddresses})
=======
			// in case index wasn,t found just continue with the method
			utils.LavaFormatDebug("address was not found in valid addresses list", utils.Attribute{Key: "address", Value: address}, utils.Attribute{Key: "error", Value: err}, utils.Attribute{Key: "validAddresses", Value: csm.validAddresses})
>>>>>>> e942fcdc
		} else {
			return err
		}
	}

	if reportProvider { // Report provider flow
		if allowSecondChance { // on epoch change, we don't report providers immediately we allow them a recovery phase.
			if _, ok := csm.secondChanceGivenToAddresses[address]; ok {
				// already exists in second chance, need to block.
				csm.reportedProviders.ReportProvider(address, errors, disconnections, reconnectCallback, errorsForReport)
			} else {
				// first time reported, allowing a second chance.
				csm.secondChanceGivenToAddresses[address] = struct{}{}
				// address was removed from valid addresses, we can still return it after a duration for second chance.
				runSecondChance = true
			}
		} else {
			csm.reportedProviders.ReportProvider(address, errors, disconnections, reconnectCallback, errorsForReport)
		}
	}

	return nil
}

// Report session failure, mark it as blocked from future usages, report if timeout happened.
func (csm *ConsumerSessionManager) OnSessionFailure(consumerSession *SingleConsumerSession, errorReceived error) error {
	// consumerSession must be locked when getting here.
	if err := consumerSession.VerifyLock(); err != nil {
		return sdkerrors.Wrapf(err, "OnSessionFailure, consumerSession.lock must be locked before accessing this method, additional info:")
	}
	// redemptionSession = true, if we got this provider from the blocked provider list.
	// if so, it means we already reported this provider and blocked it we do not need to do it again.
	// due to session failure we also don't need to remove it from the blocked provider list.
	// we will just update the QOS info, and return
	redemptionSession := consumerSession.Parent.atomicReadBlockedStatus() == BlockedProviderSessionUsedStatus

	// consumer Session should be locked here. so we can just apply the session failure here.
	if consumerSession.BlockListed {
		// if consumer session is already blocklisted return an error.
		return sdkerrors.Wrapf(SessionIsAlreadyBlockListedError, "trying to report a session failure of a blocklisted consumer session")
	}

	// check if need to block & report
	var blockProvider, reportProvider bool
	if sdkerrors.IsOf(errorReceived, ReportAndBlockProviderError) {
		blockProvider = true
		reportProvider = true
	} else if sdkerrors.IsOf(errorReceived, BlockProviderError) {
		blockProvider = true
	}

	consumerSession.QoSInfo.TotalRelays++
	consumerSession.ConsecutiveErrors = append(consumerSession.ConsecutiveErrors, errorReceived)
	// copy consecutive errors for report.
	errorsForConsumerSession := consumerSession.ConsecutiveErrors
	consumerSession.errorsCount += 1
	// set allow second change if we want to allow the provider to return the pool without being reported if the downtime was temporary.
	allowSecondChance := false
	// if this session failed more than MaximumNumberOfFailuresAllowedPerConsumerSession times or session went out of sync we block it.
	if len(consumerSession.ConsecutiveErrors) > MaximumNumberOfFailuresAllowedPerConsumerSession || IsSessionSyncLoss(errorReceived) {
		utils.LavaFormatDebug("Blocking consumer session",
			utils.LogAttr("ConsecutiveErrors", consumerSession.ConsecutiveErrors),
			utils.LogAttr("errorsCount", consumerSession.errorsCount),
			utils.LogAttr("id", consumerSession.SessionId),
		)
		consumerSession.BlockListed = true // block this session from future usages

		// check if this session is a redemption session meaning we already blocked and reported the provider if it was necessary.
		if !redemptionSession {
			// we will check the total number of cu for this provider and decide if we need to report it.
			if consumerSession.Parent.atomicReadUsedComputeUnits() <= consumerSession.LatestRelayCu { // if we had 0 successful relays and we reached block session we need to report this provider
				blockProvider = true
				reportProvider = true
				allowSecondChance = true
			}
		}
	}
	cuToDecrease := consumerSession.LatestRelayCu
	// latency, isHangingApi, syncScore aren't updated when there is a failure
	go csm.providerOptimizer.AppendRelayFailure(consumerSession.Parent.PublicLavaAddress)
	consumerSession.LatestRelayCu = 0 // making sure no one uses it in a wrong way
	consecutiveErrors := uint64(len(consumerSession.ConsecutiveErrors))
	parentConsumerSessionsWithProvider := consumerSession.Parent // must read this pointer before unlocking
	csm.updateMetricsManager(consumerSession, time.Duration(0), false)
	// finished with consumerSession here can unlock.
	consumerSession.Free(errorReceived) // we unlock before we change anything in the parent ConsumerSessionsWithProvider

	err := parentConsumerSessionsWithProvider.decreaseUsedComputeUnits(cuToDecrease) // change the cu in parent
	if err != nil {
		return err
	}
	if !redemptionSession && blockProvider {
		publicProviderAddress, pairingEpoch := parentConsumerSessionsWithProvider.getPublicLavaAddressAndPairingEpoch()
		err = csm.blockProvider(publicProviderAddress, reportProvider, pairingEpoch, 0, consecutiveErrors, allowSecondChance, nil, errorsForConsumerSession)
		if err != nil {
			if EpochMismatchError.Is(err) {
				return nil // no effects this epoch has been changed
			}
			return err
		}
	}
	return nil
}

// validating if the provider is currently not in valid addresses list. if the session was successful we can return the provider
// to our valid addresses list and resume its usage
func (csm *ConsumerSessionManager) validateAndReturnBlockedProviderToValidAddressesList(providerAddress string) {
	csm.lock.Lock()
	defer csm.lock.Unlock()
	for idx, addr := range csm.currentlyBlockedProviderAddresses {
		if addr == providerAddress {
			// Remove it from the csm.currentlyBlockedProviderAddresses
			csm.currentlyBlockedProviderAddresses = append(csm.currentlyBlockedProviderAddresses[:idx], csm.currentlyBlockedProviderAddresses[idx+1:]...)
			// Reapply it to the valid addresses.
			csm.validAddresses = append(csm.validAddresses, addr)
			// Purge the current addon addresses so it will be created again next time get session is called.
			csm.RemoveAddonAddresses("", nil)
			// Reset redemption status
			if provider, ok := csm.pairing[providerAddress]; ok {
				provider.atomicWriteBlockedStatus(BlockedProviderSessionUnusedStatus)
			}
			return
		}
	}
	// if we didn't find it, we might had two sessions in parallel and thats ok. the first one dealt with it we can just return
}

// On a successful session this function will update all necessary fields in the consumerSession. and unlock it when it finishes
func (csm *ConsumerSessionManager) OnSessionDone(
	consumerSession *SingleConsumerSession,
	latestServicedBlock int64,
	specComputeUnits uint64,
	currentLatency time.Duration,
	expectedLatency time.Duration,
	expectedBH int64,
	numOfProviders int,
	providersCount uint64,
	isHangingApi bool,
) error {
	// release locks, update CU, relaynum etc..
	if err := consumerSession.VerifyLock(); err != nil {
		return sdkerrors.Wrapf(err, "OnSessionDone, consumerSession.lock must be locked before accessing this method")
	}

	if consumerSession.Parent.atomicReadBlockedStatus() == BlockedProviderSessionUsedStatus {
		// we will deal with the removal of this provider from the blocked list so we can for now set it as default
		consumerSession.Parent.atomicWriteBlockedStatus(BlockedProviderSessionUnusedStatus)
		// this provider is probably in the ignored provider list. we need to validate and return it to valid addresses
		providerAddress := consumerSession.Parent.PublicLavaAddress
		// we want this method to run last after we unlock the consumer session
		// golang defer operates in a Last-In-First-Out (LIFO) order, meaning this defer will run last.
		defer func() { go csm.validateAndReturnBlockedProviderToValidAddressesList(providerAddress) }()
	}

	defer consumerSession.Free(nil)                        // we need to be locked here, if we didn't get it locked we try lock anyway
	consumerSession.CuSum += consumerSession.LatestRelayCu // add CuSum to current cu usage.
	consumerSession.LatestRelayCu = 0                      // reset cu just in case
	consumerSession.ConsecutiveErrors = []error{}
	consumerSession.LatestBlock = latestServicedBlock // update latest serviced block
	// calculate QoS
	consumerSession.CalculateQoS(currentLatency, expectedLatency, expectedBH-latestServicedBlock, numOfProviders, int64(providersCount))
	go csm.providerOptimizer.AppendRelayData(consumerSession.Parent.PublicLavaAddress, currentLatency, isHangingApi, specComputeUnits, uint64(latestServicedBlock))
	csm.updateMetricsManager(consumerSession, currentLatency, !isHangingApi) // apply latency only for non hanging apis
	return nil
}

// updates QoS metrics for a provider
// consumerSession should still be locked when accessing this method as it fetches information from the session it self
func (csm *ConsumerSessionManager) updateMetricsManager(consumerSession *SingleConsumerSession, relayLatency time.Duration, sessionSuccessful bool) {
	if csm.consumerMetricsManager == nil {
		return
	}
	info := csm.RPCEndpoint()
	apiInterface := info.ApiInterface
	chainId := info.ChainID
	var lastQos *pairingtypes.QualityOfServiceReport
	var lastQosExcellence *pairingtypes.QualityOfServiceReport
	if consumerSession.QoSInfo.LastQoSReport != nil {
		qos := *consumerSession.QoSInfo.LastQoSReport
		lastQos = &qos
	}
	if consumerSession.QoSInfo.LastExcellenceQoSReport != nil {
		qosEx := *consumerSession.QoSInfo.LastExcellenceQoSReport
		lastQosExcellence = &qosEx
	}
	publicProviderAddress := consumerSession.Parent.PublicLavaAddress

	go func() {
		csm.consumerMetricsManager.SetQOSMetrics(chainId, apiInterface, publicProviderAddress, lastQos, lastQosExcellence, consumerSession.LatestBlock, consumerSession.RelayNum, relayLatency, sessionSuccessful)
	}()
}

// Get the reported providers currently stored in the session manager.
func (csm *ConsumerSessionManager) GetReportedProviders(epoch uint64) []*pairingtypes.ReportedProvider {
	if epoch != csm.atomicReadCurrentEpoch() {
		return nil // if epochs are not equal, we will return an empty list.
	}
	reportedProviders := csm.reportedProviders.GetReportedProviders()
	csm.lock.RLock()
	defer csm.lock.RUnlock()
	filteredReportedProviders := []*pairingtypes.ReportedProvider{}
	for _, reportedProvider := range reportedProviders {
		provider, ok := csm.pairing[reportedProvider.Address]
		if !ok {
			// that shouldn't happen
			utils.LavaFormatError("Failed to find a reported provider in pairing list", nil, utils.LogAttr("provider_address", reportedProvider.Address), utils.LogAttr("epoch", csm.currentEpoch))
			continue
		}
		if provider.doesProviderEndpointsContainGeolocation(csm.RPCEndpoint().Geolocation) {
			filteredReportedProviders = append(filteredReportedProviders, reportedProvider)
		}
	}
	return filteredReportedProviders
}

// Atomically read csm.pairingAddressesLength for data reliability.
func (csm *ConsumerSessionManager) GetAtomicPairingAddressesLength() uint64 {
	return atomic.LoadUint64(&csm.pairingAddressesLength)
}

// On a successful Subscribe relay
func (csm *ConsumerSessionManager) OnSessionDoneIncreaseCUOnly(consumerSession *SingleConsumerSession, latestServicedBlock int64) error {
	if err := consumerSession.VerifyLock(); err != nil {
		return sdkerrors.Wrapf(err, "OnSessionDoneIncreaseRelayAndCu consumerSession.lock must be locked before accessing this method")
	}

	defer consumerSession.Free(nil) // we need to be locked here, if we didn't get it locked we try lock anyway
	consumerSession.LatestBlock = latestServicedBlock
	consumerSession.CuSum += consumerSession.LatestRelayCu // add CuSum to current cu usage.
	consumerSession.LatestRelayCu = 0                      // reset cu just in case
	consumerSession.ConsecutiveErrors = []error{}
	return nil
}

func (csm *ConsumerSessionManager) GenerateReconnectCallback(consumerSessionsWithProvider *ConsumerSessionsWithProvider) func() error {
	return func() error {
		ctx := utils.WithUniqueIdentifier(context.Background(), utils.GenerateUniqueIdentifier()) // unique identifier for retries
		_, providerAddress, err := csm.probeProvider(ctx, consumerSessionsWithProvider, csm.atomicReadCurrentEpoch(), true)
		if err == nil {
			utils.LavaFormatDebug("Reconnecting provider succeeded returning provider to valid addresses list", utils.LogAttr("provider", providerAddress))
			csm.validateAndReturnBlockedProviderToValidAddressesList(providerAddress)
		}
		return err
	}
}

func NewConsumerSessionManager(rpcEndpoint *RPCEndpoint, providerOptimizer ProviderOptimizer, consumerMetricsManager *metrics.ConsumerMetricsManager, reporter metrics.Reporter, consumerPublicAddress string, activeSubscriptionProvidersStorage *ActiveSubscriptionProvidersStorage) *ConsumerSessionManager {
	csm := &ConsumerSessionManager{
		reportedProviders:      NewReportedProviders(reporter, rpcEndpoint.ChainID),
		consumerMetricsManager: consumerMetricsManager,
		consumerPublicAddress:  consumerPublicAddress,
	}
	csm.rpcEndpoint = rpcEndpoint
	csm.providerOptimizer = providerOptimizer
	csm.activeSubscriptionProvidersStorage = activeSubscriptionProvidersStorage
	return csm
}<|MERGE_RESOLUTION|>--- conflicted
+++ resolved
@@ -844,13 +844,8 @@
 	err := csm.removeAddressFromValidAddresses(address)
 	if err != nil {
 		if AddressIndexWasNotFoundError.Is(err) {
-<<<<<<< HEAD
-			// in case index wasn't found just continue with the method
-			utils.LavaFormatError("address was not found in valid addresses", err, utils.Attribute{Key: "address", Value: address}, utils.Attribute{Key: "validAddresses", Value: csm.validAddresses})
-=======
-			// in case index wasn,t found just continue with the method
+			// in case index wasn't  found just continue with the method
 			utils.LavaFormatDebug("address was not found in valid addresses list", utils.Attribute{Key: "address", Value: address}, utils.Attribute{Key: "error", Value: err}, utils.Attribute{Key: "validAddresses", Value: csm.validAddresses})
->>>>>>> e942fcdc
 		} else {
 			return err
 		}
