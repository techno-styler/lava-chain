package lavasession

import (
<<<<<<< HEAD
	"testing"

=======
	"math"
	"math/rand"
	"testing"
	"time"

	"github.com/lavanet/lava/protocol/common"
	"github.com/lavanet/lava/utils"
>>>>>>> 292d643c
	"github.com/stretchr/testify/require"
)

const (
	testNumberOfBlocksKeptInMemory = 100
	relayCu                        = uint64(10)
	dataReliabilityRelayCu         = uint64(0)
	epoch1                         = uint64(10)
	sessionId                      = uint64(123)
	subscriptionID                 = "124"
	subscriptionID2                = "125"
	dataReliabilitySessionId       = uint64(0)
	relayNumber                    = uint64(1)
	maxCu                          = uint64(150)
	epoch2                         = testNumberOfBlocksKeptInMemory + epoch1
	consumerOneAddress             = "consumer1"
	selfProviderIndex              = int64(1)
)

func initProviderSessionManager() *ProviderSessionManager {
	return NewProviderSessionManager(&RPCProviderEndpoint{
		NetworkAddress: "127.0.0.1:6666",
		ChainID:        "LAV1",
		ApiInterface:   "tendermint",
		Geolocation:    1,
<<<<<<< HEAD
		NodeUrl:        []string{"http://localhost:666", "ws://localhost:666/websocket"},
=======
		NodeUrls:       []common.NodeUrl{{Url: "http://localhost:666"}, {Url: "ws://localhost:666/websocket"}},
>>>>>>> 292d643c
	}, testNumberOfBlocksKeptInMemory)
}

func prepareSession(t *testing.T) (*ProviderSessionManager, *SingleProviderSession) {
	// initialize the struct
	psm := initProviderSessionManager()

	// get session for the first time
	sps, err := psm.GetSession(consumerOneAddress, epoch1, sessionId, relayNumber)

	// validate expected results
	require.Empty(t, psm.sessionsWithAllConsumers)
	require.Nil(t, sps)
	require.Error(t, err)
	require.True(t, ConsumerNotRegisteredYet.Is(err))

	// expect session to be missing, so we need to register it for the first time
	sps, err = psm.RegisterProviderSessionWithConsumer(consumerOneAddress, epoch1, sessionId, relayNumber, maxCu, selfProviderIndex)

	// validate session was added
	require.NotEmpty(t, psm.sessionsWithAllConsumers)
	require.Nil(t, err)
	require.NotNil(t, sps)

	// prepare session for usage
	err = sps.PrepareSessionForUsage(relayCu, relayCu, relayNumber)

	// validate session was prepared successfully
	require.Nil(t, err)
	require.Equal(t, sps.userSessionsParent.atomicReadProviderIndex(), selfProviderIndex)
	require.Equal(t, relayCu, sps.LatestRelayCu)
	require.Equal(t, sps.CuSum, relayCu)
	require.Equal(t, sps.SessionID, sessionId)
	require.Equal(t, sps.RelayNum, relayNumber)
	require.Equal(t, sps.PairingEpoch, epoch1)
	return psm, sps
}

func prepareDRSession(t *testing.T) (*ProviderSessionManager, *SingleProviderSession) {
	// initialize the struct
	psm := initProviderSessionManager()

	// get data reliability session
	sps, err := psm.GetDataReliabilitySession(consumerOneAddress, epoch1, dataReliabilitySessionId, relayNumber, selfProviderIndex)

	// validate results
	require.Nil(t, err)
	require.NotNil(t, sps)

	// validate expected results
	require.Empty(t, psm.sessionsWithAllConsumers)
	require.NotEmpty(t, psm.dataReliabilitySessionsWithAllConsumers)
	require.Empty(t, psm.subscriptionSessionsWithAllConsumers)

	// // prepare session for usage
	sps.PrepareSessionForUsage(relayCu, dataReliabilityRelayCu, relayNumber)

	// validate session was prepared successfully
	require.Equal(t, dataReliabilityRelayCu, sps.LatestRelayCu)
	require.Equal(t, dataReliabilityRelayCu, sps.CuSum)
	require.Equal(t, dataReliabilitySessionId, sps.SessionID)
	require.Equal(t, relayNumber, sps.RelayNum)
	require.Equal(t, epoch1, sps.PairingEpoch)

	return psm, sps
}

func TestHappyFlowPSM(t *testing.T) {
	// init test
	psm, sps := prepareSession(t)

	// on session done successfully
	err := psm.OnSessionDone(sps)

	// validate session done data
	require.Nil(t, err)
	require.Equal(t, sps.LatestRelayCu, uint64(0))
	require.Equal(t, sps.CuSum, relayCu)
	require.Equal(t, sps.SessionID, sessionId)
	require.Equal(t, sps.RelayNum, relayNumber)
	require.Equal(t, sps.PairingEpoch, epoch1)
}

func TestPSMPrepareTwice(t *testing.T) {
	// init test
	_, sps := prepareSession(t)

	// prepare session for usage
	err := sps.PrepareSessionForUsage(relayCu, relayCu, relayNumber)
	require.Error(t, err)
}

// Test the basic functionality of the ProviderSessionsManager
func TestPSMEpochChange(t *testing.T) {
	// init test
	psm, sps := prepareSession(t)

	// on session done successfully
	err := psm.OnSessionDone(sps)

	// validate session done data
	require.Nil(t, err)
	require.Equal(t, sps.LatestRelayCu, uint64(0))
	require.Equal(t, sps.CuSum, relayCu)
	require.Equal(t, sps.SessionID, sessionId)
	require.Equal(t, sps.RelayNum, relayNumber)
	require.Equal(t, sps.PairingEpoch, epoch1)

	// update epoch to epoch2 height
	psm.UpdateEpoch(epoch2)

	// validate epoch update
	require.Equal(t, psm.blockedEpochHeight, epoch1)
	require.Empty(t, psm.dataReliabilitySessionsWithAllConsumers)
	require.Empty(t, psm.sessionsWithAllConsumers)
	require.Empty(t, psm.subscriptionSessionsWithAllConsumers)

	// try to verify we cannot get a session from epoch1 after we blocked it
	sps, err = psm.GetSession(consumerOneAddress, epoch1, sessionId, relayNumber)

	// expect an error as we tried to get a session from a blocked epoch
	require.Error(t, err)
	require.True(t, InvalidEpochError.Is(err))
	require.Nil(t, sps)
}

func TestPSMOnSessionFailure(t *testing.T) {
	// init test
	psm, sps := prepareSession(t)

	// on session done successfully
	err := psm.OnSessionFailure(sps)

	// validate session done data
	require.Nil(t, err)
	require.Equal(t, sps.LatestRelayCu, uint64(0))
	require.Equal(t, sps.CuSum, uint64(0))
	require.Equal(t, sps.SessionID, sessionId)
	require.Equal(t, sps.RelayNum, uint64(0))
	require.Equal(t, sps.PairingEpoch, epoch1)
}

func TestPSMUpdateCu(t *testing.T) {
	// init test
	psm, sps := prepareSession(t)

	// on session done successfully
	err := psm.OnSessionDone(sps)

	// validate session done data
	require.Nil(t, err)

	err = psm.UpdateSessionCU(consumerOneAddress, epoch1, sessionId, maxCu)
	require.Nil(t, err)
	require.Equal(t, sps.userSessionsParent.epochData.UsedComputeUnits, maxCu)
}

func TestPSMUpdateCuMaxCuReached(t *testing.T) {
	// init test
	psm, sps := prepareSession(t)

	// on session done successfully
	err := psm.OnSessionDone(sps)
<<<<<<< HEAD

=======
	require.Nil(t, err)
>>>>>>> 292d643c
	// Update the session CU to reach the limit of the cu allowed
	err = psm.UpdateSessionCU(consumerOneAddress, epoch1, sessionId, maxCu)
	require.Nil(t, err)
	require.Equal(t, sps.userSessionsParent.epochData.UsedComputeUnits, maxCu)

	// get another session, this time sps is not nil as the session ID is already registered
	sps, err = psm.GetSession(consumerOneAddress, epoch1, sessionId, relayNumber+1)
	require.Nil(t, err)
	require.NotNil(t, sps)

	// prepare session with max cu overflow. expect an error
	err = sps.PrepareSessionForUsage(relayCu, maxCu+relayCu, relayNumber)
	require.Error(t, err)
	require.True(t, MaximumCULimitReachedByConsumer.Is(err))
}

func TestPSMCUMisMatch(t *testing.T) {
	// init test
	psm, sps := prepareSession(t)

	// on session done successfully
	err := psm.OnSessionDone(sps)
<<<<<<< HEAD

=======
	require.Nil(t, err)
>>>>>>> 292d643c
	// get another session
	sps, err = psm.GetSession(consumerOneAddress, epoch1, sessionId, relayNumber+1)
	require.Nil(t, err)
	require.NotNil(t, sps)

	// prepare session with wrong cu and expect mismatch, consumer wants to pay less than spec requires
	err = sps.PrepareSessionForUsage(relayCu+1, relayCu, relayNumber)
	require.Error(t, err)
	require.True(t, ProviderConsumerCuMisMatch.Is(err))
}

func TestPSMDataReliabilityHappyFlow(t *testing.T) {
	// prepare data reliability session
	psm, sps := prepareDRSession(t)

	// perform session done
	psm.OnSessionDone(sps)

	// validate session done information is valid.
	require.Equal(t, dataReliabilityRelayCu, sps.LatestRelayCu)
	require.Equal(t, dataReliabilityRelayCu, sps.CuSum)
	require.Equal(t, dataReliabilitySessionId, sps.SessionID)
	require.Equal(t, relayNumber, sps.RelayNum)
	require.Equal(t, epoch1, sps.PairingEpoch)
}

func TestPSMDataReliabilityTwicePerEpoch(t *testing.T) {
	// prepare data reliability session
	psm, sps := prepareDRSession(t)

	// perform session done
	psm.OnSessionDone(sps)

	// validate session done information is valid.
	require.Equal(t, dataReliabilityRelayCu, sps.LatestRelayCu)
	require.Equal(t, dataReliabilityRelayCu, sps.CuSum)
	require.Equal(t, dataReliabilitySessionId, sps.SessionID)
	require.Equal(t, relayNumber, sps.RelayNum)
	require.Equal(t, epoch1, sps.PairingEpoch)

	// try to get a data reliability session again.
	sps, err := psm.GetDataReliabilitySession(consumerOneAddress, epoch1, dataReliabilitySessionId, relayNumber, selfProviderIndex)

	// validate we cant get more than one data reliability session per epoch (might change in the future)
	require.Error(t, err)
	require.True(t, DataReliabilitySessionAlreadyUsedError.Is(err)) // validate error is what we expect.
	require.Nil(t, sps)
}

func TestPSMDataReliabilitySessionFailure(t *testing.T) {
	// prepare data reliability session
	psm, sps := prepareDRSession(t)

	// perform session failure.
	psm.OnSessionFailure(sps)

	// validate on session failure that the relay number was subtracted
	require.Equal(t, dataReliabilityRelayCu, sps.LatestRelayCu)
	require.Equal(t, dataReliabilityRelayCu, sps.CuSum)
	require.Equal(t, dataReliabilitySessionId, sps.SessionID)
	require.Equal(t, relayNumber-1, sps.RelayNum)
	require.Equal(t, epoch1, sps.PairingEpoch)
}

func TestPSMDataReliabilityRetryAfterFailure(t *testing.T) {
	// prepare data reliability session
	psm, sps := prepareDRSession(t)

	// perform session failure.
	psm.OnSessionFailure(sps)

	// validate on session failure that the relay number was subtracted
	require.Equal(t, dataReliabilityRelayCu, sps.LatestRelayCu)
	require.Equal(t, dataReliabilityRelayCu, sps.CuSum)
	require.Equal(t, dataReliabilitySessionId, sps.SessionID)
	require.Equal(t, relayNumber-1, sps.RelayNum)
	require.Equal(t, epoch1, sps.PairingEpoch)

	// try to get a data reliability session again.
	sps, err := psm.GetDataReliabilitySession(consumerOneAddress, epoch1, dataReliabilitySessionId, relayNumber, selfProviderIndex)

	// validate we can get a data reliability session if we failed before
	require.Nil(t, err)
	require.NotNil(t, sps)

	// // prepare session for usage
	sps.PrepareSessionForUsage(relayCu, dataReliabilityRelayCu, relayNumber)

	// validate session was prepared successfully
	require.Equal(t, dataReliabilityRelayCu, sps.LatestRelayCu)
	require.Equal(t, dataReliabilityRelayCu, sps.CuSum)
	require.Equal(t, dataReliabilitySessionId, sps.SessionID)
	require.Equal(t, relayNumber, sps.RelayNum)
	require.Equal(t, epoch1, sps.PairingEpoch)

	// perform session done
	psm.OnSessionDone(sps)

	// validate session done information is valid.
	require.Equal(t, dataReliabilityRelayCu, sps.LatestRelayCu)
	require.Equal(t, dataReliabilityRelayCu, sps.CuSum)
	require.Equal(t, dataReliabilitySessionId, sps.SessionID)
	require.Equal(t, relayNumber, sps.RelayNum)
	require.Equal(t, epoch1, sps.PairingEpoch)
}

func TestPSMDataReliabilityEpochChange(t *testing.T) {
	// prepare data reliability session
	psm, sps := prepareDRSession(t)

	// perform session done.
	psm.OnSessionDone(sps)

	// update epoch to epoch2 height
	psm.UpdateEpoch(epoch2)

	// validate epoch update
	require.Equal(t, psm.blockedEpochHeight, epoch1)
	require.Empty(t, psm.dataReliabilitySessionsWithAllConsumers)
}

func TestPSMDataReliabilitySessionFailureEpochChange(t *testing.T) {
	// prepare data reliability session
	psm, sps := prepareDRSession(t)

	// perform session done.
	psm.OnSessionFailure(sps)

	// update epoch to epoch2 height
	psm.UpdateEpoch(epoch2)

	// validate epoch update
	require.Equal(t, psm.blockedEpochHeight, epoch1)
	require.Empty(t, psm.dataReliabilitySessionsWithAllConsumers)
}

func TestPSMSubscribeHappyFlowProcessUnsubscribe(t *testing.T) {
	// init test
	psm, sps := prepareSession(t)

	// validate subscription map is empty
	require.Empty(t, psm.subscriptionSessionsWithAllConsumers)

	// subscribe
	var channel chan interface{}
	subscription := &RPCSubscription{
		Id:                   subscriptionID,
		Sub:                  nil,
		SubscribeRepliesChan: channel,
	}
	psm.ReleaseSessionAndCreateSubscription(sps, subscription, consumerOneAddress, epoch1)

	// verify state after subscription creation
	require.True(t, LockMisUseDetectedError.Is(sps.VerifyLock())) // validating session was unlocked.
	require.NotEmpty(t, psm.sessionsWithAllConsumers)
	require.NotEmpty(t, psm.subscriptionSessionsWithAllConsumers)
	_, foundEpoch := psm.subscriptionSessionsWithAllConsumers[epoch1]
	require.True(t, foundEpoch)
	_, foundConsumer := psm.subscriptionSessionsWithAllConsumers[epoch1].subscriptionMap[consumerOneAddress]
	require.True(t, foundConsumer)
	_, foundSubscription := psm.subscriptionSessionsWithAllConsumers[epoch1].subscriptionMap[consumerOneAddress][subscriptionID]
	require.True(t, foundSubscription)

	err := psm.ProcessUnsubscribe("unsubscribe", subscriptionID, consumerOneAddress, epoch1)
	require.True(t, SubscriptionPointerIsNilError.Is(err))
	require.Empty(t, psm.subscriptionSessionsWithAllConsumers[epoch1].subscriptionMap[consumerOneAddress])
}

func TestPSMSubscribeHappyFlowProcessUnsubscribeUnsubscribeAll(t *testing.T) {
	// init test
	psm, sps := prepareSession(t)

	// validate subscription map is empty
	require.Empty(t, psm.subscriptionSessionsWithAllConsumers)

	// subscribe
	var channel chan interface{}
	subscription := &RPCSubscription{
		Id:                   subscriptionID,
		Sub:                  nil,
		SubscribeRepliesChan: channel,
	}
	subscription2 := &RPCSubscription{
		Id:                   subscriptionID2,
		Sub:                  nil,
		SubscribeRepliesChan: channel,
	}
	psm.ReleaseSessionAndCreateSubscription(sps, subscription, consumerOneAddress, epoch1)

	sps, err := psm.GetSession(consumerOneAddress, epoch1, sessionId, relayNumber+1)
	require.Nil(t, err)
	require.NotNil(t, sps)

	// create 2nd subscription
	psm.ReleaseSessionAndCreateSubscription(sps, subscription2, consumerOneAddress, epoch1)

	// verify state after subscription creation
	require.True(t, LockMisUseDetectedError.Is(sps.VerifyLock())) // validating session was unlocked.
	require.NotEmpty(t, psm.sessionsWithAllConsumers)
	require.NotEmpty(t, psm.subscriptionSessionsWithAllConsumers)
	_, foundEpoch := psm.subscriptionSessionsWithAllConsumers[epoch1]
	require.True(t, foundEpoch)
	_, foundConsumer := psm.subscriptionSessionsWithAllConsumers[epoch1].subscriptionMap[consumerOneAddress]
	require.True(t, foundConsumer)
	_, foundSubscription := psm.subscriptionSessionsWithAllConsumers[epoch1].subscriptionMap[consumerOneAddress][subscriptionID]
	require.True(t, foundSubscription)
	_, foundSubscription2 := psm.subscriptionSessionsWithAllConsumers[epoch1].subscriptionMap[consumerOneAddress][subscriptionID2]
	require.True(t, foundSubscription2)

	err = psm.ProcessUnsubscribe(TendermintUnsubscribeAll, subscriptionID, consumerOneAddress, epoch1)
	require.True(t, SubscriptionPointerIsNilError.Is(err))
	require.Empty(t, psm.subscriptionSessionsWithAllConsumers[epoch1].subscriptionMap[consumerOneAddress])
}
func TestPSMSubscribeHappyFlowProcessUnsubscribeUnsubscribeOneOutOfTwo(t *testing.T) {
	// init test
	psm, sps := prepareSession(t)

	// validate subscription map is empty
	require.Empty(t, psm.subscriptionSessionsWithAllConsumers)

	// subscribe
	var channel chan interface{}
	subscription := &RPCSubscription{
		Id:                   subscriptionID,
		Sub:                  nil,
		SubscribeRepliesChan: channel,
	}
	subscription2 := &RPCSubscription{
		Id:                   subscriptionID2,
		Sub:                  nil,
		SubscribeRepliesChan: channel,
	}
	psm.ReleaseSessionAndCreateSubscription(sps, subscription, consumerOneAddress, epoch1)
	// create 2nd subscription as we release the session we can just ask for it again with relayNumber + 1
	sps, err := psm.GetSession(consumerOneAddress, epoch1, sessionId, relayNumber+1)
<<<<<<< HEAD
=======
	require.Nil(t, err)
>>>>>>> 292d643c
	psm.ReleaseSessionAndCreateSubscription(sps, subscription2, consumerOneAddress, epoch1)

	err = psm.ProcessUnsubscribe("unsubscribeOne", subscriptionID, consumerOneAddress, epoch1)
	require.True(t, SubscriptionPointerIsNilError.Is(err))
	require.NotEmpty(t, psm.subscriptionSessionsWithAllConsumers[epoch1].subscriptionMap[consumerOneAddress])
	_, foundId2 := psm.subscriptionSessionsWithAllConsumers[epoch1].subscriptionMap[consumerOneAddress][subscriptionID2]
	require.True(t, foundId2)
}

func TestPSMSubscribeHappyFlowSubscriptionEnded(t *testing.T) {
	// init test
	psm, sps := prepareSession(t)

	// validate subscription map is empty
	require.Empty(t, psm.subscriptionSessionsWithAllConsumers)

	// subscribe
	var channel chan interface{}
	subscription := &RPCSubscription{
		Id:                   subscriptionID,
		Sub:                  nil,
		SubscribeRepliesChan: channel,
	}
	psm.ReleaseSessionAndCreateSubscription(sps, subscription, consumerOneAddress, epoch1)

	// verify state after subscription creation
	require.True(t, LockMisUseDetectedError.Is(sps.VerifyLock())) // validating session was unlocked.
	require.NotEmpty(t, psm.sessionsWithAllConsumers)
	require.NotEmpty(t, psm.subscriptionSessionsWithAllConsumers)
	_, foundEpoch := psm.subscriptionSessionsWithAllConsumers[epoch1]
	require.True(t, foundEpoch)
	_, foundConsumer := psm.subscriptionSessionsWithAllConsumers[epoch1].subscriptionMap[consumerOneAddress]
	require.True(t, foundConsumer)
	_, foundSubscription := psm.subscriptionSessionsWithAllConsumers[epoch1].subscriptionMap[consumerOneAddress][subscriptionID]
	require.True(t, foundSubscription)

	psm.SubscriptionEnded(consumerOneAddress, epoch1, subscriptionID)
	require.Empty(t, psm.subscriptionSessionsWithAllConsumers[epoch1].subscriptionMap[consumerOneAddress])
}

func TestPSMSubscribeHappyFlowSubscriptionEndedOneOutOfTwo(t *testing.T) {
	// init test
	psm, sps := prepareSession(t)

	// validate subscription map is empty
	require.Empty(t, psm.subscriptionSessionsWithAllConsumers)

	// subscribe
	var channel chan interface{}
	subscription := &RPCSubscription{
		Id:                   subscriptionID,
		Sub:                  nil,
		SubscribeRepliesChan: channel,
	}
	subscription2 := &RPCSubscription{
		Id:                   subscriptionID2,
		Sub:                  nil,
		SubscribeRepliesChan: channel,
	}
	psm.ReleaseSessionAndCreateSubscription(sps, subscription, consumerOneAddress, epoch1)
	// create 2nd subscription as we release the session we can just ask for it again with relayNumber + 1
	sps, err := psm.GetSession(consumerOneAddress, epoch1, sessionId, relayNumber+1)
	require.Nil(t, err)
	psm.ReleaseSessionAndCreateSubscription(sps, subscription2, consumerOneAddress, epoch1)

	psm.SubscriptionEnded(consumerOneAddress, epoch1, subscriptionID)
	require.NotEmpty(t, psm.subscriptionSessionsWithAllConsumers[epoch1].subscriptionMap[consumerOneAddress])
	_, foundId2 := psm.subscriptionSessionsWithAllConsumers[epoch1].subscriptionMap[consumerOneAddress][subscriptionID2]
	require.True(t, foundId2)
}

func TestPSMSubscribeEpochChange(t *testing.T) {
	// init test
	psm, sps := prepareSession(t)

	// validate subscription map is empty
	require.Empty(t, psm.subscriptionSessionsWithAllConsumers)

	// subscribe
	var channel chan interface{}
	subscription := &RPCSubscription{
		Id:                   subscriptionID,
		Sub:                  nil,
		SubscribeRepliesChan: channel,
	}
	subscription2 := &RPCSubscription{
		Id:                   subscriptionID2,
		Sub:                  nil,
		SubscribeRepliesChan: channel,
	}
	psm.ReleaseSessionAndCreateSubscription(sps, subscription, consumerOneAddress, epoch1)
	// create 2nd subscription as we release the session we can just ask for it again with relayNumber + 1
	sps, err := psm.GetSession(consumerOneAddress, epoch1, sessionId, relayNumber+1)
	require.Nil(t, err)
	psm.ReleaseSessionAndCreateSubscription(sps, subscription2, consumerOneAddress, epoch1)

	psm.UpdateEpoch(epoch2)
	require.Empty(t, psm.subscriptionSessionsWithAllConsumers)
	require.Empty(t, psm.sessionsWithAllConsumers)
<<<<<<< HEAD
=======
}

type testSessionData struct {
	currentCU uint64
	inUse     bool
	sessionID uint64
	relayNum  uint64
	epoch     uint64
	session   *SingleProviderSession
	history   []string
}

// this test is running sessions and usage in a sync way to see integrity of behavior, opening and closing of sessions is separate
func TestPSMUsageSync(t *testing.T) {
	psm := NewProviderSessionManager(&RPCProviderEndpoint{
		NetworkAddress: "127.0.0.1:6666",
		ChainID:        "LAV1",
		ApiInterface:   "tendermint",
		Geolocation:    1,
		NodeUrls:       []common.NodeUrl{{Url: "http://localhost:666"}, {Url: "ws://localhost:666/websocket"}},
	}, 20)
	seed := time.Now().UnixNano()
	rand.Seed(seed)
	utils.LavaFormatInfo("started test with randomness, to reproduce use seed", utils.Attribute{Key: "seed", Value: seed})
	consumerAddress := "stub-consumer"
	maxCuForConsumer := uint64(math.MaxInt64)
	selfProviderIndex := int64(0)
	numSessions := 5
	psm.UpdateEpoch(10)
	sessionsStore := initSessionStore(numSessions, 10)
	sessionsStoreTooAdvanced := initSessionStore(numSessions, 15) // sessionIDs will overlap, this is intentional
	// an attempt is either a valid opening, valid closing, invalid opening, erroring session, epoch too advanced usage
	simulateUsageOnSessionsStore := func(attemptsNum int, sessionsStoreArg []*testSessionData, needsRegister bool) {
		for attempts := 0; attempts < attemptsNum; attempts++ {
			// pick scenario:
			sessionIdx := rand.Intn(len(sessionsStoreArg))
			sessionStoreTest := sessionsStoreArg[sessionIdx]
			inUse := sessionStoreTest.inUse
			if inUse {
				// session is in use so either we close it or try to use and fail
				choice := rand.Intn(2)
				if choice == 0 {
					// close it
					choice = rand.Intn(2)
					// proper closing or error closing
					if choice == 0 {
						relayCU := sessionStoreTest.session.LatestRelayCu
						// proper closing
						err := psm.OnSessionDone(sessionStoreTest.session)
						require.NoError(t, err)
						sessionStoreTest.inUse = false
						sessionStoreTest.relayNum += 1
						sessionStoreTest.currentCU += relayCU
						sessionStoreTest.history = append(sessionStoreTest.history, ",OnSessionDone")
					} else {
						// error closing
						err := psm.OnSessionFailure(sessionStoreTest.session)
						require.NoError(t, err)
						sessionStoreTest.inUse = false
						sessionStoreTest.history = append(sessionStoreTest.history, ",OnSessionFailure")
					}
				} else {
					// try to use and fail
					relayNumToGet := sessionStoreTest.relayNum + uint64(rand.Intn(3))
					_, err := psm.GetSession(consumerAddress, sessionStoreTest.epoch, sessionStoreTest.sessionID, relayNumToGet)
					require.Error(t, err)
					require.False(t, ConsumerNotRegisteredYet.Is(err))
					sessionStoreTest.history = append(sessionStoreTest.history, ",TryToUseAgain")
				}
			} else {
				// session not in use yet, so try to use it. we have several options:
				// 1. proper usage /
				// 2. usage with wrong CU
				// 3. usage with wrong relay number
				// 4. usage with wrong epoch number
				choice := rand.Intn(2)
				if choice == 0 || sessionStoreTest.relayNum == 0 {
					// getSession should work
					session, err := psm.GetSession(consumerAddress, sessionStoreTest.epoch, sessionStoreTest.sessionID, sessionStoreTest.relayNum+1)
					if sessionStoreTest.relayNum > 0 {
						// this is not a first relay so we expect this to work
						require.NoError(t, err, "sessionID %d relayNum %d storedRelayNum %d epoch %d, history %s", sessionStoreTest.sessionID, sessionStoreTest.relayNum+1, sessionStoreTest.session.RelayNum, sessionStoreTest.epoch, sessionStoreTest.history)
						require.Same(t, session, sessionStoreTest.session)
						sessionStoreTest.history = append(sessionStoreTest.history, ",GetSession")
					} else {
						// this can be a first relay or after an error, so allow not registered error
						if err != nil {
							// first relay
							require.True(t, ConsumerNotRegisteredYet.Is(err))
							require.True(t, needsRegister)
							needsRegister = false
							utils.LavaFormatInfo("registered session", utils.Attribute{Key: "sessionID", Value: sessionStoreTest.sessionID}, utils.Attribute{Key: "epoch", Value: sessionStoreTest.epoch})
							session, err := psm.RegisterProviderSessionWithConsumer(consumerAddress, sessionStoreTest.epoch, sessionStoreTest.sessionID, sessionStoreTest.relayNum+1, maxCuForConsumer, selfProviderIndex)
							require.NoError(t, err)
							sessionStoreTest.session = session
							sessionStoreTest.history = append(sessionStoreTest.history, ",RegisterGet")
						} else {
							sessionStoreTest.session = session
							sessionStoreTest.history = append(sessionStoreTest.history, ",GetSession")
						}
					}
					choice := rand.Intn(2)
					switch choice {
					case 0:
						cuToUse := uint64(rand.Intn(10)) + 1
						err = sessionStoreTest.session.PrepareSessionForUsage(cuToUse, cuToUse+sessionStoreTest.currentCU, sessionStoreTest.relayNum+1)
						require.NoError(t, err)
						sessionStoreTest.inUse = true
						sessionStoreTest.history = append(sessionStoreTest.history, ",PrepareForUsage")
					case 1:
						cuToUse := uint64(rand.Intn(10)) + 1
						cuMissing := rand.Intn(int(cuToUse)) + 1
						if cuToUse+sessionStoreTest.currentCU <= uint64(cuMissing) {
							cuToUse += 1
						}
						err = sessionStoreTest.session.PrepareSessionForUsage(cuToUse, cuToUse+sessionStoreTest.currentCU-uint64(cuMissing), sessionStoreTest.relayNum+1)
						require.Error(t, err)
						sessionStoreTest.history = append(sessionStoreTest.history, ",ErrCUPrepareForUsage")
					}
				} else {
					// getSession should fail
					relayNumSubs := rand.Intn(int(sessionStoreTest.relayNum) + 1) // [0,relayNum]
					_, err := psm.GetSession(consumerAddress, sessionStoreTest.epoch, sessionStoreTest.sessionID, sessionStoreTest.relayNum-uint64(relayNumSubs))
					require.Error(t, err, "sessionID %d relayNum %d storedRelayNum %d", sessionStoreTest.sessionID, sessionStoreTest.relayNum-uint64(relayNumSubs), sessionStoreTest.session.RelayNum)
					_, err = psm.GetSession(consumerAddress, sessionStoreTest.epoch-1, sessionStoreTest.sessionID, sessionStoreTest.relayNum+1)
					require.Error(t, err)
					_, err = psm.GetSession(consumerAddress, 5, sessionStoreTest.sessionID, sessionStoreTest.relayNum+1)
					require.Error(t, err)
					sessionStoreTest.history = append(sessionStoreTest.history, ",ErrGet")
				}
			}
		}
	}

	simulateUsageOnSessionsStore(500, sessionsStore, true)
	// now repeat with epoch advancement on consumer and provider node
	simulateUsageOnSessionsStore(100, sessionsStoreTooAdvanced, true)

	psm.UpdateEpoch(20) // update session, still within size, so shouldn't affect anything

	simulateUsageOnSessionsStore(500, sessionsStore, false)
	simulateUsageOnSessionsStore(100, sessionsStoreTooAdvanced, false)

	psm.UpdateEpoch(40) // update session, still within size, so shouldn't affect anything
	for attempts := 0; attempts < 100; attempts++ {
		// pick scenario:
		sessionIdx := rand.Intn(len(sessionsStore))
		sessionStoreTest := sessionsStore[sessionIdx]
		inUse := sessionStoreTest.inUse
		if inUse {
			err := psm.OnSessionDone(sessionStoreTest.session)
			require.NoError(t, err)
			sessionStoreTest.inUse = false
			sessionStoreTest.relayNum += 1
		} else {
			_, err := psm.GetSession(consumerAddress, sessionStoreTest.epoch, sessionStoreTest.sessionID, sessionStoreTest.relayNum+1)
			require.Error(t, err)
		}
	}
	// .IsValidEpoch(uint64(request.RelaySession.Epoch))
	// .GetSession(consumerAddressString, uint64(request.Epoch), request.SessionId, request.RelayNum)
	// on err: lavasession.ConsumerNotRegisteredYet.Is(err)
	// // .RegisterProviderSessionWithConsumer(consumerAddressString, uint64(request.Epoch), request.SessionId, request.RelayNum, maxCuForConsumer, selfProviderIndex)
	// .PrepareSessionForUsage(relayCU, request.RelaySession.CuSum, request.RelaySession.RelayNum)
	// simulate error: .OnSessionFailure(relaySession)
	// simulate success: .OnSessionDone(relaySession)
}

func initSessionStore(numSessions int, epoch uint64) []*testSessionData {
	retSessions := make([]*testSessionData, numSessions)
	for i := 0; i < numSessions; i++ {
		retSessions[i] = &testSessionData{
			currentCU: 0,
			inUse:     false,
			sessionID: uint64(i) + 1,
			relayNum:  0,
			epoch:     epoch,
			session:   nil,
			history:   []string{},
		}
		utils.LavaFormatInfo("session", utils.Attribute{Key: "epoch", Value: epoch}, utils.Attribute{Key: "sessionID", Value: retSessions[i].sessionID})
	}
	return retSessions
>>>>>>> 292d643c
}<|MERGE_RESOLUTION|>--- conflicted
+++ resolved
@@ -1,10 +1,6 @@
 package lavasession
 
 import (
-<<<<<<< HEAD
-	"testing"
-
-=======
 	"math"
 	"math/rand"
 	"testing"
@@ -12,7 +8,6 @@
 
 	"github.com/lavanet/lava/protocol/common"
 	"github.com/lavanet/lava/utils"
->>>>>>> 292d643c
 	"github.com/stretchr/testify/require"
 )
 
@@ -38,11 +33,7 @@
 		ChainID:        "LAV1",
 		ApiInterface:   "tendermint",
 		Geolocation:    1,
-<<<<<<< HEAD
-		NodeUrl:        []string{"http://localhost:666", "ws://localhost:666/websocket"},
-=======
 		NodeUrls:       []common.NodeUrl{{Url: "http://localhost:666"}, {Url: "ws://localhost:666/websocket"}},
->>>>>>> 292d643c
 	}, testNumberOfBlocksKeptInMemory)
 }
 
@@ -206,11 +197,7 @@
 
 	// on session done successfully
 	err := psm.OnSessionDone(sps)
-<<<<<<< HEAD
-
-=======
-	require.Nil(t, err)
->>>>>>> 292d643c
+	require.Nil(t, err)
 	// Update the session CU to reach the limit of the cu allowed
 	err = psm.UpdateSessionCU(consumerOneAddress, epoch1, sessionId, maxCu)
 	require.Nil(t, err)
@@ -233,11 +220,7 @@
 
 	// on session done successfully
 	err := psm.OnSessionDone(sps)
-<<<<<<< HEAD
-
-=======
-	require.Nil(t, err)
->>>>>>> 292d643c
+	require.Nil(t, err)
 	// get another session
 	sps, err = psm.GetSession(consumerOneAddress, epoch1, sessionId, relayNumber+1)
 	require.Nil(t, err)
@@ -473,10 +456,7 @@
 	psm.ReleaseSessionAndCreateSubscription(sps, subscription, consumerOneAddress, epoch1)
 	// create 2nd subscription as we release the session we can just ask for it again with relayNumber + 1
 	sps, err := psm.GetSession(consumerOneAddress, epoch1, sessionId, relayNumber+1)
-<<<<<<< HEAD
-=======
-	require.Nil(t, err)
->>>>>>> 292d643c
+	require.Nil(t, err)
 	psm.ReleaseSessionAndCreateSubscription(sps, subscription2, consumerOneAddress, epoch1)
 
 	err = psm.ProcessUnsubscribe("unsubscribeOne", subscriptionID, consumerOneAddress, epoch1)
@@ -576,8 +556,6 @@
 	psm.UpdateEpoch(epoch2)
 	require.Empty(t, psm.subscriptionSessionsWithAllConsumers)
 	require.Empty(t, psm.sessionsWithAllConsumers)
-<<<<<<< HEAD
-=======
 }
 
 type testSessionData struct {
@@ -761,5 +739,4 @@
 		utils.LavaFormatInfo("session", utils.Attribute{Key: "epoch", Value: epoch}, utils.Attribute{Key: "sessionID", Value: retSessions[i].sessionID})
 	}
 	return retSessions
->>>>>>> 292d643c
 }