--- conflicted
+++ resolved
@@ -768,20 +768,13 @@
 		metadataAdd := metadata.New(map[string]string{common.IP_FORWARDING_HEADER_NAME: consumerToken})
 		connectCtx = metadata.NewOutgoingContext(connectCtx, metadataAdd)
 		defer connectCtxCancel()
-<<<<<<< HEAD
-
-		var trailer metadata.MD
 
 		relaySentTime := time.Now()
-		reply, err = endpointClient.Relay(connectCtx, relayRequest, grpc.Trailer(&trailer))
+		reply, err = endpointClient.Relay(connectCtx, relayRequest, grpc.Trailer(&relayResult.ProviderTrailer))
 		relayLatency = time.Since(relaySentTime)
 
-		statuses := trailer.Get(common.StatusCodeMetadataKey)
-
-=======
-		reply, err = endpointClient.Relay(connectCtx, relayRequest, grpc.Trailer(&relayResult.ProviderTrailer))
 		statuses := relayResult.ProviderTrailer.Get(common.StatusCodeMetadataKey)
->>>>>>> 3e64775d
+
 		if len(statuses) > 0 {
 			codeNum, errStatus := strconv.Atoi(statuses[0])
 			if errStatus != nil {
