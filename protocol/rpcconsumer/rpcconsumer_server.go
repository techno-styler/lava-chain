--- conflicted
+++ resolved
@@ -924,17 +924,14 @@
 		// add consumer processing timestamp before provider metric and start measuring time after the provider replied
 		rpccs.rpcConsumerLogs.AddMetricForProcessingLatencyBeforeProvider(analytics, rpccs.listenEndpoint.ChainID, rpccs.listenEndpoint.ApiInterface)
 
-<<<<<<< HEAD
+		if relayResult.ProviderTrailer == nil {
+			// if the provider trailer is nil, we need to initialize it
+			relayResult.ProviderTrailer = metadata.MD{}
+		}
+
 		relaySentTime := time.Now()
 		reply, err = endpointClient.Relay(connectCtx, relayRequest, grpc.Trailer(&relayResult.ProviderTrailer))
 		relayLatency = time.Since(relaySentTime)
-=======
-		if relayResult.ProviderTrailer == nil {
-			// if the provider trailer is nil, we need to initialize it
-			relayResult.ProviderTrailer = metadata.MD{}
-		}
-
-		reply, err = endpointClient.Relay(connectCtx, relayRequest, grpc.Trailer(&relayResult.ProviderTrailer))
 
 		providerUniqueId := relayResult.ProviderTrailer.Get(chainlib.RpcProviderUniqueIdHeader)
 		if len(providerUniqueId) > 0 {
@@ -970,7 +967,6 @@
 				}
 			}
 		}
->>>>>>> 71039636
 
 		statuses := relayResult.ProviderTrailer.Get(common.StatusCodeMetadataKey)
 
