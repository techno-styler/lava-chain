--- conflicted
+++ resolved
@@ -48,11 +48,8 @@
 	lavaChainID            string
 	consumerAddress        sdk.AccAddress
 	consumerConsistency    *ConsumerConsistency
-<<<<<<< HEAD
 	sharedState            bool // using the cache backend to sync the latest seen block with other consumers
-=======
 	relaysMonitor          *metrics.RelaysMonitor
->>>>>>> 060b526a
 }
 
 type ConsumerTxSender interface {
