package rpcconsumer

import (
	"context"
	"fmt"
	"math/rand"
	"os"
	"os/signal"
	"strconv"
	"strings"
	"sync"
	"time"

	"github.com/coniks-sys/coniks-go/crypto/vrf"
	"github.com/cosmos/cosmos-sdk/client"
	"github.com/cosmos/cosmos-sdk/client/flags"
	"github.com/cosmos/cosmos-sdk/client/tx"
	sdk "github.com/cosmos/cosmos-sdk/types"
	"github.com/cosmos/cosmos-sdk/version"
	"github.com/lavanet/lava/app"
	"github.com/lavanet/lava/protocol/chainlib"
	commonlib "github.com/lavanet/lava/protocol/common"
	"github.com/lavanet/lava/protocol/lavaprotocol"
	"github.com/lavanet/lava/protocol/lavasession"
	"github.com/lavanet/lava/protocol/performance"
	"github.com/lavanet/lava/protocol/provideroptimizer"
	"github.com/lavanet/lava/protocol/statetracker"
	"github.com/lavanet/lava/utils"
	"github.com/lavanet/lava/utils/sigs"
	conflicttypes "github.com/lavanet/lava/x/conflict/types"
	"github.com/spf13/cobra"
	"github.com/spf13/viper"
)

var (
	Yaml_config_properties     = []string{"network-address", "chain-id", "api-interface"}
	DefaultRPCConsumerFileName = "rpcconsumer.yml"
)

type ConsumerStateTrackerInf interface {
	RegisterConsumerSessionManagerForPairingUpdates(ctx context.Context, consumerSessionManager *lavasession.ConsumerSessionManager)
	RegisterChainParserForSpecUpdates(ctx context.Context, chainParser chainlib.ChainParser, chainID string) error
	RegisterFinalizationConsensusForUpdates(context.Context, *lavaprotocol.FinalizationConsensus)
	TxConflictDetection(ctx context.Context, finalizationConflict *conflicttypes.FinalizationConflict, responseConflict *conflicttypes.ResponseConflict, sameProviderConflict *conflicttypes.FinalizationConflict) error
}

type RPCConsumer struct {
	consumerStateTracker ConsumerStateTrackerInf
}

// spawns a new RPCConsumer server with all it's processes and internals ready for communications
func (rpcc *RPCConsumer) Start(ctx context.Context, txFactory tx.Factory, clientCtx client.Context, rpcEndpoints []*lavasession.RPCEndpoint, requiredResponses int, vrf_sk vrf.PrivateKey, cache *performance.Cache) (err error) {
	if commonlib.IsTestMode(ctx) {
		testModeWarn("RPCConsumer running tests")
	}
	// spawn up ConsumerStateTracker
	lavaChainFetcher := chainlib.NewLavaChainFetcher(ctx, clientCtx)
	consumerStateTracker, err := statetracker.NewConsumerStateTracker(ctx, txFactory, clientCtx, lavaChainFetcher)
	if err != nil {
		return err
	}
	rpcc.consumerStateTracker = consumerStateTracker
	lavaChainID := clientCtx.ChainID
	keyName, err := sigs.GetKeyName(clientCtx)
	if err != nil {
		utils.LavaFormatFatal("failed getting key name from clientCtx", err)
	}
	privKey, err := sigs.GetPrivKey(clientCtx, keyName)
	if err != nil {
		utils.LavaFormatFatal("failed getting private key from key name", err, utils.Attribute{Key: "keyName", Value: keyName})
	}
	clientKey, _ := clientCtx.Keyring.Key(keyName)

	var addr sdk.AccAddress
	err = addr.Unmarshal(clientKey.GetPubKey().Address())
	if err != nil {
		utils.LavaFormatFatal("failed unmarshaling public address", err, utils.Attribute{Key: "keyName", Value: keyName}, utils.Attribute{Key: "pubkey", Value: clientKey.GetPubKey().Address()})
	}
	// we want one provider optimizer per chain so we will store them for reuse across rpcEndpoints
	chainMutexes := map[string]*sync.Mutex{}
	for _, endpoint := range rpcEndpoints {
		chainMutexes[endpoint.ChainID] = &sync.Mutex{} // create a mutex per chain for shared resources
	}
	var optimizers sync.Map
	var wg sync.WaitGroup
	parallelJobs := len(rpcEndpoints)
	wg.Add(parallelJobs)
	errCh := make(chan error)

	utils.LavaFormatInfo("RPCConsumer pubkey: " + addr.String())
	utils.LavaFormatInfo("RPCConsumer setting up endpoints", utils.Attribute{Key: "length", Value: strconv.Itoa(parallelJobs)})
	for _, rpcEndpoint := range rpcEndpoints {
		go func(rpcEndpoint *lavasession.RPCEndpoint) error {
			defer wg.Done()
			chainParser, err := chainlib.NewChainParser(rpcEndpoint.ApiInterface)
			if err != nil {
				err = utils.LavaFormatError("failed creating chain parser", err, utils.Attribute{Key: "endpoint", Value: rpcEndpoint})
				errCh <- err
				return err
			}
			chainID := rpcEndpoint.ChainID
			err = consumerStateTracker.RegisterChainParserForSpecUpdates(ctx, chainParser, chainID)
			if err != nil {
				err = utils.LavaFormatError("failed registering for spec updates", err, utils.Attribute{Key: "endpoint", Value: rpcEndpoint})
				errCh <- err
				return err
			}
			allowedBlockLagForSync, averageBlockTime, _, _ := chainParser.ChainBlockStats()
			var optimizer *provideroptimizer.ProviderOptimizer

<<<<<<< HEAD
			value, exists := optimizers.Load(rpcEndpoint.ChainID)
			if !exists {
				// doesn't exist for this chain create a new one
				strategy := provideroptimizer.STRATEGY_BALANCED
				baseLatency := commonlib.AverageWorldLatency / 2 // we want performance to be half our timeout or better
				optimizer = provideroptimizer.NewProviderOptimizer(strategy, allowedBlockLagForSync, averageBlockTime, baseLatency, 3)
				optimizers.Store(rpcEndpoint.ChainID, optimizer)
			} else {
				var ok bool
				optimizer, ok = value.(*provideroptimizer.ProviderOptimizer)
				if !ok {
					err = utils.LavaFormatError("failed loading optimizer, value is of the wrong type", err, utils.Attribute{Key: "endpoint", Value: rpcEndpoint.Key()})
					errCh <- err
					return err
=======
			getOrCreateOptimizer := func() error {
				// this is locked so we don't race optimizers creation
				chainMutexes[chainID].Lock()
				defer chainMutexes[chainID].Unlock()
				value, exists := optimizers.Load(chainID)
				if !exists {
					// doesn't exist for this chain create a new one
					strategy := provideroptimizer.STRATEGY_BALANCED
					baseLatency := common.AverageWorldLatency / 2 // we want performance to be half our timeout or better
					optimizer = provideroptimizer.NewProviderOptimizer(strategy, allowedBlockLagForSync, averageBlockTime, baseLatency, 3)
					optimizers.Store(chainID, optimizer)
				} else {
					var ok bool
					optimizer, ok = value.(*provideroptimizer.ProviderOptimizer)
					if !ok {
						err = utils.LavaFormatError("failed loading optimizer, value is of the wrong type", err, utils.Attribute{Key: "endpoint", Value: rpcEndpoint.Key()})
						return err
					}
>>>>>>> cfa5337f
				}
				return nil
			}
			err = getOrCreateOptimizer()
			if err != nil {
				errCh <- err
				return err
			}
			consumerSessionManager := lavasession.NewConsumerSessionManager(rpcEndpoint, optimizer)
			rpcc.consumerStateTracker.RegisterConsumerSessionManagerForPairingUpdates(ctx, consumerSessionManager)

			finalizationConsensus := &lavaprotocol.FinalizationConsensus{}
			consumerStateTracker.RegisterFinalizationConsensusForUpdates(ctx, finalizationConsensus)
			rpcConsumerServer := &RPCConsumerServer{}
			utils.LavaFormatInfo("RPCConsumer Listening", utils.Attribute{Key: "endpoints", Value: rpcEndpoint.String()})
			err = rpcConsumerServer.ServeRPCRequests(ctx, rpcEndpoint, rpcc.consumerStateTracker, chainParser, finalizationConsensus, consumerSessionManager, requiredResponses, privKey, vrf_sk, lavaChainID, cache)
			if err != nil {
				err = utils.LavaFormatError("failed serving rpc requests", err, utils.Attribute{Key: "endpoint", Value: rpcEndpoint})
				errCh <- err
				return err
			}
			return nil
		}(rpcEndpoint)
	}

	wg.Wait()
	close(errCh)

	for err := range errCh {
		return err
	}

	utils.LavaFormatInfo("RPCConsumer done setting up all endpoints, ready for requests")

	signalChan := make(chan os.Signal, 1)
	signal.Notify(signalChan, os.Interrupt)
	<-signalChan
	return nil
}

func ParseEndpoints(viper_endpoints *viper.Viper, geolocation uint64) (endpoints []*lavasession.RPCEndpoint, err error) {
	err = viper_endpoints.UnmarshalKey(commonlib.EndpointsConfigName, &endpoints)
	if err != nil {
		utils.LavaFormatFatal("could not unmarshal endpoints", err, utils.Attribute{Key: "viper_endpoints", Value: viper_endpoints.AllSettings()})
	}
	for _, endpoint := range endpoints {
		endpoint.Geolocation = geolocation
	}
	return
}

func CreateRPCConsumerCobraCommand() *cobra.Command {
	cmdRPCConsumer := &cobra.Command{
		Use:   "rpcconsumer [config-file] | { {listen-ip:listen-port spec-chain-id api-interface} ... }",
		Short: `rpcconsumer sets up a server to perform api requests and sends them through the lava protocol to data providers`,
		Long: `rpcconsumer sets up a server to perform api requests and sends them through the lava protocol to data providers
		all configs should be located in the local running directory /config or ` + app.DefaultNodeHome + `
		if no arguments are passed, assumes default config file: ` + DefaultRPCConsumerFileName + `
		if one argument is passed, its assumed the config file name
		`,
		Example: `required flags: --geolocation 1 --from alice
rpcconsumer <flags>
rpcconsumer rpcconsumer_conf <flags>
rpcconsumer 127.0.0.1:3333 COS3 tendermintrpc 127.0.0.1:3334 COS3 rest <flags>`,
		Args: func(cmd *cobra.Command, args []string) error {
			// Optionally run one of the validators provided by cobra
			if err := cobra.RangeArgs(0, 1)(cmd, args); err == nil {
				// zero or one argument is allowed
				return nil
			}
			if len(args)%len(Yaml_config_properties) != 0 {
				return fmt.Errorf("invalid number of arguments, either its a single config file or repeated groups of 3 HOST:PORT chain-id api-interface")
			}
			return nil
		},
		RunE: func(cmd *cobra.Command, args []string) error {
			utils.LavaFormatInfo("RPCConsumer started", utils.Attribute{Key: "args", Value: strings.Join(args, ",")})
			clientCtx, err := client.GetClientTxContext(cmd)
			if err != nil {
				return err
			}
			config_name := DefaultRPCConsumerFileName
			if len(args) == 1 {
				config_name = args[0] // name of config file (without extension)
			}
			viper.SetConfigName(config_name)
			viper.SetConfigType("yml")
			viper.AddConfigPath(".")
			viper.AddConfigPath("./config")
			viper.AddConfigPath(app.DefaultNodeHome)
			var rpcEndpoints []*lavasession.RPCEndpoint
			var endpoints_strings []string
			var viper_endpoints *viper.Viper
			if len(args) > 1 {
				viper_endpoints, err = commonlib.ParseEndpointArgs(args, Yaml_config_properties, commonlib.EndpointsConfigName)
				if err != nil {
					return utils.LavaFormatError("invalid endpoints arguments", err, utils.Attribute{Key: "endpoint_strings", Value: strings.Join(args, "")})
				}
				viper.MergeConfigMap(viper_endpoints.AllSettings())
				err := viper.SafeWriteConfigAs(DefaultRPCConsumerFileName)
				if err != nil {
					utils.LavaFormatInfo("did not create new config file, if it's desired remove the config file", utils.Attribute{Key: "file_name", Value: viper.ConfigFileUsed()})
				} else {
					utils.LavaFormatInfo("created new config file", utils.Attribute{Key: "file_name", Value: DefaultRPCConsumerFileName})
				}
			} else {
				err = viper.ReadInConfig()
				if err != nil {
					utils.LavaFormatFatal("could not load config file", err, utils.Attribute{Key: "expected_config_name", Value: viper.ConfigFileUsed()})
				}
				utils.LavaFormatInfo("read config file successfully", utils.Attribute{Key: "expected_config_name", Value: viper.ConfigFileUsed()})
			}
			geolocation, err := cmd.Flags().GetUint64(lavasession.GeolocationFlag)
			if err != nil {
				utils.LavaFormatFatal("failed to read geolocation flag, required flag", err)
			}
			rpcEndpoints, err = ParseEndpoints(viper.GetViper(), geolocation)
			if err != nil || len(rpcEndpoints) == 0 {
				return utils.LavaFormatError("invalid endpoints definition", err, utils.Attribute{Key: "endpoint_strings", Value: strings.Join(endpoints_strings, "")})
			}
			// handle flags, pass necessary fields
			ctx := context.Background()
			networkChainId, err := cmd.Flags().GetString(flags.FlagChainID)
			if err != nil {
				return err
			}
			logLevel, err := cmd.Flags().GetString(flags.FlagLogLevel)
			if err != nil {
				utils.LavaFormatFatal("failed to read log level flag", err)
			}
			utils.LoggingLevel(logLevel)

			test_mode, err := cmd.Flags().GetBool(commonlib.TestModeFlagName)
			if err != nil {
				utils.LavaFormatFatal("failed to read test_mode flag", err)
			}
			ctx = context.WithValue(ctx, commonlib.Test_mode_ctx_key{}, test_mode)
			// check if the command includes --pprof-address
			pprofAddressFlagUsed := cmd.Flags().Lookup("pprof-address").Changed
			if pprofAddressFlagUsed {
				// get pprof server ip address (default value: "")
				pprofServerAddress, err := cmd.Flags().GetString("pprof-address")
				if err != nil {
					utils.LavaFormatFatal("failed to read pprof address flag", err)
				}

				// start pprof HTTP server
				err = performance.StartPprofServer(pprofServerAddress)
				if err != nil {
					return utils.LavaFormatError("failed to start pprof HTTP server", err)
				}
			}
			clientCtx = clientCtx.WithChainID(networkChainId)
			txFactory := tx.NewFactoryCLI(clientCtx, cmd.Flags())
			rpcConsumer := RPCConsumer{}
			requiredResponses := 1 // TODO: handle secure flag, for a majority between providers
			utils.LavaFormatInfo("lavad Binary Version: " + version.Version)
			rand.Seed(time.Now().UnixNano())
			vrf_sk, _, err := utils.GetOrCreateVRFKey(clientCtx)
			if err != nil {
				utils.LavaFormatFatal("failed getting or creating a VRF key", err)
			}
			var cache *performance.Cache = nil
			cacheAddr, err := cmd.Flags().GetString(performance.CacheFlagName)
			if err != nil {
				utils.LavaFormatError("Failed To Get Cache Address flag", err, utils.Attribute{Key: "flags", Value: cmd.Flags()})
			} else if cacheAddr != "" {
				cache, err = performance.InitCache(ctx, cacheAddr)
				if err != nil {
					utils.LavaFormatError("Failed To Connect to cache at address", err, utils.Attribute{Key: "address", Value: cacheAddr})
				} else {
					utils.LavaFormatInfo("cache service connected", utils.Attribute{Key: "address", Value: cacheAddr})
				}
			}
			err = rpcConsumer.Start(ctx, txFactory, clientCtx, rpcEndpoints, requiredResponses, vrf_sk, cache)
			return err
		},
	}

	// RPCConsumer command flags
	flags.AddTxFlagsToCmd(cmdRPCConsumer)
	cmdRPCConsumer.MarkFlagRequired(flags.FlagFrom)
	cmdRPCConsumer.Flags().String(flags.FlagChainID, app.Name, "network chain id")
	cmdRPCConsumer.Flags().Uint64(commonlib.GeolocationFlag, 0, "geolocation to run from")
	cmdRPCConsumer.MarkFlagRequired(commonlib.GeolocationFlag)
	cmdRPCConsumer.Flags().Bool("secure", false, "secure sends reliability on every message")
	cmdRPCConsumer.Flags().Bool(commonlib.TestModeFlagName, false, "test mode causes rpcconsumer to send dummy data and print all of the metadata in it's listeners")
	cmdRPCConsumer.Flags().String(performance.PprofAddressFlagName, "", "pprof server address, used for code profiling")
	cmdRPCConsumer.Flags().String(performance.CacheFlagName, "", "address for a cache server to improve performance")

	return cmdRPCConsumer
}

func testModeWarn(desc string) {
	utils.LavaFormatWarning("------------------------------test mode --------------------------------\n\t\t\t"+
		desc+"\n\t\t\t"+
		"------------------------------test mode --------------------------------\n", nil)
}<|MERGE_RESOLUTION|>--- conflicted
+++ resolved
@@ -108,22 +108,6 @@
 			allowedBlockLagForSync, averageBlockTime, _, _ := chainParser.ChainBlockStats()
 			var optimizer *provideroptimizer.ProviderOptimizer
 
-<<<<<<< HEAD
-			value, exists := optimizers.Load(rpcEndpoint.ChainID)
-			if !exists {
-				// doesn't exist for this chain create a new one
-				strategy := provideroptimizer.STRATEGY_BALANCED
-				baseLatency := commonlib.AverageWorldLatency / 2 // we want performance to be half our timeout or better
-				optimizer = provideroptimizer.NewProviderOptimizer(strategy, allowedBlockLagForSync, averageBlockTime, baseLatency, 3)
-				optimizers.Store(rpcEndpoint.ChainID, optimizer)
-			} else {
-				var ok bool
-				optimizer, ok = value.(*provideroptimizer.ProviderOptimizer)
-				if !ok {
-					err = utils.LavaFormatError("failed loading optimizer, value is of the wrong type", err, utils.Attribute{Key: "endpoint", Value: rpcEndpoint.Key()})
-					errCh <- err
-					return err
-=======
 			getOrCreateOptimizer := func() error {
 				// this is locked so we don't race optimizers creation
 				chainMutexes[chainID].Lock()
@@ -142,7 +126,6 @@
 						err = utils.LavaFormatError("failed loading optimizer, value is of the wrong type", err, utils.Attribute{Key: "endpoint", Value: rpcEndpoint.Key()})
 						return err
 					}
->>>>>>> cfa5337f
 				}
 				return nil
 			}
