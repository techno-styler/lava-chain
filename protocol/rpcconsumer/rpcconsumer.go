--- conflicted
+++ resolved
@@ -301,17 +301,10 @@
 
 			var consumerWsSubscriptionManager *chainlib.ConsumerWSSubscriptionManager
 			var specMethodType string
-<<<<<<< HEAD
-			var paramsExtractorFunc func(request chainlib.ChainMessage, reply *rpcclient.JsonrpcMessage) string
-			switch rpcEndpoint.ApiInterface {
-			case spectypes.APIInterfaceTendermintRPC:
-				paramsExtractorFunc = func(request chainlib.ChainMessage, reply *rpcclient.JsonrpcMessage) string {
-=======
 			var subscriptionIdExtractorFunc func(request chainlib.ChainMessage, reply *rpcclient.JsonrpcMessage) string
 			switch rpcEndpoint.ApiInterface {
 			case spectypes.APIInterfaceTendermintRPC:
 				subscriptionIdExtractorFunc = func(request chainlib.ChainMessage, reply *rpcclient.JsonrpcMessage) string {
->>>>>>> ac8e61b9
 					params, err := gojson.Marshal(request.GetRPCMessage().GetParams())
 					if err != nil {
 						utils.LavaFormatWarning("failed marshaling params", err, utils.LogAttr("request", request))
@@ -320,20 +313,12 @@
 					return string(params)
 				}
 			case spectypes.APIInterfaceJsonRPC:
-<<<<<<< HEAD
-				paramsExtractorFunc = func(request chainlib.ChainMessage, reply *rpcclient.JsonrpcMessage) string {
-=======
 				subscriptionIdExtractorFunc = func(request chainlib.ChainMessage, reply *rpcclient.JsonrpcMessage) string {
->>>>>>> ac8e61b9
 					return string(reply.Result)
 				}
 				specMethodType = http.MethodPost
 			}
-<<<<<<< HEAD
-			consumerWsSubscriptionManager = chainlib.NewConsumerWSSubscriptionManager(consumerSessionManager, rpcConsumerServer, options.refererData, specMethodType, chainParser, activeSubscriptionProvidersStorage, paramsExtractorFunc)
-=======
 			consumerWsSubscriptionManager = chainlib.NewConsumerWSSubscriptionManager(consumerSessionManager, rpcConsumerServer, options.refererData, specMethodType, chainParser, activeSubscriptionProvidersStorage, subscriptionIdExtractorFunc)
->>>>>>> ac8e61b9
 
 			utils.LavaFormatInfo("RPCConsumer Listening", utils.Attribute{Key: "endpoints", Value: rpcEndpoint.String()})
 			err = rpcConsumerServer.ServeRPCRequests(ctx, rpcEndpoint, rpcc.consumerStateTracker, chainParser, finalizationConsensus, consumerSessionManager, options.requiredResponses, privKey, lavaChainID, options.cache, rpcConsumerMetrics, consumerAddr, consumerConsistency, relaysMonitor, options.cmdFlags, options.stateShare, options.refererData, consumerReportsManager, consumerWsSubscriptionManager)
