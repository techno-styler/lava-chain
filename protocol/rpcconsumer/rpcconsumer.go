--- conflicted
+++ resolved
@@ -105,11 +105,7 @@
 				errCh <- err
 				return err
 			}
-<<<<<<< HEAD
-			allowedBlockLagForSync, averageBlockTime, _, _ := chainParser.ChainBlockStats()
-=======
 			_, averageBlockTime, _, _ := chainParser.ChainBlockStats()
->>>>>>> 0c5e7f7b
 			var optimizer *provideroptimizer.ProviderOptimizer
 
 			getOrCreateOptimizer := func() error {
@@ -121,11 +117,7 @@
 					// doesn't exist for this chain create a new one
 					strategy := provideroptimizer.STRATEGY_BALANCED
 					baseLatency := commonlib.AverageWorldLatency / 2 // we want performance to be half our timeout or better
-<<<<<<< HEAD
-					optimizer = provideroptimizer.NewProviderOptimizer(strategy, allowedBlockLagForSync, averageBlockTime, baseLatency, 3)
-=======
 					optimizer = provideroptimizer.NewProviderOptimizer(strategy, averageBlockTime, baseLatency, 3)
->>>>>>> 0c5e7f7b
 					optimizers.Store(chainID, optimizer)
 				} else {
 					var ok bool
