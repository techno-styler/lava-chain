package badgegenerator

const (
<<<<<<< HEAD
	PortEnvironmentVariable               = "PORT"
	UserDataEnvironmentVariable           = "USER_DATA"
	GrpcUrlEnvironmentVariable            = "GRPC_URL"
	LavaChainIDEnvironmentVariable        = "CHAIN_ID"
	DefaultGeolocationEnvironmentVariable = "DEFAULT_GEOLOCATION"
	CountriesFilePathEnvironmentVariable  = "COUNTRIES_FILE_PATH"
	IpFilePathEnvironmentVariable         = "IP_FILE_PATH"
=======
	PortEnvironmentVariable        = "PORT"
	MetricsPortEnvironmentVariable = "METRICS_PORT"
	UserDataEnvironmentVariable    = "USER_DATA"
	GrpcUrlEnvironmentVariable     = "GRPC_URL"
	LavaChainIDEnvironmentVariable = "CHAIN_ID"
>>>>>>> 0143678a
)

const DefaultProjectId = "default"

const RefererHeaderKey = "Referer"<|MERGE_RESOLUTION|>--- conflicted
+++ resolved
@@ -1,21 +1,14 @@
 package badgegenerator
 
 const (
-<<<<<<< HEAD
 	PortEnvironmentVariable               = "PORT"
+	MetricsPortEnvironmentVariable = "METRICS_PORT"
 	UserDataEnvironmentVariable           = "USER_DATA"
 	GrpcUrlEnvironmentVariable            = "GRPC_URL"
 	LavaChainIDEnvironmentVariable        = "CHAIN_ID"
 	DefaultGeolocationEnvironmentVariable = "DEFAULT_GEOLOCATION"
 	CountriesFilePathEnvironmentVariable  = "COUNTRIES_FILE_PATH"
 	IpFilePathEnvironmentVariable         = "IP_FILE_PATH"
-=======
-	PortEnvironmentVariable        = "PORT"
-	MetricsPortEnvironmentVariable = "METRICS_PORT"
-	UserDataEnvironmentVariable    = "USER_DATA"
-	GrpcUrlEnvironmentVariable     = "GRPC_URL"
-	LavaChainIDEnvironmentVariable = "CHAIN_ID"
->>>>>>> 0143678a
 )
 
 const DefaultProjectId = "default"
