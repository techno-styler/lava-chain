--- conflicted
+++ resolved
@@ -375,16 +375,12 @@
 			Geolocation:    0,
 			NodeUrls: []common.NodeUrl{
 				{
-<<<<<<< HEAD
 					Url: endpoint.NetworkAddress,
 					AuthConfig: common.AuthConfig{
 						UseTLS:        viper.GetBool(ConsumerGrpcTLSFlagName),
 						AllowInsecure: viper.GetBool(allowInsecureConsumerDialingFlagName),
 					},
-=======
-					Url:    endpoint.NetworkAddress,
 					Addons: endpoint.Addons,
->>>>>>> cc0ca98a
 				},
 			},
 		}
