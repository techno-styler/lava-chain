package upgrade

import (
	"github.com/lavanet/lava/utils"
	protocoltypes "github.com/lavanet/lava/x/protocol/types"
)

type ProtocolVersion struct {
	ConsumerVersion string
	ProviderVersion string
}

var lavaProtocolVersion = ProtocolVersion{
	ConsumerVersion: "0.21.0",
	ProviderVersion: "0.21.0",
}

<<<<<<< HEAD
func GetLavaProtocolVersion() ProtocolVersion {
	return lavaProtocolVersion
}

func (pv *ProtocolVersion) ValidateProtocolVersion(incoming *protocoltypes.Version) error {
=======
func GetCurrentVersion() ProtocolVersion {
	return lavaProtocolVersion
}

func ValidateProtocolVersion(incoming *protocoltypes.Version) error {
>>>>>>> 1fed6034
	// check min version
	if incoming.ConsumerMin != lavaProtocolVersion.ConsumerVersion || incoming.ProviderMin != lavaProtocolVersion.ProviderVersion {
		utils.LavaFormatPanic("minimum protocol version mismatch!, you must update your protocol version to at least the minimum required protocol version",
			nil,
			utils.Attribute{Key: "required (on-chain) consumer minimum version:", Value: incoming.ConsumerMin},
			utils.Attribute{Key: "required (on-chain) provider minimum version", Value: incoming.ProviderMin},
			utils.Attribute{Key: "binary consumer version: ", Value: lavaProtocolVersion.ConsumerVersion},
			utils.Attribute{Key: "binary provider version: ", Value: lavaProtocolVersion.ProviderVersion},
		)
	}
	// check target version
	if incoming.ConsumerTarget != lavaProtocolVersion.ConsumerVersion || incoming.ProviderTarget != lavaProtocolVersion.ProviderVersion {
		return utils.LavaFormatError("target protocol version mismatch, there is a newer version available. We highly recommend to upgrade.",
			nil,
			utils.Attribute{Key: "required (on-chain) consumer target version:", Value: incoming.ConsumerTarget},
			utils.Attribute{Key: "required (on-chain) provider target version", Value: incoming.ProviderTarget},
			utils.Attribute{Key: "binary consumer version: ", Value: lavaProtocolVersion.ConsumerVersion},
			utils.Attribute{Key: "binary provider version: ", Value: lavaProtocolVersion.ProviderVersion},
		)
	}
	// version is ok.
	return nil
}<|MERGE_RESOLUTION|>--- conflicted
+++ resolved
@@ -15,19 +15,11 @@
 	ProviderVersion: "0.21.0",
 }
 
-<<<<<<< HEAD
-func GetLavaProtocolVersion() ProtocolVersion {
+func GetCurrentVersion() ProtocolVersion {
 	return lavaProtocolVersion
 }
 
 func (pv *ProtocolVersion) ValidateProtocolVersion(incoming *protocoltypes.Version) error {
-=======
-func GetCurrentVersion() ProtocolVersion {
-	return lavaProtocolVersion
-}
-
-func ValidateProtocolVersion(incoming *protocoltypes.Version) error {
->>>>>>> 1fed6034
 	// check min version
 	if incoming.ConsumerMin != lavaProtocolVersion.ConsumerVersion || incoming.ProviderMin != lavaProtocolVersion.ProviderVersion {
 		utils.LavaFormatPanic("minimum protocol version mismatch!, you must update your protocol version to at least the minimum required protocol version",
