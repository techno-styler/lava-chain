--- conflicted
+++ resolved
@@ -118,13 +118,8 @@
 	if err != nil {
 		errMessage := err.Error()
 		if strings.Contains(errMessage, webSocketCloseMessage) {
-<<<<<<< HEAD
-			utils.LavaFormatInfo("Websocket connection closed by the user, " + errMessage)
+			utils.LavaFormatDebug("Websocket connection closed by the user, " + errMessage)
 			return nil
-=======
-			utils.LavaFormatDebug("Websocket connection closed by the user, " + errMessage)
-			return
->>>>>>> 1e9387d2
 		}
 		rpccl.LogRequestAndResponse(rpcType+" ws msg", true, "ws", webSocketAddr, string(msg), "", msgSeed, timeTaken, err)
 
