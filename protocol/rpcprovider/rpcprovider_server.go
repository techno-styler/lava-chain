--- conflicted
+++ resolved
@@ -736,50 +736,8 @@
 
 		reply.Metadata, _, ignoredMetadata = rpcps.chainParser.HandleHeaders(reply.Metadata, chainMsg.GetApiCollection(), spectypes.Header_pass_reply)
 		// TODO: use overwriteReqBlock on the reply metadata to set the correct latest block
-<<<<<<< HEAD
-
 		if rpcps.cache.CacheActive() && (requestedBlockHash != nil || finalized) {
 			rpcps.trySetRelayReplyInCache(ctx, request, chainMsg, replyWrapper, latestBlock, averageBlockTime, requestedBlockHash, finalized, ignoredMetadata)
-=======
-		if cache.CacheActive() && (requestedBlockHash != nil || finalized) {
-			isNodeError, _ := chainMsg.CheckResponseError(reply.Data, replyWrapper.StatusCode)
-			// in case the error is a node error we don't want to cache
-			if !isNodeError {
-				// copy request and reply as they change later on and we call SetEntry in a routine.
-				requestedBlock := request.RelayData.RequestBlock                                                       // get requested block before removing it from the data
-				hashKey, _, hashErr := chainlib.HashCacheRequest(request.RelayData, rpcps.rpcProviderEndpoint.ChainID) // get the hash (this changes the data)
-				copyReply := &pairingtypes.RelayReply{}
-				copyReplyErr := protocopy.DeepCopyProtoObject(reply, copyReply)
-				go func() {
-					if hashErr != nil || copyReplyErr != nil {
-						utils.LavaFormatError("Failed copying relay private data on TryRelay", nil, utils.LogAttr("copyReplyErr", copyReplyErr), utils.LogAttr("hashErr", hashErr))
-						return
-					}
-					new_ctx := context.Background()
-					new_ctx, cancel := context.WithTimeout(new_ctx, common.DataReliabilityTimeoutIncrease)
-					defer cancel()
-					if err != nil {
-						utils.LavaFormatError("TryRelay failed calculating hash for cach.SetEntry", err)
-						return
-					}
-					err = cache.SetEntry(new_ctx, &pairingtypes.RelayCacheSet{
-						RequestHash:      hashKey,
-						RequestedBlock:   requestedBlock,
-						BlockHash:        requestedBlockHash,
-						ChainId:          rpcps.rpcProviderEndpoint.ChainID,
-						Response:         copyReply,
-						Finalized:        finalized,
-						OptionalMetadata: ignoredMetadata,
-						AverageBlockTime: int64(averageBlockTime),
-						SeenBlock:        latestBlock,
-						IsNodeError:      isNodeError,
-					})
-					if err != nil && request.RelaySession.Epoch != spectypes.NOT_APPLICABLE {
-						utils.LavaFormatWarning("error updating cache with new entry", err, utils.Attribute{Key: "GUID", Value: ctx})
-					}
-				}()
-			}
->>>>>>> 675e54d0
 		}
 	}
 
@@ -835,53 +793,43 @@
 	return reply, ignoredMetadata, err
 }
 
-func (rpcps *RPCProviderServer) trySetRelayReplyInCache(ctx context.Context, request *pairingtypes.RelayRequest, chainMessage chainlib.ChainMessage, replyWrapper *chainlib.RelayReplyWrapper, latestBlock int64, averageBlockTime time.Duration, requestedBlockHash []byte, finalized bool, ignoredMetadata []pairingtypes.Metadata) {
+func (rpcps *RPCProviderServer) trySetRelayReplyInCache(ctx context.Context, request *pairingtypes.RelayRequest, chainMsg chainlib.ChainMessage, replyWrapper *chainlib.RelayReplyWrapper, latestBlock int64, averageBlockTime time.Duration, requestedBlockHash []byte, finalized bool, ignoredMetadata []pairingtypes.Metadata) {
 	cache := rpcps.cache
 	reply := replyWrapper.RelayReply
 
-	// copy request and reply as they change later on and we call SetEntry in a routine.
-	requestedBlock := request.RelayData.RequestBlock                                                       // get requested block before removing it from the data
-	hashKey, _, hashErr := chainlib.HashCacheRequest(request.RelayData, rpcps.rpcProviderEndpoint.ChainID) // get the hash (this changes the data)
-	copyReply := &pairingtypes.RelayReply{}
-	copyReplyErr := protocopy.DeepCopyProtoObject(reply, copyReply)
-
-	// get status code to decide if its a node error
-	statusCode := replyWrapper.StatusCode
-	go func() {
-		if copyReplyErr != nil {
-			utils.LavaFormatError("Failed copying relay private data on TryRelay", copyReplyErr)
-			return
-		}
-
-		if hashErr != nil {
-			utils.LavaFormatError("TryRelay failed calculating hash for cache.SetEntry", hashErr)
-			return
-		}
-
-		new_ctx := context.Background()
-		new_ctx, cancel := context.WithTimeout(new_ctx, common.DataReliabilityTimeoutIncrease)
-		defer cancel()
-
-		// in case the error is a node error we don't want to cache the response for a long period of time
-		// so users wont get errors if the error was temporary
-		isNodeError, _ := chainMessage.CheckResponseError(copyReply.Data, statusCode)
-
-		err := cache.SetEntry(new_ctx, &pairingtypes.RelayCacheSet{
-			RequestHash:      hashKey,
-			RequestedBlock:   requestedBlock,
-			BlockHash:        requestedBlockHash,
-			ChainId:          rpcps.rpcProviderEndpoint.ChainID,
-			Response:         copyReply,
-			Finalized:        finalized,
-			OptionalMetadata: ignoredMetadata,
-			AverageBlockTime: int64(averageBlockTime),
-			SeenBlock:        latestBlock,
-			IsNodeError:      isNodeError,
-		})
-		if err != nil && request.RelaySession.Epoch != spectypes.NOT_APPLICABLE {
-			utils.LavaFormatWarning("error updating cache with new entry", err, utils.LogAttr("GUID", ctx))
-		}
-	}()
+	isNodeError, _ := chainMsg.CheckResponseError(reply.Data, replyWrapper.StatusCode)
+	// in case the error is a node error we don't want to cache
+	if !isNodeError {
+		// copy request and reply as they change later on and we call SetEntry in a routine.
+		requestedBlock := request.RelayData.RequestBlock                                                       // get requested block before removing it from the data
+		hashKey, _, hashErr := chainlib.HashCacheRequest(request.RelayData, rpcps.rpcProviderEndpoint.ChainID) // get the hash (this changes the data)
+		copyReply := &pairingtypes.RelayReply{}
+		copyReplyErr := protocopy.DeepCopyProtoObject(reply, copyReply)
+		go func() {
+			if hashErr != nil || copyReplyErr != nil {
+				utils.LavaFormatError("Failed copying relay private data on TryRelay", nil, utils.LogAttr("copyReplyErr", copyReplyErr), utils.LogAttr("hashErr", hashErr))
+				return
+			}
+			new_ctx := context.Background()
+			new_ctx, cancel := context.WithTimeout(new_ctx, common.DataReliabilityTimeoutIncrease)
+			defer cancel()
+			err := cache.SetEntry(new_ctx, &pairingtypes.RelayCacheSet{
+				RequestHash:      hashKey,
+				RequestedBlock:   requestedBlock,
+				BlockHash:        requestedBlockHash,
+				ChainId:          rpcps.rpcProviderEndpoint.ChainID,
+				Response:         copyReply,
+				Finalized:        finalized,
+				OptionalMetadata: ignoredMetadata,
+				AverageBlockTime: int64(averageBlockTime),
+				SeenBlock:        latestBlock,
+				IsNodeError:      isNodeError,
+			})
+			if err != nil && request.RelaySession.Epoch != spectypes.NOT_APPLICABLE {
+				utils.LavaFormatWarning("error updating cache with new entry", err, utils.Attribute{Key: "GUID", Value: ctx})
+			}
+		}()
+	}
 }
 
 func (rpcps *RPCProviderServer) sendRelayMessageToNode(ctx context.Context, request *pairingtypes.RelayRequest, chainMsg chainlib.ChainMessage, consumerAddr sdk.AccAddress) (*chainlib.RelayReplyWrapper, error) {
