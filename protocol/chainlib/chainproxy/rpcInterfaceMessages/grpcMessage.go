--- conflicted
+++ resolved
@@ -26,13 +26,10 @@
 	Path       string
 	methodDesc *desc.MethodDescriptor
 	formatter  grpcurl.Formatter
-<<<<<<< HEAD
 
 	Registry *dyncodec.Registry
 	Codec    *dyncodec.Codec
-=======
-	Header     []pairingtypes.Metadata
->>>>>>> b61d4711
+	Header   []pairingtypes.Metadata
 }
 
 // GetParams will be deprecated after we remove old client
