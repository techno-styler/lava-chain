package chainlib

import (
	"math"
	"sort"
	"strings"
	"time"

	"github.com/lavanet/lava/v2/protocol/chainlib/chainproxy/rpcInterfaceMessages"
	"github.com/lavanet/lava/v2/protocol/chainlib/chainproxy/rpcclient"
	"github.com/lavanet/lava/v2/protocol/chainlib/extensionslib"
	"github.com/lavanet/lava/v2/utils"
	"github.com/lavanet/lava/v2/utils/lavaslices"
	pairingtypes "github.com/lavanet/lava/v2/x/pairing/types"
	spectypes "github.com/lavanet/lava/v2/x/spec/types"
)

type updatableRPCInput interface {
	rpcInterfaceMessages.GenericMessage
	UpdateLatestBlockInMessage(latestBlock uint64, modifyContent bool) (success bool)
	AppendHeader(metadata []pairingtypes.Metadata)
	SubscriptionIdExtractor(reply *rpcclient.JsonrpcMessage) string
	GetRawRequestHash() ([]byte, error)
}

type baseChainMessageContainer struct {
	api                    *spectypes.Api
	latestRequestedBlock   int64
<<<<<<< HEAD
	requestedBlocksHashes  []string
=======
	requestedBlockHashes   []string
>>>>>>> b9a44c6a
	earliestRequestedBlock int64
	msg                    updatableRPCInput
	apiCollection          *spectypes.ApiCollection
	extensions             []*spectypes.Extension
	timeoutOverride        time.Duration
	forceCacheRefresh      bool
	parseDirective         *spectypes.ParseDirective // setting the parse directive related to the api, can be nil

	inputHashCache []byte
	// resultErrorParsingMethod passed by each api interface message to parse the result of the message
	// and validate it doesn't contain a node error
	resultErrorParsingMethod func(data []byte, httpStatusCode int) (hasError bool, errorMessage string)
}

func (pm *baseChainMessageContainer) sortExtensions() {
	if len(pm.extensions) == 0 {
		return
	}

	sort.SliceStable(pm.extensions, func(i, j int) bool {
		return pm.extensions[i].Name < pm.extensions[j].Name
	})
}

func (pm *baseChainMessageContainer) GetRequestedBlocksHashes() []string {
	return pm.requestedBlocksHashes
}
func (bcnc *baseChainMessageContainer) SubscriptionIdExtractor(reply *rpcclient.JsonrpcMessage) string {
	return bcnc.msg.SubscriptionIdExtractor(reply)
}

// returning parse directive for the api. can be nil.
func (bcnc *baseChainMessageContainer) GetParseDirective() *spectypes.ParseDirective {
	return bcnc.parseDirective
}

func (pm *baseChainMessageContainer) GetRawRequestHash() ([]byte, error) {
	if pm.inputHashCache != nil && len(pm.inputHashCache) > 0 {
		// Get the cached value
		return pm.inputHashCache, nil
	}
	hash, err := pm.msg.GetRawRequestHash()
	if err == nil {
		// Now we have the hash cached so we call it only once.
		pm.inputHashCache = hash
	}
	return hash, err
}

// not necessary for base chain message.
func (bcnc *baseChainMessageContainer) CheckResponseError(data []byte, httpStatusCode int) (hasError bool, errorMessage string) {
	if bcnc.resultErrorParsingMethod == nil {
		utils.LavaFormatError("tried calling resultErrorParsingMethod when it is not set", nil)
		return false, ""
	}
	return bcnc.resultErrorParsingMethod(data, httpStatusCode)
}

func (bcnc *baseChainMessageContainer) TimeoutOverride(override ...time.Duration) time.Duration {
	if len(override) > 0 {
		bcnc.timeoutOverride = override[0]
	}
	return bcnc.timeoutOverride
}

func (bcnc *baseChainMessageContainer) SetForceCacheRefresh(force bool) bool {
	bcnc.forceCacheRefresh = force
	return bcnc.forceCacheRefresh
}

func (bcnc *baseChainMessageContainer) GetForceCacheRefresh() bool {
	return bcnc.forceCacheRefresh
}

func (bcnc *baseChainMessageContainer) DisableErrorHandling() {
	bcnc.msg.DisableErrorHandling()
}

func (bcnc baseChainMessageContainer) AppendHeader(metadata []pairingtypes.Metadata) {
	bcnc.msg.AppendHeader(metadata)
}

func (bcnc baseChainMessageContainer) GetApi() *spectypes.Api {
	return bcnc.api
}

func (bcnc baseChainMessageContainer) GetApiCollection() *spectypes.ApiCollection {
	return bcnc.apiCollection
}

func (bcnc baseChainMessageContainer) RequestedBlock() (latest int64, earliest int64) {
	if bcnc.earliestRequestedBlock == 0 {
		// earliest is optional and not set here
		return bcnc.latestRequestedBlock, bcnc.latestRequestedBlock
	}
	return bcnc.latestRequestedBlock, bcnc.earliestRequestedBlock
}

func (bcnc baseChainMessageContainer) GetRPCMessage() rpcInterfaceMessages.GenericMessage {
	return bcnc.msg
}

func (bcnc *baseChainMessageContainer) UpdateLatestBlockInMessage(latestBlock int64, modifyContent bool) (modifiedOnLatestReq bool) {
	requestedBlock, _ := bcnc.RequestedBlock()
	if latestBlock <= spectypes.NOT_APPLICABLE || requestedBlock != spectypes.LATEST_BLOCK {
		return false
	}
	success := bcnc.msg.UpdateLatestBlockInMessage(uint64(latestBlock), modifyContent)
	if success {
		bcnc.latestRequestedBlock = latestBlock
		return true
	}
	return false
}

func (bcnc *baseChainMessageContainer) GetExtensions() []*spectypes.Extension {
	return bcnc.extensions
}

func (pm *baseChainMessageContainer) GetConcatenatedExtensions() string {
	extensionsNames := []string{}
	for _, extension := range pm.extensions {
		extensionsNames = append(extensionsNames, extension.Name)
	}
	return strings.Join(extensionsNames, ";")
}

// adds the following extensions
func (bcnc *baseChainMessageContainer) OverrideExtensions(extensionNames []string, extensionParser *extensionslib.ExtensionParser) {
	existingExtensions := map[string]struct{}{}
	for _, extension := range bcnc.extensions {
		existingExtensions[extension.Name] = struct{}{}
	}
	for _, extensionName := range extensionNames {
		if _, ok := existingExtensions[extensionName]; !ok {
			existingExtensions[extensionName] = struct{}{}
			extensionKey := extensionslib.ExtensionKey{
				Extension:      extensionName,
				ConnectionType: bcnc.apiCollection.CollectionData.Type,
				InternalPath:   bcnc.apiCollection.CollectionData.InternalPath,
				Addon:          bcnc.apiCollection.CollectionData.AddOn,
			}
			extension := extensionParser.GetExtension(extensionKey)
			if extension != nil {
				bcnc.extensions = append(bcnc.extensions, extension)
				bcnc.addExtensionCu(extension)
			}
		}
	}

	bcnc.sortExtensions()
}

func (bcnc *baseChainMessageContainer) SetExtension(extension *spectypes.Extension) {
	// TODO: Need locks?
	if len(bcnc.extensions) > 0 {
		for _, ext := range bcnc.extensions {
			if ext.Name == extension.Name {
				// already existing, no need to add
				return
			}
		}
		bcnc.extensions = append(bcnc.extensions, extension)
	} else {
		bcnc.extensions = []*spectypes.Extension{extension}
	}
	bcnc.addExtensionCu(extension)
	bcnc.sortExtensions()
}

func (pm *baseChainMessageContainer) RemoveExtension(extensionName string) {
	for _, ext := range pm.extensions {
		if ext.Name == extensionName {
			pm.extensions, _ = lavaslices.Remove(pm.extensions, ext)
			pm.removeExtensionCu(ext)
			break
		}
	}
	pm.sortExtensions()
}

func (bcnc *baseChainMessageContainer) addExtensionCu(extension *spectypes.Extension) {
	copyApi := *bcnc.api // we can't modify this because it points to an object inside the chainParser
	copyApi.ComputeUnits = uint64(math.Floor(float64(extension.GetCuMultiplier()) * float64(copyApi.ComputeUnits)))
	bcnc.api = &copyApi
}

func (pm *baseChainMessageContainer) removeExtensionCu(extension *spectypes.Extension) {
	copyApi := *pm.api // we can't modify this because it points to an object inside the chainParser
	copyApi.ComputeUnits = uint64(math.Floor(float64(copyApi.ComputeUnits) / float64(extension.GetCuMultiplier())))
	pm.api = &copyApi
}

type CraftData struct {
	Path           string
	Data           []byte
	ConnectionType string
}

func CraftChainMessage(parsing *spectypes.ParseDirective, connectionType string, chainParser ChainParser, craftData *CraftData, metadata []pairingtypes.Metadata) (ChainMessageForSend, error) {
	return chainParser.CraftMessage(parsing, connectionType, craftData, metadata)
}<|MERGE_RESOLUTION|>--- conflicted
+++ resolved
@@ -26,11 +26,7 @@
 type baseChainMessageContainer struct {
 	api                    *spectypes.Api
 	latestRequestedBlock   int64
-<<<<<<< HEAD
-	requestedBlocksHashes  []string
-=======
 	requestedBlockHashes   []string
->>>>>>> b9a44c6a
 	earliestRequestedBlock int64
 	msg                    updatableRPCInput
 	apiCollection          *spectypes.ApiCollection
@@ -56,7 +52,7 @@
 }
 
 func (pm *baseChainMessageContainer) GetRequestedBlocksHashes() []string {
-	return pm.requestedBlocksHashes
+	return pm.requestedBlockHashes
 }
 func (bcnc *baseChainMessageContainer) SubscriptionIdExtractor(reply *rpcclient.JsonrpcMessage) string {
 	return bcnc.msg.SubscriptionIdExtractor(reply)
