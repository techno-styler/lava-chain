package chainlib

import (
	"math"
	"sort"
	"strings"
	"time"

	"github.com/lavanet/lava/v2/protocol/chainlib/chainproxy/rpcInterfaceMessages"
	"github.com/lavanet/lava/v2/protocol/chainlib/chainproxy/rpcclient"
	"github.com/lavanet/lava/v2/protocol/chainlib/extensionslib"
	"github.com/lavanet/lava/v2/utils"
	"github.com/lavanet/lava/v2/utils/lavaslices"
	pairingtypes "github.com/lavanet/lava/v2/x/pairing/types"
	spectypes "github.com/lavanet/lava/v2/x/spec/types"
)

type updatableRPCInput interface {
	rpcInterfaceMessages.GenericMessage
	UpdateLatestBlockInMessage(latestBlock uint64, modifyContent bool) (success bool)
	AppendHeader(metadata []pairingtypes.Metadata)
	SubscriptionIdExtractor(reply *rpcclient.JsonrpcMessage) string
	GetRawRequestHash() ([]byte, error)
}

type baseChainMessageContainer struct {
	api                    *spectypes.Api
	latestRequestedBlock   int64
	requestedBlocksHashes  []string
	earliestRequestedBlock int64
	msg                    updatableRPCInput
	apiCollection          *spectypes.ApiCollection
	extensions             []*spectypes.Extension
	timeoutOverride        time.Duration
	forceCacheRefresh      bool
	parseDirective         *spectypes.ParseDirective // setting the parse directive related to the api, can be nil

	inputHashCache []byte
	// resultErrorParsingMethod passed by each api interface message to parse the result of the message
	// and validate it doesn't contain a node error
	resultErrorParsingMethod func(data []byte, httpStatusCode int) (hasError bool, errorMessage string)
}

<<<<<<< HEAD
func (pm *baseChainMessageContainer) sortExtensions() {
	if len(pm.extensions) == 0 {
		return
	}

	sort.SliceStable(pm.extensions, func(i, j int) bool {
		return pm.extensions[i].Name < pm.extensions[j].Name
	})
}

func (pm *baseChainMessageContainer) GetRequestedBlocksHashes() []string {
	return pm.requestedBlockHashes
}
func (bcnc *baseChainMessageContainer) SubscriptionIdExtractor(reply *rpcclient.JsonrpcMessage) string {
	return bcnc.msg.SubscriptionIdExtractor(reply)
=======
func (bcmc *baseChainMessageContainer) sortExtensions() {
	if len(bcmc.extensions) == 0 {
		return
	}

	sort.SliceStable(bcmc.extensions, func(i, j int) bool {
		return bcmc.extensions[i].Name < bcmc.extensions[j].Name
	})
}

func (bcmc *baseChainMessageContainer) GetRequestedBlocksHashes() []string {
	return bcmc.requestedBlocksHashes
}

func (bcmc *baseChainMessageContainer) SubscriptionIdExtractor(reply *rpcclient.JsonrpcMessage) string {
	return bcmc.msg.SubscriptionIdExtractor(reply)
>>>>>>> 4ef8a7c8
}

// returning parse directive for the api. can be nil.
func (bcmc *baseChainMessageContainer) GetParseDirective() *spectypes.ParseDirective {
	return bcmc.parseDirective
}

func (bcmc *baseChainMessageContainer) GetRawRequestHash() ([]byte, error) {
	if bcmc.inputHashCache != nil && len(bcmc.inputHashCache) > 0 {
		// Get the cached value
		return bcmc.inputHashCache, nil
	}
	hash, err := bcmc.msg.GetRawRequestHash()
	if err == nil {
		// Now we have the hash cached so we call it only once.
		bcmc.inputHashCache = hash
	}
	return hash, err
}

// not necessary for base chain message.
func (bcmc *baseChainMessageContainer) CheckResponseError(data []byte, httpStatusCode int) (hasError bool, errorMessage string) {
	if bcmc.resultErrorParsingMethod == nil {
		utils.LavaFormatError("tried calling resultErrorParsingMethod when it is not set", nil)
		return false, ""
	}
	return bcmc.resultErrorParsingMethod(data, httpStatusCode)
}

func (bcmc *baseChainMessageContainer) TimeoutOverride(override ...time.Duration) time.Duration {
	if len(override) > 0 {
		bcmc.timeoutOverride = override[0]
	}
	return bcmc.timeoutOverride
}

func (bcmc *baseChainMessageContainer) SetForceCacheRefresh(force bool) bool {
	bcmc.forceCacheRefresh = force
	return bcmc.forceCacheRefresh
}

func (bcmc *baseChainMessageContainer) GetForceCacheRefresh() bool {
	return bcmc.forceCacheRefresh
}

func (bcmc *baseChainMessageContainer) DisableErrorHandling() {
	bcmc.msg.DisableErrorHandling()
}

func (bcmc baseChainMessageContainer) AppendHeader(metadata []pairingtypes.Metadata) {
	bcmc.msg.AppendHeader(metadata)
}

func (bcmc baseChainMessageContainer) GetApi() *spectypes.Api {
	return bcmc.api
}

func (bcmc baseChainMessageContainer) GetApiCollection() *spectypes.ApiCollection {
	return bcmc.apiCollection
}

func (bcmc baseChainMessageContainer) RequestedBlock() (latest int64, earliest int64) {
	if bcmc.earliestRequestedBlock == 0 {
		// earliest is optional and not set here
		return bcmc.latestRequestedBlock, bcmc.latestRequestedBlock
	}
	return bcmc.latestRequestedBlock, bcmc.earliestRequestedBlock
}

func (bcmc baseChainMessageContainer) GetRPCMessage() rpcInterfaceMessages.GenericMessage {
	return bcmc.msg
}

func (bcmc *baseChainMessageContainer) UpdateLatestBlockInMessage(latestBlock int64, modifyContent bool) (modifiedOnLatestReq bool) {
	requestedBlock, _ := bcmc.RequestedBlock()
	if latestBlock <= spectypes.NOT_APPLICABLE || requestedBlock != spectypes.LATEST_BLOCK {
		return false
	}
	success := bcmc.msg.UpdateLatestBlockInMessage(uint64(latestBlock), modifyContent)
	if success {
		bcmc.latestRequestedBlock = latestBlock
		return true
	}
	return false
}

func (bcmc *baseChainMessageContainer) GetExtensions() []*spectypes.Extension {
	return bcmc.extensions
}

func (bcmc *baseChainMessageContainer) GetConcatenatedExtensions() string {
	extensionsNames := []string{}
	for _, extension := range bcmc.extensions {
		extensionsNames = append(extensionsNames, extension.Name)
	}
	return strings.Join(extensionsNames, ";")
}

func (pm *baseChainMessageContainer) GetConcatenatedExtensions() string {
	extensionsNames := []string{}
	for _, extension := range pm.extensions {
		extensionsNames = append(extensionsNames, extension.Name)
	}
	return strings.Join(extensionsNames, ";")
}

// adds the following extensions
func (bcmc *baseChainMessageContainer) OverrideExtensions(extensionNames []string, extensionParser *extensionslib.ExtensionParser) {
	existingExtensions := map[string]struct{}{}
	for _, extension := range bcmc.extensions {
		existingExtensions[extension.Name] = struct{}{}
	}
	for _, extensionName := range extensionNames {
		if _, ok := existingExtensions[extensionName]; !ok {
			existingExtensions[extensionName] = struct{}{}
			extensionKey := extensionslib.ExtensionKey{
				Extension:      extensionName,
				ConnectionType: bcmc.apiCollection.CollectionData.Type,
				InternalPath:   bcmc.apiCollection.CollectionData.InternalPath,
				Addon:          bcmc.apiCollection.CollectionData.AddOn,
			}
			extension := extensionParser.GetExtension(extensionKey)
			if extension != nil {
<<<<<<< HEAD
				bcnc.extensions = append(bcnc.extensions, extension)
				bcnc.addExtensionCu(extension)
			}
		}
	}

	bcnc.sortExtensions()
}

func (bcnc *baseChainMessageContainer) SetExtension(extension *spectypes.Extension) {
	// TODO: Need locks?
	if len(bcnc.extensions) > 0 {
		for _, ext := range bcnc.extensions {
=======
				bcmc.extensions = append(bcmc.extensions, extension)
				bcmc.addExtensionCu(extension)
			}
		}
	}

	bcmc.sortExtensions()
}

func (bcmc *baseChainMessageContainer) SetExtension(extension *spectypes.Extension) {
	// TODO: Need locks?
	if len(bcmc.extensions) > 0 {
		for _, ext := range bcmc.extensions {
>>>>>>> 4ef8a7c8
			if ext.Name == extension.Name {
				// already existing, no need to add
				return
			}
		}
		bcmc.extensions = append(bcmc.extensions, extension)
	} else {
		bcmc.extensions = []*spectypes.Extension{extension}
	}
	bcmc.addExtensionCu(extension)
	bcmc.sortExtensions()
}

func (bcmc *baseChainMessageContainer) RemoveExtension(extensionName string) {
	for _, ext := range bcmc.extensions {
		if ext.Name == extensionName {
			bcmc.extensions, _ = lavaslices.Remove(bcmc.extensions, ext)
			bcmc.removeExtensionCu(ext)
			break
		}
	}
<<<<<<< HEAD
	bcnc.addExtensionCu(extension)
	bcnc.sortExtensions()
}

func (pm *baseChainMessageContainer) RemoveExtension(extensionName string) {
	for _, ext := range pm.extensions {
		if ext.Name == extensionName {
			pm.extensions, _ = lavaslices.Remove(pm.extensions, ext)
			pm.removeExtensionCu(ext)
			break
		}
	}
	pm.sortExtensions()
}

func (bcnc *baseChainMessageContainer) addExtensionCu(extension *spectypes.Extension) {
	copyApi := *bcnc.api // we can't modify this because it points to an object inside the chainParser
=======
	bcmc.sortExtensions()
}

func (bcmc *baseChainMessageContainer) addExtensionCu(extension *spectypes.Extension) {
	copyApi := *bcmc.api // we can't modify this because it points to an object inside the chainParser
>>>>>>> 4ef8a7c8
	copyApi.ComputeUnits = uint64(math.Floor(float64(extension.GetCuMultiplier()) * float64(copyApi.ComputeUnits)))
	bcmc.api = &copyApi
}

func (bcmc *baseChainMessageContainer) removeExtensionCu(extension *spectypes.Extension) {
	copyApi := *bcmc.api // we can't modify this because it points to an object inside the chainParser
	copyApi.ComputeUnits = uint64(math.Floor(float64(copyApi.ComputeUnits) / float64(extension.GetCuMultiplier())))
	bcmc.api = &copyApi
}

func (pm *baseChainMessageContainer) removeExtensionCu(extension *spectypes.Extension) {
	copyApi := *pm.api // we can't modify this because it points to an object inside the chainParser
	copyApi.ComputeUnits = uint64(math.Floor(float64(copyApi.ComputeUnits) / float64(extension.GetCuMultiplier())))
	pm.api = &copyApi
}

type CraftData struct {
	Path           string
	Data           []byte
	ConnectionType string
}

func CraftChainMessage(parsing *spectypes.ParseDirective, connectionType string, chainParser ChainParser, craftData *CraftData, metadata []pairingtypes.Metadata) (ChainMessageForSend, error) {
	return chainParser.CraftMessage(parsing, connectionType, craftData, metadata)
}<|MERGE_RESOLUTION|>--- conflicted
+++ resolved
@@ -26,7 +26,7 @@
 type baseChainMessageContainer struct {
 	api                    *spectypes.Api
 	latestRequestedBlock   int64
-	requestedBlocksHashes  []string
+	requestedBlockHashes   []string
 	earliestRequestedBlock int64
 	msg                    updatableRPCInput
 	apiCollection          *spectypes.ApiCollection
@@ -41,23 +41,6 @@
 	resultErrorParsingMethod func(data []byte, httpStatusCode int) (hasError bool, errorMessage string)
 }
 
-<<<<<<< HEAD
-func (pm *baseChainMessageContainer) sortExtensions() {
-	if len(pm.extensions) == 0 {
-		return
-	}
-
-	sort.SliceStable(pm.extensions, func(i, j int) bool {
-		return pm.extensions[i].Name < pm.extensions[j].Name
-	})
-}
-
-func (pm *baseChainMessageContainer) GetRequestedBlocksHashes() []string {
-	return pm.requestedBlockHashes
-}
-func (bcnc *baseChainMessageContainer) SubscriptionIdExtractor(reply *rpcclient.JsonrpcMessage) string {
-	return bcnc.msg.SubscriptionIdExtractor(reply)
-=======
 func (bcmc *baseChainMessageContainer) sortExtensions() {
 	if len(bcmc.extensions) == 0 {
 		return
@@ -69,12 +52,11 @@
 }
 
 func (bcmc *baseChainMessageContainer) GetRequestedBlocksHashes() []string {
-	return bcmc.requestedBlocksHashes
+	return bcmc.requestedBlockHashes
 }
 
 func (bcmc *baseChainMessageContainer) SubscriptionIdExtractor(reply *rpcclient.JsonrpcMessage) string {
 	return bcmc.msg.SubscriptionIdExtractor(reply)
->>>>>>> 4ef8a7c8
 }
 
 // returning parse directive for the api. can be nil.
@@ -168,14 +150,6 @@
 func (bcmc *baseChainMessageContainer) GetConcatenatedExtensions() string {
 	extensionsNames := []string{}
 	for _, extension := range bcmc.extensions {
-		extensionsNames = append(extensionsNames, extension.Name)
-	}
-	return strings.Join(extensionsNames, ";")
-}
-
-func (pm *baseChainMessageContainer) GetConcatenatedExtensions() string {
-	extensionsNames := []string{}
-	for _, extension := range pm.extensions {
 		extensionsNames = append(extensionsNames, extension.Name)
 	}
 	return strings.Join(extensionsNames, ";")
@@ -198,21 +172,6 @@
 			}
 			extension := extensionParser.GetExtension(extensionKey)
 			if extension != nil {
-<<<<<<< HEAD
-				bcnc.extensions = append(bcnc.extensions, extension)
-				bcnc.addExtensionCu(extension)
-			}
-		}
-	}
-
-	bcnc.sortExtensions()
-}
-
-func (bcnc *baseChainMessageContainer) SetExtension(extension *spectypes.Extension) {
-	// TODO: Need locks?
-	if len(bcnc.extensions) > 0 {
-		for _, ext := range bcnc.extensions {
-=======
 				bcmc.extensions = append(bcmc.extensions, extension)
 				bcmc.addExtensionCu(extension)
 			}
@@ -226,7 +185,6 @@
 	// TODO: Need locks?
 	if len(bcmc.extensions) > 0 {
 		for _, ext := range bcmc.extensions {
->>>>>>> 4ef8a7c8
 			if ext.Name == extension.Name {
 				// already existing, no need to add
 				return
@@ -248,31 +206,11 @@
 			break
 		}
 	}
-<<<<<<< HEAD
-	bcnc.addExtensionCu(extension)
-	bcnc.sortExtensions()
-}
-
-func (pm *baseChainMessageContainer) RemoveExtension(extensionName string) {
-	for _, ext := range pm.extensions {
-		if ext.Name == extensionName {
-			pm.extensions, _ = lavaslices.Remove(pm.extensions, ext)
-			pm.removeExtensionCu(ext)
-			break
-		}
-	}
-	pm.sortExtensions()
-}
-
-func (bcnc *baseChainMessageContainer) addExtensionCu(extension *spectypes.Extension) {
-	copyApi := *bcnc.api // we can't modify this because it points to an object inside the chainParser
-=======
 	bcmc.sortExtensions()
 }
 
 func (bcmc *baseChainMessageContainer) addExtensionCu(extension *spectypes.Extension) {
 	copyApi := *bcmc.api // we can't modify this because it points to an object inside the chainParser
->>>>>>> 4ef8a7c8
 	copyApi.ComputeUnits = uint64(math.Floor(float64(extension.GetCuMultiplier()) * float64(copyApi.ComputeUnits)))
 	bcmc.api = &copyApi
 }
@@ -283,12 +221,6 @@
 	bcmc.api = &copyApi
 }
 
-func (pm *baseChainMessageContainer) removeExtensionCu(extension *spectypes.Extension) {
-	copyApi := *pm.api // we can't modify this because it points to an object inside the chainParser
-	copyApi.ComputeUnits = uint64(math.Floor(float64(copyApi.ComputeUnits) / float64(extension.GetCuMultiplier())))
-	pm.api = &copyApi
-}
-
 type CraftData struct {
 	Path           string
 	Data           []byte
