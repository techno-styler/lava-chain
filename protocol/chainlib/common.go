--- conflicted
+++ resolved
@@ -63,22 +63,11 @@
 }
 
 func extractDappIDFromWebsocketConnection(c *websocket.Conn) string {
-<<<<<<< HEAD
-	dappIDLocal := c.Locals(ContextUserValueKeyDappID)
-	if dappID, ok := dappIDLocal.(string); ok {
-		// zeroallocation policy for fiber.Ctx
-		buffer := make([]byte, len(dappID))
-		copy(buffer, dappID)
-		return string(buffer)
-	}
-	return "NoDappID"
-=======
 	dappId, ok := c.Locals("dappId").(string)
 	if !ok {
 		dappId = "NoDappID"
 	}
 	return dappId
->>>>>>> 9940478c
 }
 
 func convertToJsonError(errorMsg string) string {
