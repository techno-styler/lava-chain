package chainlib

import (
	"context"
	"fmt"
	"net"
	"net/http"
	"strings"
	"time"

	gojson "github.com/goccy/go-json"
	"github.com/gofiber/fiber/v2"
	"github.com/gofiber/fiber/v2/middleware/compress"
	"github.com/gofiber/fiber/v2/middleware/favicon"
	"github.com/gofiber/websocket/v2"
	common "github.com/lavanet/lava/protocol/common"
	"github.com/lavanet/lava/protocol/metrics"
	"github.com/lavanet/lava/utils"
	pairingtypes "github.com/lavanet/lava/x/pairing/types"
	spectypes "github.com/lavanet/lava/x/spec/types"
	"google.golang.org/grpc/metadata"
)

const (
	ContextUserValueKeyDappID  = "dappID"
	RetryListeningInterval     = 10 // seconds
	debug                      = false
	refererMatchString         = "refererMatch"
	relayMsgLogMaxChars        = 200
	RPCProviderNodeAddressHash = "Lava-Provider-Node-Address-Hash"
	RPCProviderNodeExtension   = "Lava-Provider-Node-Extension"
	WebSocketExtension         = "websocket"
)

var InvalidResponses = []string{"null", "", "nil", "undefined"}

type RelayReplyWrapper struct {
	StatusCode int
	RelayReply *pairingtypes.RelayReply
}

type VerificationKey struct {
	Extension string
	Addon     string
}

type VerificationContainer struct {
	ConnectionType string
	Name           string
	ParseDirective spectypes.ParseDirective
	Value          string
	LatestDistance uint64
	Severity       spectypes.ParseValue_VerificationSeverity
	VerificationKey
}

func (vc *VerificationContainer) IsActive() bool {
	if vc.Value == "" && vc.LatestDistance == 0 {
		return false
	}
	return true
}

type TaggedContainer struct {
	Parsing       *spectypes.ParseDirective
	ApiCollection *spectypes.ApiCollection
}

type ApiContainer struct {
	api           *spectypes.Api
	collectionKey CollectionKey
}

type ApiKey struct {
	Name           string
	ConnectionType string
	InternalPath   string
}

type CollectionKey struct {
	ConnectionType string
	InternalPath   string
	Addon          string
}

type BaseChainProxy struct {
	ErrorHandler
	averageBlockTime time.Duration
	NodeUrl          common.NodeUrl
	ChainID          string
	HashedNodeUrl    string
}

// returns the node url and chain id for that proxy.
func (bcp *BaseChainProxy) GetChainProxyInformation() (common.NodeUrl, string) {
	return bcp.NodeUrl, bcp.ChainID
}

func (bcp *BaseChainProxy) CapTimeoutForSend(ctx context.Context, chainMessage ChainMessageForSend) (context.Context, context.CancelFunc) {
	relayTimeout := GetRelayTimeout(chainMessage, bcp.averageBlockTime)
	processingTimeout := common.GetTimeoutForProcessing(relayTimeout, GetTimeoutInfo(chainMessage))
	connectCtx, cancel := bcp.NodeUrl.LowerContextTimeout(ctx, processingTimeout)
	return connectCtx, cancel
}

func extractDappIDFromFiberContext(c *fiber.Ctx) (dappID string) {
	// Read the dappID from the headers
	dappID = c.Get("dapp-id")
	if dappID == "" {
		dappID = generateNewDappID()
	}
	return dappID
}

// extractDappIDFromGrpcHeader extracts dappID from GRPC header
func extractDappIDFromGrpcHeader(metadataValues metadata.MD) string {
	dappId := generateNewDappID()
	if values, ok := metadataValues["dapp-id"]; ok && len(values) > 0 {
		dappId = values[0]
	}
	return dappId
}

// generateNewDappID generates default dappID
// In future we can also implement unique dappID generation
func generateNewDappID() string {
	return "DefaultDappID"
}

func constructFiberCallbackWithHeaderAndParameterExtraction(callbackToBeCalled fiber.Handler, isMetricEnabled bool) fiber.Handler {
	webSocketCallback := callbackToBeCalled
	handler := func(c *fiber.Ctx) error {
		// Extract dappID from headers
		dappID := extractDappIDFromFiberContext(c)

		// Store dappID in the local context
		c.Locals("dapp-id", dappID)

		if isMetricEnabled {
			c.Locals(metrics.RefererHeaderKey, c.Get(metrics.RefererHeaderKey, ""))
			c.Locals(metrics.UserAgentHeaderKey, c.Get(metrics.UserAgentHeaderKey, ""))
			c.Locals(metrics.OriginHeaderKey, c.Get(metrics.OriginHeaderKey, ""))
		}
		return webSocketCallback(c) // uses external dappID
	}
	return handler
}

func constructFiberCallbackWithHeaderAndParameterExtractionAndReferer(callbackToBeCalled fiber.Handler, isMetricEnabled bool) fiber.Handler {
	webSocketCallback := callbackToBeCalled
	handler := func(c *fiber.Ctx) error {
		// Extract dappID from headers
		dappID := extractDappIDFromFiberContext(c)

		// Store dappID in the local context
		c.Locals("dapp-id", dappID)

		if isMetricEnabled {
			c.Locals(metrics.RefererHeaderKey, c.Get(metrics.RefererHeaderKey, ""))
			c.Locals(metrics.UserAgentHeaderKey, c.Get(metrics.UserAgentHeaderKey, ""))
			c.Locals(metrics.OriginHeaderKey, c.Get(metrics.OriginHeaderKey, ""))
		}
		c.Locals(refererMatchString, c.Params(refererMatchString, ""))
		return webSocketCallback(c) // uses external dappID
	}
	return handler
}

func convertToJsonError(errorMsg string) string {
	jsonResponse, err := gojson.Marshal(fiber.Map{
		"error": errorMsg,
	})
	if err != nil {
		return `{"error": "Failed to marshal error response to json"}`
	}

	return string(jsonResponse)
}

func addAttributeToError(key, value, errorMessage string) string {
	return errorMessage + fmt.Sprintf(`, "%v": "%v"`, key, value)
}

<<<<<<< HEAD
// rpc default endpoint should be websocket. otherwise return an error
func verifyRPCEndpoint(endpoints []common.NodeUrl) {
	for _, endpoint := range endpoints {
		u, err := url.Parse(endpoint.Url)
		if err != nil {
			utils.LavaFormatFatal("unparsable url", err, utils.Attribute{Key: "url", Value: endpoint})
		}

		switch u.Scheme {
		case "http", "https":
			continue
		case "ws", "wss":
			continue
		default:
			utils.LavaFormatWarning("URL scheme should be websocket (ws/wss), or http (http/https) got: "+u.Scheme, nil)
		}
=======
func validateEndpoints(endpoints []common.NodeUrl, apiInterface string) {
	for _, endpoint := range endpoints {
		common.ValidateEndpoint(endpoint.Url, apiInterface)
>>>>>>> ac8e61b9
	}
}

func ListenWithRetry(app *fiber.App, address string) {
	for {
		err := app.Listen(address)
		if err != nil {
			utils.LavaFormatError("app.Listen(listenAddr)", err)
		}
		time.Sleep(RetryListeningInterval * time.Second)
	}
}

func GetListenerWithRetryGrpc(protocol, addr string) net.Listener {
	for {
		lis, err := net.Listen(protocol, addr)
		if err == nil {
			return lis
		}
		utils.LavaFormatError("failure setting up listener, net.Listen(protocol, addr)", err, utils.Attribute{Key: "listenAddr", Value: addr})
		time.Sleep(RetryListeningInterval * time.Second)
		utils.LavaFormatWarning("Attempting connection retry", nil)
	}
}

// rest request headers are formatted like map[string]string
func convertToMetadataMap(md map[string][]string) []pairingtypes.Metadata {
	metadata := make([]pairingtypes.Metadata, len(md))
	indexer := 0
	for k, v := range md {
		metadata[indexer] = pairingtypes.Metadata{Name: k, Value: strings.Join(v, ", ")}
		indexer += 1
	}
	return metadata
}

// rest response headers / grpc headers are formatted like map[string][]string
func convertToMetadataMapOfSlices(md map[string][]string) []pairingtypes.Metadata {
	metadata := make([]pairingtypes.Metadata, len(md))
	indexer := 0
	for k, v := range md {
		metadata[indexer] = pairingtypes.Metadata{Name: k, Value: v[0]}
		indexer += 1
	}
	return metadata
}

func convertRelayMetaDataToMDMetaData(md []pairingtypes.Metadata) metadata.MD {
	responseMetaData := make(metadata.MD)
	for _, v := range md {
		responseMetaData[v.Name] = append(responseMetaData[v.Name], v.Value)
	}
	return responseMetaData
}

// split two requested blocks to the most advanced and most behind
// the hierarchy is as follows:
// NOT_APPLICABLE
// LATEST_BLOCK
// PENDING_BLOCK
// SAFE
// FINALIZED
// numeric value (descending)
// EARLIEST
func CompareRequestedBlockInBatch(firstRequestedBlock int64, second int64) (latestCombinedBlock int64, earliestCombinedBlock int64) {
	if firstRequestedBlock == spectypes.EARLIEST_BLOCK {
		return second, firstRequestedBlock
	}
	if second == spectypes.EARLIEST_BLOCK {
		return firstRequestedBlock, second
	}

	returnBigger := func(in_first int64, in_second int64) (int64, int64) {
		if in_first > in_second {
			return in_first, in_second
		}
		return in_second, in_first
	}

	if firstRequestedBlock < 0 {
		if second < 0 {
			// both are negative
			return returnBigger(firstRequestedBlock, second)
		}
		// first is negative non earliest second is positive
		return firstRequestedBlock, second
	}
	if second < 0 {
		// second is negative non earliest first is positive
		return second, firstRequestedBlock
	}
	// both are positive
	return returnBigger(firstRequestedBlock, second)
}

func GetRelayTimeout(chainMessage ChainMessageForSend, averageBlockTime time.Duration) time.Duration {
	if chainMessage.TimeoutOverride() != 0 {
		return chainMessage.TimeoutOverride()
	}
	// Calculate extra RelayTimeout
	extraRelayTimeout := time.Duration(0)
	if IsHangingApi(chainMessage) {
		extraRelayTimeout = averageBlockTime * 2
	}
	relayTimeAddition := common.GetTimePerCu(GetComputeUnits(chainMessage))
	if chainMessage.GetApi().TimeoutMs > 0 {
		relayTimeAddition = time.Millisecond * time.Duration(chainMessage.GetApi().TimeoutMs)
	}
	// Set relay timout, increase it every time we fail a relay on timeout
	return extraRelayTimeout + relayTimeAddition + common.AverageWorldLatency
}

// setup a common preflight and cors configuration allowing wild cards and preflight caching.
func createAndSetupBaseAppListener(cmdFlags common.ConsumerCmdFlags, healthCheckPath string, healthReporter HealthReporter) *fiber.App {
	app := fiber.New(fiber.Config{
		JSONEncoder: gojson.Marshal,
		JSONDecoder: gojson.Unmarshal,
	})
	app.Use(favicon.New())
	app.Use(compress.New(compress.Config{Level: compress.LevelBestSpeed}))
	app.Use(func(c *fiber.Ctx) error {
		// we set up wild card by default.
		c.Set("Access-Control-Allow-Origin", cmdFlags.OriginFlag)
		// Handle preflight requests directly
		if c.Method() == "OPTIONS" {
			// set up all allowed methods.
			c.Set("Access-Control-Allow-Methods", cmdFlags.MethodsFlag)
			// allow headers
			c.Set("Access-Control-Allow-Headers", cmdFlags.HeadersFlag)
			// allow credentials
			c.Set("Access-Control-Allow-Credentials", cmdFlags.CredentialsFlag)
			// Cache preflight request for 24 hours (in seconds)
			c.Set("Access-Control-Max-Age", cmdFlags.CDNCacheDuration)
			return c.SendStatus(fiber.StatusNoContent)
		}
		if c.Method() == "DELETE" {
			return c.SendStatus(fiber.StatusNoContent)
		}
		return c.Next()
	})

	app.Get(healthCheckPath, func(fiberCtx *fiber.Ctx) error {
		if healthReporter.IsHealthy() {
			fiberCtx.Status(http.StatusOK)
			return fiberCtx.SendString("Health status OK")
		} else {
			fiberCtx.Status(http.StatusServiceUnavailable)
			return fiberCtx.SendString("Health status Failure")
		}
	})

	return app
}

func truncateAndPadString(s string, maxLength int) string {
	// Truncate to a maximum length
	if len(s) > maxLength {
		s = s[:maxLength]
	}

	// Pad with empty strings if the length is less than the specified maximum length
	s = fmt.Sprintf("%-*s", maxLength, s)

	return s
}

// return if response is valid or not - true
func ValidateNilResponse(responseString string) error {
	return nil // this feature was disabled in version 0.35.8 due to some nodes request this response.
	// after the timeout features we can add support for this filtering as it would be parsed and
	// returned to the user if multiple providers returned the same type of response

	// Removed on 0.35.8
	// if slices.Contains(InvalidResponses, responseString) {
	// 	return fmt.Errorf("response returned an empty value: %s", responseString)
	// }
	// return nil
}

type RefererData struct {
	Address        string
	Marker         string
	ReferrerClient *metrics.ConsumerReferrerClient
}

func (rd *RefererData) SendReferer(refererMatchString string, chainId string, msg string, userIp string, headers map[string][]string, c *websocket.Conn) error {
	if rd == nil || rd.Address == "" {
		return nil
	}
	if rd.ReferrerClient == nil {
		return nil
	}

	if c == nil && headers == nil {
		return nil
	}

	referer := ""
	origin := ""
	userAgent := ""

	if headers != nil {
		referer = strings.Join(headers[metrics.RefererHeaderKey], ", ")
		origin = strings.Join(headers[metrics.OriginHeaderKey], ", ")
		userAgent = strings.Join(headers[metrics.UserAgentHeaderKey], ", ")
	} else if c != nil {
		referer, _ = c.Locals(metrics.RefererHeaderKey).(string)
		origin, _ = c.Locals(metrics.OriginHeaderKey).(string)
		userAgent, _ = c.Locals(metrics.UserAgentHeaderKey).(string)
	}

	utils.LavaFormatDebug("referer detected", utils.LogAttr("referer", refererMatchString), utils.LogAttr("ip", userIp), utils.LogAttr("msg", msg), utils.LogAttr("origin", origin), utils.LogAttr("userAgent", userAgent))
	rd.ReferrerClient.AppendReferrer(metrics.NewReferrerRequest(refererMatchString, chainId, msg, referer, origin, userAgent, userIp))
	return nil
}

func GetTimeoutInfo(chainMessage ChainMessageForSend) common.TimeoutInfo {
	return common.TimeoutInfo{
		CU:       chainMessage.GetApi().ComputeUnits,
		Hanging:  IsHangingApi(chainMessage),
		Stateful: GetStateful(chainMessage),
	}
}<|MERGE_RESOLUTION|>--- conflicted
+++ resolved
@@ -181,28 +181,9 @@
 	return errorMessage + fmt.Sprintf(`, "%v": "%v"`, key, value)
 }
 
-<<<<<<< HEAD
-// rpc default endpoint should be websocket. otherwise return an error
-func verifyRPCEndpoint(endpoints []common.NodeUrl) {
-	for _, endpoint := range endpoints {
-		u, err := url.Parse(endpoint.Url)
-		if err != nil {
-			utils.LavaFormatFatal("unparsable url", err, utils.Attribute{Key: "url", Value: endpoint})
-		}
-
-		switch u.Scheme {
-		case "http", "https":
-			continue
-		case "ws", "wss":
-			continue
-		default:
-			utils.LavaFormatWarning("URL scheme should be websocket (ws/wss), or http (http/https) got: "+u.Scheme, nil)
-		}
-=======
 func validateEndpoints(endpoints []common.NodeUrl, apiInterface string) {
 	for _, endpoint := range endpoints {
 		common.ValidateEndpoint(endpoint.Url, apiInterface)
->>>>>>> ac8e61b9
 	}
 }
 
