package chainlib

import (
	"context"
	"fmt"
	"net"
	"net/http"
	"net/url"
	"strings"
	"time"

	gojson "github.com/goccy/go-json"
	"github.com/gofiber/fiber/v2"
	"github.com/gofiber/fiber/v2/middleware/compress"
	"github.com/gofiber/fiber/v2/middleware/favicon"
	"github.com/gofiber/websocket/v2"
	common "github.com/lavanet/lava/protocol/common"
	"github.com/lavanet/lava/protocol/metrics"
	"github.com/lavanet/lava/utils"
	pairingtypes "github.com/lavanet/lava/x/pairing/types"
	spectypes "github.com/lavanet/lava/x/spec/types"
	"google.golang.org/grpc/metadata"
)

const (
<<<<<<< HEAD
	ContextUserValueKeyDappID = "dappID"
	RetryListeningInterval    = 10 // seconds
	refererMatchString        = "refererMatch"
	relayMsgLogMaxChars       = 200
=======
	ContextUserValueKeyDappID  = "dappID"
	RetryListeningInterval     = 10 // seconds
	debug                      = false
	refererMatchString         = "refererMatch"
	relayMsgLogMaxChars        = 200
	RPCProviderNodeAddressHash = "Lava-Provider-Node-Address-Hash"
	RPCProviderNodeExtension   = "Lava-Provider-Node-Extension"
>>>>>>> 3e64775d
)

var InvalidResponses = []string{"null", "", "nil", "undefined"}

type RelayReplyWrapper struct {
	StatusCode int
	RelayReply *pairingtypes.RelayReply
}

type VerificationKey struct {
	Extension string
	Addon     string
}

type VerificationContainer struct {
	ConnectionType string
	Name           string
	ParseDirective spectypes.ParseDirective
	Value          string
	LatestDistance uint64
	Severity       spectypes.ParseValue_VerificationSeverity
	VerificationKey
}

func (vc *VerificationContainer) IsActive() bool {
	if vc.Value == "" && vc.LatestDistance == 0 {
		return false
	}
	return true
}

type TaggedContainer struct {
	Parsing       *spectypes.ParseDirective
	ApiCollection *spectypes.ApiCollection
}

type ApiContainer struct {
	api           *spectypes.Api
	collectionKey CollectionKey
}

type ApiKey struct {
	Name           string
	ConnectionType string
	InternalPath   string
}

type CollectionKey struct {
	ConnectionType string
	InternalPath   string
	Addon          string
}

type BaseChainProxy struct {
	ErrorHandler
	averageBlockTime time.Duration
	NodeUrl          common.NodeUrl
	ChainID          string
	HashedNodeUrl    string
}

// returns the node url and chain id for that proxy.
func (bcp *BaseChainProxy) GetChainProxyInformation() (common.NodeUrl, string) {
	return bcp.NodeUrl, bcp.ChainID
}

func (bcp *BaseChainProxy) CapTimeoutForSend(ctx context.Context, chainMessage ChainMessageForSend) (context.Context, context.CancelFunc) {
	relayTimeout := GetRelayTimeout(chainMessage, bcp.averageBlockTime)
	processingTimeout := common.GetTimeoutForProcessing(relayTimeout, GetTimeoutInfo(chainMessage))
	connectCtx, cancel := bcp.NodeUrl.LowerContextTimeout(ctx, processingTimeout)
	return connectCtx, cancel
}

func extractDappIDFromFiberContext(c *fiber.Ctx) (dappID string) {
	// Read the dappID from the headers
	dappID = c.Get("dapp-id")
	if dappID == "" {
		dappID = generateNewDappID()
	}
	return dappID
}

// extractDappIDFromGrpcHeader extracts dappID from GRPC header
func extractDappIDFromGrpcHeader(metadataValues metadata.MD) string {
	dappId := generateNewDappID()
	if values, ok := metadataValues["dapp-id"]; ok && len(values) > 0 {
		dappId = values[0]
	}
	return dappId
}

// generateNewDappID generates default dappID
// In future we can also implement unique dappID generation
func generateNewDappID() string {
	return "DefaultDappID"
}

func constructFiberCallbackWithHeaderAndParameterExtraction(callbackToBeCalled fiber.Handler, isMetricEnabled bool) fiber.Handler {
	webSocketCallback := callbackToBeCalled
	handler := func(c *fiber.Ctx) error {
		// Extract dappID from headers
		dappID := extractDappIDFromFiberContext(c)

		// Store dappID in the local context
		c.Locals("dapp-id", dappID)

		if isMetricEnabled {
			c.Locals(metrics.RefererHeaderKey, c.Get(metrics.RefererHeaderKey, ""))
			c.Locals(metrics.UserAgentHeaderKey, c.Get(metrics.UserAgentHeaderKey, ""))
			c.Locals(metrics.OriginHeaderKey, c.Get(metrics.OriginHeaderKey, ""))
		}
		return webSocketCallback(c) // uses external dappID
	}
	return handler
}

func constructFiberCallbackWithHeaderAndParameterExtractionAndReferer(callbackToBeCalled fiber.Handler, isMetricEnabled bool) fiber.Handler {
	webSocketCallback := callbackToBeCalled
	handler := func(c *fiber.Ctx) error {
		// Extract dappID from headers
		dappID := extractDappIDFromFiberContext(c)

		// Store dappID in the local context
		c.Locals("dapp-id", dappID)

		if isMetricEnabled {
			c.Locals(metrics.RefererHeaderKey, c.Get(metrics.RefererHeaderKey, ""))
			c.Locals(metrics.UserAgentHeaderKey, c.Get(metrics.UserAgentHeaderKey, ""))
			c.Locals(metrics.OriginHeaderKey, c.Get(metrics.OriginHeaderKey, ""))
		}
		c.Locals(refererMatchString, c.Params(refererMatchString, ""))
		return webSocketCallback(c) // uses external dappID
	}
	return handler
}

func convertToJsonError(errorMsg string) string {
	jsonResponse, err := gojson.Marshal(fiber.Map{
		"error": errorMsg,
	})
	if err != nil {
		return `{"error": "Failed to marshal error response to json"}`
	}

	return string(jsonResponse)
}

func addAttributeToError(key, value, errorMessage string) string {
	return errorMessage + fmt.Sprintf(`, "%v": "%v"`, key, value)
}

// rpc default endpoint should be websocket. otherwise return an error
func verifyRPCEndpoint(endpoint string) {
	u, err := url.Parse(endpoint)
	if err != nil {
		utils.LavaFormatFatal("unparsable url", err, utils.Attribute{Key: "url", Value: endpoint})
	}
	switch u.Scheme {
	case "ws", "wss":
		return
	default:
		utils.LavaFormatWarning("URL scheme should be websocket (ws/wss), got: "+u.Scheme+", By not setting ws/wss your provider wont be able to accept ws subscriptions, therefore might receive less rewards and lower QOS score. if subscriptions are not applicable for this chain you can ignore this warning", nil)
	}
}

// rpc default endpoint should be websocket. otherwise return an error
func verifyTendermintEndpoint(endpoints []common.NodeUrl) (websocketEndpoint, httpEndpoint common.NodeUrl) {
	for _, endpoint := range endpoints {
		u, err := url.Parse(endpoint.Url)
		if err != nil {
			utils.LavaFormatFatal("unparsable url", err, utils.Attribute{Key: "url", Value: endpoint.UrlStr()})
		}
		switch u.Scheme {
		case "http", "https":
			httpEndpoint = endpoint
		case "ws", "wss":
			websocketEndpoint = endpoint
		default:
			utils.LavaFormatFatal("URL scheme should be websocket (ws/wss) or (http/https), got: "+u.Scheme, nil)
		}
	}

	if websocketEndpoint.String() == "" || httpEndpoint.String() == "" {
		utils.LavaFormatError("Tendermint Provider was not provided with both http and websocket urls. please provide both", nil,
			utils.Attribute{Key: "websocket", Value: websocketEndpoint.String()}, utils.Attribute{Key: "http", Value: httpEndpoint.String()})
		if httpEndpoint.String() != "" {
			return httpEndpoint, httpEndpoint
		} else {
			utils.LavaFormatFatal("Tendermint Provider was not provided with http url. please provide a url that starts with http/https", nil)
		}
	}
	return websocketEndpoint, httpEndpoint
}

func ListenWithRetry(app *fiber.App, address string) {
	for {
		err := app.Listen(address)
		if err != nil {
			utils.LavaFormatError("app.Listen(listenAddr)", err)
		}
		time.Sleep(RetryListeningInterval * time.Second)
	}
}

func GetListenerWithRetryGrpc(protocol, addr string) net.Listener {
	for {
		lis, err := net.Listen(protocol, addr)
		if err == nil {
			return lis
		}
		utils.LavaFormatError("failure setting up listener, net.Listen(protocol, addr)", err, utils.Attribute{Key: "listenAddr", Value: addr})
		time.Sleep(RetryListeningInterval * time.Second)
		utils.LavaFormatWarning("Attempting connection retry", nil)
	}
}

// rest request headers are formatted like map[string]string
func convertToMetadataMap(md map[string][]string) []pairingtypes.Metadata {
	metadata := make([]pairingtypes.Metadata, len(md))
	indexer := 0
	for k, v := range md {
		metadata[indexer] = pairingtypes.Metadata{Name: k, Value: strings.Join(v, ", ")}
		indexer += 1
	}
	return metadata
}

// rest response headers / grpc headers are formatted like map[string][]string
func convertToMetadataMapOfSlices(md map[string][]string) []pairingtypes.Metadata {
	metadata := make([]pairingtypes.Metadata, len(md))
	indexer := 0
	for k, v := range md {
		metadata[indexer] = pairingtypes.Metadata{Name: k, Value: v[0]}
		indexer += 1
	}
	return metadata
}

func convertRelayMetaDataToMDMetaData(md []pairingtypes.Metadata) metadata.MD {
	responseMetaData := make(metadata.MD)
	for _, v := range md {
		responseMetaData[v.Name] = append(responseMetaData[v.Name], v.Value)
	}
	return responseMetaData
}

// split two requested blocks to the most advanced and most behind
// the hierarchy is as follows:
// NOT_APPLICABLE
// LATEST_BLOCK
// PENDING_BLOCK
// SAFE
// FINALIZED
// numeric value (descending)
// EARLIEST
func CompareRequestedBlockInBatch(firstRequestedBlock int64, second int64) (latestCombinedBlock int64, earliestCombinedBlock int64) {
	if firstRequestedBlock == spectypes.EARLIEST_BLOCK {
		return second, firstRequestedBlock
	}
	if second == spectypes.EARLIEST_BLOCK {
		return firstRequestedBlock, second
	}

	returnBigger := func(in_first int64, in_second int64) (int64, int64) {
		if in_first > in_second {
			return in_first, in_second
		}
		return in_second, in_first
	}

	if firstRequestedBlock < 0 {
		if second < 0 {
			// both are negative
			return returnBigger(firstRequestedBlock, second)
		}
		// first is negative non earliest second is positive
		return firstRequestedBlock, second
	}
	if second < 0 {
		// second is negative non earliest first is positive
		return second, firstRequestedBlock
	}
	// both are positive
	return returnBigger(firstRequestedBlock, second)
}

func GetRelayTimeout(chainMessage ChainMessageForSend, averageBlockTime time.Duration) time.Duration {
	if chainMessage.TimeoutOverride() != 0 {
		return chainMessage.TimeoutOverride()
	}
	// Calculate extra RelayTimeout
	extraRelayTimeout := time.Duration(0)
	if IsHangingApi(chainMessage) {
		extraRelayTimeout = averageBlockTime * 2
	}
	relayTimeAddition := common.GetTimePerCu(GetComputeUnits(chainMessage))
	if chainMessage.GetApi().TimeoutMs > 0 {
		relayTimeAddition = time.Millisecond * time.Duration(chainMessage.GetApi().TimeoutMs)
	}
	// Set relay timout, increase it every time we fail a relay on timeout
	return extraRelayTimeout + relayTimeAddition + common.AverageWorldLatency
}

// setup a common preflight and cors configuration allowing wild cards and preflight caching.
func createAndSetupBaseAppListener(cmdFlags common.ConsumerCmdFlags, healthCheckPath string, healthReporter HealthReporter) *fiber.App {
	app := fiber.New(fiber.Config{
		JSONEncoder: gojson.Marshal,
		JSONDecoder: gojson.Unmarshal,
	})
	app.Use(favicon.New())
	app.Use(compress.New(compress.Config{Level: compress.LevelBestSpeed}))
	app.Use(func(c *fiber.Ctx) error {
		// we set up wild card by default.
		c.Set("Access-Control-Allow-Origin", cmdFlags.OriginFlag)
		// Handle preflight requests directly
		if c.Method() == "OPTIONS" {
			// set up all allowed methods.
			c.Set("Access-Control-Allow-Methods", cmdFlags.MethodsFlag)
			// allow headers
			c.Set("Access-Control-Allow-Headers", cmdFlags.HeadersFlag)
			// allow credentials
			c.Set("Access-Control-Allow-Credentials", cmdFlags.CredentialsFlag)
			// Cache preflight request for 24 hours (in seconds)
			c.Set("Access-Control-Max-Age", cmdFlags.CDNCacheDuration)
			return c.SendStatus(fiber.StatusNoContent)
		}
		if c.Method() == "DELETE" {
			return c.SendStatus(fiber.StatusNoContent)
		}
		return c.Next()
	})

	app.Get(healthCheckPath, func(fiberCtx *fiber.Ctx) error {
		if healthReporter.IsHealthy() {
			fiberCtx.Status(http.StatusOK)
			return fiberCtx.SendString("Health status OK")
		} else {
			fiberCtx.Status(http.StatusServiceUnavailable)
			return fiberCtx.SendString("Health status Failure")
		}
	})

	return app
}

func truncateAndPadString(s string, maxLength int) string {
	// Truncate to a maximum length
	if len(s) > maxLength {
		s = s[:maxLength]
	}

	// Pad with empty strings if the length is less than the specified maximum length
	s = fmt.Sprintf("%-*s", maxLength, s)

	return s
}

// return if response is valid or not - true
func ValidateNilResponse(responseString string) error {
	return nil // this feature was disabled in version 0.35.8 due to some nodes request this response.
	// after the timeout features we can add support for this filtering as it would be parsed and
	// returned to the user if multiple providers returned the same type of response

	// Removed on 0.35.8
	// if slices.Contains(InvalidResponses, responseString) {
	// 	return fmt.Errorf("response returned an empty value: %s", responseString)
	// }
	// return nil
}

type RefererData struct {
	Address        string
	Marker         string
	ReferrerClient *metrics.ConsumerReferrerClient
}

func (rd *RefererData) SendReferer(refererMatchString string, chainId string, msg string, userIp string, headers map[string][]string, c *websocket.Conn) error {
	if rd == nil || rd.Address == "" {
		return nil
	}
	if rd.ReferrerClient == nil {
		return nil
	}

	if c == nil && headers == nil {
		return nil
	}

	referer := ""
	origin := ""
	userAgent := ""

	if headers != nil {
		referer = strings.Join(headers[metrics.RefererHeaderKey], ", ")
		origin = strings.Join(headers[metrics.OriginHeaderKey], ", ")
		userAgent = strings.Join(headers[metrics.UserAgentHeaderKey], ", ")
	} else if c != nil {
		referer, _ = c.Locals(metrics.RefererHeaderKey).(string)
		origin, _ = c.Locals(metrics.OriginHeaderKey).(string)
		userAgent, _ = c.Locals(metrics.UserAgentHeaderKey).(string)
	}

	utils.LavaFormatDebug("referer detected", utils.LogAttr("referer", refererMatchString), utils.LogAttr("ip", userIp), utils.LogAttr("msg", msg), utils.LogAttr("origin", origin), utils.LogAttr("userAgent", userAgent))
	rd.ReferrerClient.AppendReferrer(metrics.NewReferrerRequest(refererMatchString, chainId, msg, referer, origin, userAgent, userIp))
	return nil
}

func GetTimeoutInfo(chainMessage ChainMessageForSend) common.TimeoutInfo {
	return common.TimeoutInfo{
		CU:       chainMessage.GetApi().ComputeUnits,
		Hanging:  IsHangingApi(chainMessage),
		Stateful: GetStateful(chainMessage),
	}
}<|MERGE_RESOLUTION|>--- conflicted
+++ resolved
@@ -23,12 +23,6 @@
 )
 
 const (
-<<<<<<< HEAD
-	ContextUserValueKeyDappID = "dappID"
-	RetryListeningInterval    = 10 // seconds
-	refererMatchString        = "refererMatch"
-	relayMsgLogMaxChars       = 200
-=======
 	ContextUserValueKeyDappID  = "dappID"
 	RetryListeningInterval     = 10 // seconds
 	debug                      = false
@@ -36,7 +30,6 @@
 	relayMsgLogMaxChars        = 200
 	RPCProviderNodeAddressHash = "Lava-Provider-Node-Address-Hash"
 	RPCProviderNodeExtension   = "Lava-Provider-Node-Extension"
->>>>>>> 3e64775d
 )
 
 var InvalidResponses = []string{"null", "", "nil", "undefined"}
