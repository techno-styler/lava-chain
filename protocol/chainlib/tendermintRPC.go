--- conflicted
+++ resolved
@@ -254,11 +254,7 @@
 		api:                      serviceApi,
 		apiCollection:            apiCollection,
 		latestRequestedBlock:     requestedBlock,
-<<<<<<< HEAD
-		requestedBlocksHashes:    requestedHashes,
-=======
 		requestedBlockHashes:     requestedHashes,
->>>>>>> b9a44c6a
 		msg:                      &batchMessage,
 		earliestRequestedBlock:   earliestRequestedBlock,
 		resultErrorParsingMethod: rpcInterfaceMessages.CheckResponseErrorForJsonRpcBatch,
@@ -272,11 +268,7 @@
 		api:                      serviceApi,
 		apiCollection:            apiCollection,
 		latestRequestedBlock:     requestedBlock,
-<<<<<<< HEAD
-		requestedBlocksHashes:    requestedHashes,
-=======
 		requestedBlockHashes:     requestedHashes,
->>>>>>> b9a44c6a
 		msg:                      msg,
 		resultErrorParsingMethod: msg.CheckResponseError,
 		parseDirective:           GetParseDirective(serviceApi, apiCollection),
