--- conflicted
+++ resolved
@@ -7,11 +7,8 @@
 	"fmt"
 	"io"
 	"net/http"
-<<<<<<< HEAD
+	"net/url"
 	"strconv"
-=======
-	"net/url"
->>>>>>> e13462a6
 	"strings"
 	"time"
 
