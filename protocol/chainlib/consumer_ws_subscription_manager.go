--- conflicted
+++ resolved
@@ -385,15 +385,11 @@
 	defer cwsm.lock.Unlock()
 
 	subscriptionId := chainMessage.SubscriptionIdExtractor(&replyJsonrpcMessage)
-<<<<<<< HEAD
 
 	// In JsonRPC, the subscription id is a string, but it is sent in an array
 	// In Tendermint, the subscription id is the query params, and sent as an object, so skipped
 	subscriptionId = common.UnSquareBracket(subscriptionId)
 
-=======
-	subscriptionId = common.UnSquareBracket(subscriptionId)
->>>>>>> f995ae98
 	if common.IsQuoted(subscriptionId) {
 		subscriptionId, _ = strconv.Unquote(subscriptionId)
 	}
