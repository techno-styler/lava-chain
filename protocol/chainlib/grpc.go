--- conflicted
+++ resolved
@@ -85,7 +85,6 @@
 	return &api, nil
 }
 
-<<<<<<< HEAD
 // SetSpec sets the spec for the GrpcChainParser
 func (apip *GrpcChainParser) SetSpec(spec spectypes.Spec) {
 	// Guard that the JsonRPCChainParser instance exists
@@ -123,8 +122,6 @@
 
 // ChainBlockStats returns block stats from spec
 // (spec.AllowedBlockLagForQosSync, spec.AverageBlockTime, spec.BlockDistanceForFinalizedData)
-=======
->>>>>>> df2c81e3
 func (apip *GrpcChainParser) ChainBlockStats() (allowedBlockLagForQosSync int64, averageBlockTime time.Duration, blockDistanceForFinalizedData uint32, blocksInFinalizationProof uint32) {
 	// Guard that the GrpcChainParser instance exists
 	if apip == nil {
