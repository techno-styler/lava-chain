package chainlib

import (
	"bytes"
	"context"
	"errors"
	"fmt"
	"io"
	"net/http"
	"strings"
	"sync"
	"time"

	"google.golang.org/grpc/metadata"

	"github.com/fullstorydev/grpcurl"
	"github.com/golang/protobuf/proto"
	"github.com/jhump/protoreflect/desc"
	"github.com/jhump/protoreflect/dynamic"
	"github.com/jhump/protoreflect/grpcreflect"
	"github.com/lavanet/lava/protocol/chainlib/chainproxy"
	"github.com/lavanet/lava/protocol/chainlib/chainproxy/rpcInterfaceMessages"
	"github.com/lavanet/lava/protocol/chainlib/chainproxy/rpcclient"
	"github.com/lavanet/lava/protocol/chainlib/chainproxy/thirdparty"
	"github.com/lavanet/lava/protocol/common"
	"github.com/lavanet/lava/protocol/lavasession"
	"github.com/lavanet/lava/protocol/metrics"
	"github.com/lavanet/lava/utils"
	pairingtypes "github.com/lavanet/lava/x/pairing/types"
	spectypes "github.com/lavanet/lava/x/spec/types"
	"google.golang.org/grpc"
	reflectionpbo "google.golang.org/grpc/reflection/grpc_reflection_v1alpha"
)

type GrpcChainParser struct {
	spec       spectypes.Spec
	rwLock     sync.RWMutex
	serverApis map[string]spectypes.ServiceApi
	BaseChainParser
}

// NewGrpcChainParser creates a new instance of GrpcChainParser
func NewGrpcChainParser() (chainParser *GrpcChainParser, err error) {
	return &GrpcChainParser{}, nil
}

func (apip *GrpcChainParser) CraftMessage(serviceApi spectypes.ServiceApi, craftData *CraftData) (ChainMessageForSend, error) {
	if craftData != nil {
		return apip.ParseMsg(craftData.Path, craftData.Data, craftData.ConnectionType)
	}

	grpcMessage := &rpcInterfaceMessages.GrpcMessage{
		Msg:  nil,
		Path: serviceApi.GetName(),
	}
	return apip.newChainMessage(&serviceApi, &serviceApi.ApiInterfaces[0], spectypes.NOT_APPLICABLE, grpcMessage), nil
}

// ParseMsg parses message data into chain message object
func (apip *GrpcChainParser) ParseMsg(url string, data []byte, connectionType string) (ChainMessage, error) {
	// Guard that the GrpcChainParser instance exists
	if apip == nil {
		return nil, errors.New("GrpcChainParser not defined")
	}

	// Check API is supported and save it in nodeMsg.
	serviceApi, err := apip.getSupportedApi(url)
	if err != nil {
		return nil, utils.LavaFormatError("failed to getSupportedApi gRPC", err)
	}

	apiInterface := GetApiInterfaceFromServiceApi(serviceApi, connectionType)
	if apiInterface == nil {
		return nil, fmt.Errorf("could not find the interface %s in the service %s", connectionType, serviceApi.Name)
	}

	// Construct grpcMessage
	grpcMessage := rpcInterfaceMessages.GrpcMessage{
		Msg:  data,
		Path: url,
	}

	// TODO: fix requested block
	nodeMsg := apip.newChainMessage(serviceApi, apiInterface, spectypes.NOT_APPLICABLE, &grpcMessage)
	return nodeMsg, nil
}

func (*GrpcChainParser) newChainMessage(serviceApi *spectypes.ServiceApi, apiInterface *spectypes.ApiInterface, requestedBlock int64, grpcMessage *rpcInterfaceMessages.GrpcMessage) *parsedMessage {
	nodeMsg := &parsedMessage{
		serviceApi:     serviceApi,
		apiInterface:   apiInterface,
		msg:            grpcMessage, // setting the grpc message as a pointer so we can set descriptors for parsing
		requestedBlock: requestedBlock,
	}
	return nodeMsg
}

// getSupportedApi fetches service api from spec by name
func (apip *GrpcChainParser) getSupportedApi(name string) (*spectypes.ServiceApi, error) {
	// Guard that the GrpcChainParser instance exists
	if apip == nil {
		return nil, errors.New("GrpcChainParser not defined")
	}

	// Acquire read lock
	apip.rwLock.RLock()
	defer apip.rwLock.RUnlock()

	// Fetch server api by name
	api, ok := matchSpecApiByName(name, apip.serverApis)

	// Return an error if spec does not exist
	if !ok {
<<<<<<< HEAD
		return nil, utils.LavaFormatError("GRPC api not supported", nil, &map[string]string{"name": name})
=======
		return nil, utils.LavaFormatError("GRPC api not supported", nil, utils.Attribute{Key: "name", Value: name})
>>>>>>> 292d643c
	}

	// Return an error if api is disabled
	if !api.Enabled {
<<<<<<< HEAD
		return nil, utils.LavaFormatError("GRPC api is disabled", nil, &map[string]string{"name": name})
=======
		return nil, utils.LavaFormatError("GRPC api is disabled", nil, utils.Attribute{Key: "name", Value: name})
>>>>>>> 292d643c
	}

	return &api, nil
}

// SetSpec sets the spec for the GrpcChainParser
func (apip *GrpcChainParser) SetSpec(spec spectypes.Spec) {
	// Guard that the GrpcChainParser instance exists
	if apip == nil {
		return
	}

	// Add a read-write lock to ensure thread safety
	apip.rwLock.Lock()
	defer apip.rwLock.Unlock()

	// extract server and tagged apis from spec
	serverApis, taggedApis := getServiceApis(spec, spectypes.APIInterfaceGrpc)

	// Set the spec field of the JsonRPCChainParser object
	apip.spec = spec
	apip.serverApis = serverApis
	apip.BaseChainParser.SetTaggedApis(taggedApis)
}

// DataReliabilityParams returns data reliability params from spec (spec.enabled and spec.dataReliabilityThreshold)
func (apip *GrpcChainParser) DataReliabilityParams() (enabled bool, dataReliabilityThreshold uint32) {
	// Guard that the GrpcChainParser instance exists
	if apip == nil {
		return false, 0
	}

	// Acquire read lock
	apip.rwLock.RLock()
	defer apip.rwLock.RUnlock()

	// Return enabled and data reliability threshold from spec
	return apip.spec.Enabled, apip.spec.GetReliabilityThreshold()
}

// ChainBlockStats returns block stats from spec
// (spec.AllowedBlockLagForQosSync, spec.AverageBlockTime, spec.BlockDistanceForFinalizedData)
func (apip *GrpcChainParser) ChainBlockStats() (allowedBlockLagForQosSync int64, averageBlockTime time.Duration, blockDistanceForFinalizedData uint32, blocksInFinalizationProof uint32) {
	// Guard that the GrpcChainParser instance exists
	if apip == nil {
		return 0, 0, 0, 0
	}

	// Acquire read lock
	apip.rwLock.RLock()
	defer apip.rwLock.RUnlock()

	// Convert average block time from int64 -> time.Duration
	averageBlockTime = time.Duration(apip.spec.AverageBlockTime) * time.Millisecond

	// Return allowedBlockLagForQosSync, averageBlockTime, blockDistanceForFinalizedData from spec
	return apip.spec.AllowedBlockLagForQosSync, averageBlockTime, apip.spec.BlockDistanceForFinalizedData, apip.spec.BlocksInFinalizationProof
}

type GrpcChainListener struct {
	endpoint    *lavasession.RPCEndpoint
	relaySender RelaySender
	logger      *common.RPCConsumerLogs
}

func NewGrpcChainListener(ctx context.Context, listenEndpoint *lavasession.RPCEndpoint, relaySender RelaySender, rpcConsumerLogs *common.RPCConsumerLogs) (chainListener *GrpcChainListener) {
	// Create a new instance of GrpcChainListener
	chainListener = &GrpcChainListener{
		listenEndpoint,
		relaySender,
		rpcConsumerLogs,
	}

	return chainListener
}

// Serve http server for GrpcChainListener
func (apil *GrpcChainListener) Serve(ctx context.Context) {
	// Guard that the GrpcChainListener instance exists
	if apil == nil {
		return
	}

	utils.LavaFormatInfo("gRPC PortalStart")

	lis := GetListenerWithRetryGrpc("tcp", apil.endpoint.NetworkAddress)
	apiInterface := apil.endpoint.ApiInterface
	sendRelayCallback := func(ctx context.Context, method string, reqBody []byte) ([]byte, error) {
		ctx = utils.WithUniqueIdentifier(ctx, utils.GenerateUniqueIdentifier())
		msgSeed := apil.logger.GetMessageSeed()
		metadataValues, _ := metadata.FromIncomingContext(ctx)
		utils.LavaFormatInfo("GRPC Got Relay ", utils.Attribute{Key: "GUID", Value: ctx}, utils.Attribute{Key: "method", Value: method})
		var relayReply *pairingtypes.RelayReply
		metricsData := metrics.NewRelayAnalytics("NoDappID", apil.endpoint.ChainID, apiInterface)
		relayReply, _, err := apil.relaySender.SendRelay(ctx, method, string(reqBody), "", "NoDappID", metricsData)
		go apil.logger.AddMetricForGrpc(metricsData, err, &metadataValues)

		if err != nil {
			errMasking := apil.logger.GetUniqueGuidResponseForError(err, msgSeed)
			apil.logger.LogRequestAndResponse("http in/out", true, method, string(reqBody), "", errMasking, msgSeed, err)
			return nil, utils.LavaFormatError("Failed to SendRelay", fmt.Errorf(errMasking))
		}
		apil.logger.LogRequestAndResponse("http in/out", false, method, string(reqBody), "", "", msgSeed, nil)
		return relayReply.Data, nil
	}

	_, httpServer, err := thirdparty.RegisterServer(apil.endpoint.ChainID, sendRelayCallback)
	if err != nil {
		utils.LavaFormatFatal("provider failure RegisterServer", err, utils.Attribute{Key: "listenAddr", Value: apil.endpoint.NetworkAddress})
	}

	utils.LavaFormatInfo("Server listening", utils.Attribute{Key: "Address", Value: lis.Addr()})

	if err := httpServer.Serve(lis); !errors.Is(err, http.ErrServerClosed) {
		utils.LavaFormatFatal("Portal failed to serve", err, utils.Attribute{Key: "Address", Value: lis.Addr()}, utils.Attribute{Key: "ChainID", Value: apil.endpoint.ChainID})
	}
}

type GrpcChainProxy struct {
	BaseChainProxy
	conn *chainproxy.GRPCConnector
}

func NewGrpcChainProxy(ctx context.Context, nConns uint, rpcProviderEndpoint *lavasession.RPCProviderEndpoint, averageBlockTime time.Duration) (ChainProxy, error) {
	if len(rpcProviderEndpoint.NodeUrls) == 0 {
		return nil, utils.LavaFormatError("rpcProviderEndpoint.NodeUrl list is empty missing node url", nil, utils.Attribute{Key: "chainID", Value: rpcProviderEndpoint.ChainID}, utils.Attribute{Key: "ApiInterface", Value: rpcProviderEndpoint.ApiInterface})
	}
	cp := &GrpcChainProxy{
		BaseChainProxy: BaseChainProxy{averageBlockTime: averageBlockTime},
	}
<<<<<<< HEAD
	conn, err := chainproxy.NewGRPCConnector(ctx, nConns, strings.TrimSuffix(rpcProviderEndpoint.NodeUrl[0], "/"))
=======
	conn, err := chainproxy.NewGRPCConnector(ctx, nConns, strings.TrimSuffix(rpcProviderEndpoint.NodeUrls[0].Url, "/"))
>>>>>>> 292d643c
	if err != nil {
		return nil, err
	}
	cp.conn = conn
	if cp.conn == nil {
		return nil, utils.LavaFormatError("g_conn == nil", nil)
	}
	return cp, nil
}

func (cp *GrpcChainProxy) SendNodeMsg(ctx context.Context, ch chan interface{}, chainMessage ChainMessageForSend) (relayReply *pairingtypes.RelayReply, subscriptionID string, relayReplyServer *rpcclient.ClientSubscription, err error) {
	if ch != nil {
		return nil, "", nil, utils.LavaFormatError("Subscribe is not allowed on grpc", nil, utils.Attribute{Key: "GUID", Value: ctx})
	}
	conn, err := cp.conn.GetRpc(ctx, true)
	if err != nil {
		return nil, "", nil, utils.LavaFormatError("grpc get connection failed ", err, utils.Attribute{Key: "GUID", Value: ctx})
	}
	defer cp.conn.ReturnRpc(conn)

	rpcInputMessage := chainMessage.GetRPCMessage()
	nodeMessage, ok := rpcInputMessage.(*rpcInterfaceMessages.GrpcMessage)
	if !ok {
<<<<<<< HEAD
		return nil, "", nil, utils.LavaFormatError("invalid message type in grpc failed to cast RPCInput from chainMessage", nil, &map[string]string{"rpcMessage": fmt.Sprintf("%+v", rpcInputMessage)})
=======
		return nil, "", nil, utils.LavaFormatError("invalid message type in grpc failed to cast RPCInput from chainMessage", nil, utils.Attribute{Key: "GUID", Value: ctx}, utils.Attribute{Key: "rpcMessage", Value: rpcInputMessage})
>>>>>>> 292d643c
	}
	relayTimeout := LocalNodeTimePerCu(chainMessage.GetServiceApi().ComputeUnits)
	// check if this API is hanging (waiting for block confirmation)
	if chainMessage.GetInterface().Category.HangingApi {
		relayTimeout += cp.averageBlockTime
	}
	connectCtx, cancel := context.WithTimeout(ctx, relayTimeout)
	defer cancel()

	// TODO: improve functionality, this is reading descriptors every send
	// improvement would be caching the descriptors, instead of fetching them.
	cl := grpcreflect.NewClient(ctx, reflectionpbo.NewServerReflectionClient(conn))
	descriptorSource := rpcInterfaceMessages.DescriptorSourceFromServer(cl)
	svc, methodName := rpcInterfaceMessages.ParseSymbol(nodeMessage.Path)
	var descriptor desc.Descriptor
	if descriptor, err = descriptorSource.FindSymbol(svc); err != nil {
		return nil, "", nil, utils.LavaFormatError("descriptorSource.FindSymbol", err, utils.Attribute{Key: "GUID", Value: ctx})
	}

	serviceDescriptor, ok := descriptor.(*desc.ServiceDescriptor)
	if !ok {
		return nil, "", nil, utils.LavaFormatError("serviceDescriptor, ok := descriptor.(*desc.ServiceDescriptor)", err, utils.Attribute{Key: "GUID", Value: ctx}, utils.Attribute{Key: "descriptor", Value: descriptor})
	}
	methodDescriptor := serviceDescriptor.FindMethodByName(methodName)
	if methodDescriptor == nil {
		return nil, "", nil, utils.LavaFormatError("serviceDescriptor.FindMethodByName returned nil", err, utils.Attribute{Key: "GUID", Value: ctx}, utils.Attribute{Key: "methodName", Value: methodName})
	}
	msgFactory := dynamic.NewMessageFactoryWithDefaults()

	var reader io.Reader
	msg := msgFactory.NewMessage(methodDescriptor.GetInputType())
	formatMessage := false
	if len(nodeMessage.Msg) > 0 {
		reader = bytes.NewReader(nodeMessage.Msg)
		formatMessage = true
	}

	rp, formatter, err := grpcurl.RequestParserAndFormatter(grpcurl.FormatJSON, descriptorSource, reader, grpcurl.FormatOptions{
		EmitJSONDefaultFields: false,
		IncludeTextSeparator:  false,
		AllowUnknownFields:    true,
	})
	if err != nil {
		return nil, "", nil, utils.LavaFormatError("Failed to create formatter", err, utils.Attribute{Key: "GUID", Value: ctx})
	}

	// used when parsing the grpc result
	nodeMessage.SetParsingData(methodDescriptor, formatter)

	if formatMessage {
		err = rp.Next(msg)
		if err != nil {
			return nil, "", nil, utils.LavaFormatError("rp.Next(msg) Failed", err, utils.Attribute{Key: "GUID", Value: ctx})
		}
	}

	response := msgFactory.NewMessage(methodDescriptor.GetOutputType())
	err = grpc.Invoke(connectCtx, nodeMessage.Path, msg, response, conn)
	if err != nil {
		return nil, "", nil, utils.LavaFormatError("Invoke Failed", err, utils.Attribute{Key: "GUID", Value: ctx}, utils.Attribute{Key: "Method", Value: nodeMessage.Path}, utils.Attribute{Key: "msg", Value: nodeMessage.Msg})
	}

	var respBytes []byte
	respBytes, err = proto.Marshal(response)
	if err != nil {
		return nil, "", nil, utils.LavaFormatError("proto.Marshal(response) Failed", err, utils.Attribute{Key: "GUID", Value: ctx})
	}

	reply := &pairingtypes.RelayReply{
		Data: respBytes,
	}
	return reply, "", nil, nil
}<|MERGE_RESOLUTION|>--- conflicted
+++ resolved
@@ -111,20 +111,12 @@
 
 	// Return an error if spec does not exist
 	if !ok {
-<<<<<<< HEAD
-		return nil, utils.LavaFormatError("GRPC api not supported", nil, &map[string]string{"name": name})
-=======
 		return nil, utils.LavaFormatError("GRPC api not supported", nil, utils.Attribute{Key: "name", Value: name})
->>>>>>> 292d643c
 	}
 
 	// Return an error if api is disabled
 	if !api.Enabled {
-<<<<<<< HEAD
-		return nil, utils.LavaFormatError("GRPC api is disabled", nil, &map[string]string{"name": name})
-=======
 		return nil, utils.LavaFormatError("GRPC api is disabled", nil, utils.Attribute{Key: "name", Value: name})
->>>>>>> 292d643c
 	}
 
 	return &api, nil
@@ -255,11 +247,7 @@
 	cp := &GrpcChainProxy{
 		BaseChainProxy: BaseChainProxy{averageBlockTime: averageBlockTime},
 	}
-<<<<<<< HEAD
-	conn, err := chainproxy.NewGRPCConnector(ctx, nConns, strings.TrimSuffix(rpcProviderEndpoint.NodeUrl[0], "/"))
-=======
 	conn, err := chainproxy.NewGRPCConnector(ctx, nConns, strings.TrimSuffix(rpcProviderEndpoint.NodeUrls[0].Url, "/"))
->>>>>>> 292d643c
 	if err != nil {
 		return nil, err
 	}
@@ -283,11 +271,7 @@
 	rpcInputMessage := chainMessage.GetRPCMessage()
 	nodeMessage, ok := rpcInputMessage.(*rpcInterfaceMessages.GrpcMessage)
 	if !ok {
-<<<<<<< HEAD
-		return nil, "", nil, utils.LavaFormatError("invalid message type in grpc failed to cast RPCInput from chainMessage", nil, &map[string]string{"rpcMessage": fmt.Sprintf("%+v", rpcInputMessage)})
-=======
 		return nil, "", nil, utils.LavaFormatError("invalid message type in grpc failed to cast RPCInput from chainMessage", nil, utils.Attribute{Key: "GUID", Value: ctx}, utils.Attribute{Key: "rpcMessage", Value: rpcInputMessage})
->>>>>>> 292d643c
 	}
 	relayTimeout := LocalNodeTimePerCu(chainMessage.GetServiceApi().ComputeUnits)
 	// check if this API is hanging (waiting for block confirmation)
