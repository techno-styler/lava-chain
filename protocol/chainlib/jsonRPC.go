package chainlib

import (
	"context"
	"errors"
	"fmt"
	"net/http"
	"strconv"
	"strings"
	"time"

	"github.com/goccy/go-json"
	"google.golang.org/grpc"
	"google.golang.org/grpc/metadata"

	"github.com/gofiber/fiber/v2"
	"github.com/gofiber/websocket/v2"
	"github.com/lavanet/lava/protocol/chainlib/chainproxy/rpcInterfaceMessages"
	"github.com/lavanet/lava/protocol/chainlib/extensionslib"
	"github.com/lavanet/lava/protocol/common"
	"github.com/lavanet/lava/protocol/lavasession"
	"github.com/lavanet/lava/protocol/metrics"
	"github.com/lavanet/lava/protocol/parser"

	"github.com/lavanet/lava/protocol/chainlib/chainproxy"
	"github.com/lavanet/lava/protocol/chainlib/chainproxy/rpcclient"
	"github.com/lavanet/lava/utils"
	pairingtypes "github.com/lavanet/lava/x/pairing/types"
	spectypes "github.com/lavanet/lava/x/spec/types"
)

const SEP = "&"

type JsonRPCChainParser struct {
	BaseChainParser
}

// NewJrpcChainParser creates a new instance of JsonRPCChainParser
func NewJrpcChainParser() (chainParser *JsonRPCChainParser, err error) {
	return &JsonRPCChainParser{}, nil
}

func (bcp *JsonRPCChainParser) GetUniqueName() string {
	return "jsonrpc_chain_parser"
}

func (apip *JsonRPCChainParser) getApiCollection(connectionType, internalPath, addon string) (*spectypes.ApiCollection, error) {
	if apip == nil {
		return nil, errors.New("ChainParser not defined")
	}
	return apip.BaseChainParser.getApiCollection(connectionType, internalPath, addon)
}

func (apip *JsonRPCChainParser) getSupportedApi(name, connectionType string, internalPath string) (*ApiContainer, error) {
	// Guard that the JsonRPCChainParser instance exists
	if apip == nil {
		return nil, errors.New("ChainParser not defined")
	}
	apiKey := ApiKey{Name: name, ConnectionType: connectionType, InternalPath: internalPath}
	return apip.BaseChainParser.getSupportedApi(apiKey)
}

func (apip *JsonRPCChainParser) CraftMessage(parsing *spectypes.ParseDirective, connectionType string, craftData *CraftData, metadata []pairingtypes.Metadata) (ChainMessageForSend, error) {
	if craftData != nil {
		chainMessage, err := apip.ParseMsg("", craftData.Data, craftData.ConnectionType, metadata, extensionslib.ExtensionInfo{LatestBlock: 0})
		if err == nil {
			chainMessage.AppendHeader(metadata)
		}
		return chainMessage, err
	}

	msg := &rpcInterfaceMessages.JsonrpcMessage{
		Version:     "2.0",
		ID:          []byte("1"),
		Method:      parsing.ApiName,
		Params:      nil,
		BaseMessage: chainproxy.BaseMessage{Headers: metadata},
	}
	apiCont, err := apip.getSupportedApi(parsing.ApiName, connectionType, "")
	if err != nil {
		return nil, err
	}
	apiCollection, err := apip.getApiCollection(connectionType, apiCont.collectionKey.InternalPath, apiCont.collectionKey.Addon)
	if err != nil {
		return nil, err
	}
	return apip.newChainMessage(apiCont.api, spectypes.NOT_APPLICABLE, msg, apiCollection), nil
}

// this func parses message data into chain message object
func (apip *JsonRPCChainParser) ParseMsg(url string, data []byte, connectionType string, metadata []pairingtypes.Metadata, extensionInfo extensionslib.ExtensionInfo) (ChainMessage, error) {
	// Guard that the JsonRPCChainParser instance exists
	if apip == nil {
		return nil, errors.New("JsonRPCChainParser not defined")
	}

	// connectionType is currently only used in rest API.
	// Unmarshal request
	msgs, err := rpcInterfaceMessages.ParseJsonRPCMsg(data)
	if err != nil {
		return nil, err
	}
	if len(msgs) == 0 {
		return nil, errors.New("empty unmarshaled json")
	}
	var api *spectypes.Api
	var apiCollection *spectypes.ApiCollection
	var latestRequestedBlock, earliestRequestedBlock int64 = 0, 0
	for idx, msg := range msgs {
		var requestedBlockForMessage int64
		internalPath := ""
		if apip.isValidInternalPath(url) {
			internalPath = url
		}
		// Check api is supported and save it in nodeMsg
		apiCont, err := apip.getSupportedApi(msg.Method, connectionType, internalPath)
		if err != nil {
			utils.LavaFormatDebug("getSupportedApi jsonrpc failed",
				utils.LogAttr("method", msg.Method),
				utils.LogAttr("connectionType", connectionType),
				utils.LogAttr("internalPath", internalPath),
				utils.LogAttr("error", err),
			)

			return nil, err
		}

		apiCollectionForMessage, err := apip.getApiCollection(connectionType, apiCont.collectionKey.InternalPath, apiCont.collectionKey.Addon)
		if err != nil {
			return nil, fmt.Errorf("could not find the interface %s in the service %s, %w", connectionType, apiCont.api.Name, err)
		}

		metadata, overwriteReqBlock, _ := apip.HandleHeaders(metadata, apiCollectionForMessage, spectypes.Header_pass_send)
		settingHeaderDirective, _, _ := apip.GetParsingByTag(spectypes.FUNCTION_TAG_SET_LATEST_IN_METADATA)
		msg.BaseMessage = chainproxy.BaseMessage{Headers: metadata, LatestBlockHeaderSetter: settingHeaderDirective}

		if overwriteReqBlock == "" {
			// Fetch requested block, it is used for data reliability
			requestedBlockForMessage, err = parser.ParseBlockFromParams(msg, apiCont.api.BlockParsing)
			if err != nil {
				utils.LavaFormatError("ParseBlockFromParams failed parsing block", err,
					utils.LogAttr("chain", apip.spec.Name),
					utils.LogAttr("blockParsing", apiCont.api.BlockParsing),
					utils.LogAttr("apiName", apiCont.api.Name),
					utils.LogAttr("connectionType", "jsonrpc"),
				)
				requestedBlockForMessage = spectypes.NOT_APPLICABLE
			}
		} else {
			requestedBlockForMessage, err = msg.ParseBlock(overwriteReqBlock)
			if err != nil {
				utils.LavaFormatError("failed parsing block from an overwrite header", err, utils.Attribute{Key: "chain", Value: apip.spec.Name}, utils.Attribute{Key: "overwriteReqBlock", Value: overwriteReqBlock})
				requestedBlockForMessage = spectypes.NOT_APPLICABLE
			}
		}
		if idx == 0 {
			// on the first entry store them
			api = apiCont.api
			apiCollection = apiCollectionForMessage
			latestRequestedBlock = requestedBlockForMessage
		} else {
			// on next entries we need to compare to existing data
			if api == nil {
				utils.LavaFormatFatal("invalid parsing, api is nil", nil)
			}
			// on a batch request we need to do the following:
			// 1. create a new api object, since it's not a single one
			// 2. we need to add the compute units
			// 3. we need to set the requested block to be the latest of them all or not_applicable
			// 4. we need to take the most comprehensive apiCollection (addon)
			// 5. take the strictest category
			category := api.GetCategory()
			category = category.Combine(apiCont.api.GetCategory())
			if apiCollectionForMessage.CollectionData.AddOn != "" && apiCollectionForMessage.CollectionData.AddOn != apiCollection.CollectionData.AddOn {
				if apiCollection.CollectionData.AddOn != "" {
					return nil, utils.LavaFormatError("unable to parse batch request with api from multiple addons", nil,
						utils.Attribute{Key: "first addon", Value: apiCollection.CollectionData.AddOn},
						utils.Attribute{Key: "second addon", Value: apiCollectionForMessage.CollectionData.AddOn})
				}
				apiCollection = apiCollectionForMessage // overwrite apiColleciton to take the addon
			}
			api = &spectypes.Api{
				Enabled:           api.Enabled && apiCont.api.Enabled,
				Name:              api.Name + SEP + apiCont.api.Name,
				ComputeUnits:      api.ComputeUnits + apiCont.api.ComputeUnits,
				ExtraComputeUnits: api.ExtraComputeUnits + apiCont.api.ExtraComputeUnits,
				Category:          category,
				BlockParsing: spectypes.BlockParser{
					ParserArg:    []string{},
					ParserFunc:   spectypes.PARSER_FUNC_EMPTY,
					DefaultValue: "",
					Encoding:     "",
				},
			}
			latestRequestedBlock, earliestRequestedBlock = CompareRequestedBlockInBatch(latestRequestedBlock, requestedBlockForMessage)
		}
	}
	var nodeMsg *baseChainMessageContainer
	if len(msgs) == 1 {
		nodeMsg = apip.newChainMessage(api, latestRequestedBlock, &msgs[0], apiCollection)
	} else {
		nodeMsg, err = apip.newBatchChainMessage(api, latestRequestedBlock, earliestRequestedBlock, msgs, apiCollection)
		if err != nil {
			return nil, err
		}
	}
	apip.BaseChainParser.ExtensionParsing(apiCollection.CollectionData.AddOn, nodeMsg, extensionInfo)
	return nodeMsg, apip.BaseChainParser.Validate(nodeMsg)
}

func (*JsonRPCChainParser) newBatchChainMessage(serviceApi *spectypes.Api, requestedBlock int64, earliestRequestedBlock int64, msgs []rpcInterfaceMessages.JsonrpcMessage, apiCollection *spectypes.ApiCollection) (*baseChainMessageContainer, error) {
	batchMessage, err := rpcInterfaceMessages.NewBatchMessage(msgs)
	if err != nil {
		return nil, err
	}
	nodeMsg := &baseChainMessageContainer{
		api:                      serviceApi,
		apiCollection:            apiCollection,
		latestRequestedBlock:     requestedBlock,
		msg:                      &batchMessage,
		earliestRequestedBlock:   earliestRequestedBlock,
		resultErrorParsingMethod: rpcInterfaceMessages.CheckResponseErrorForJsonRpcBatch,
		parseDirective:           GetParseDirective(serviceApi, apiCollection),
	}
	return nodeMsg, err
}

func (*JsonRPCChainParser) newChainMessage(serviceApi *spectypes.Api, requestedBlock int64, msg *rpcInterfaceMessages.JsonrpcMessage, apiCollection *spectypes.ApiCollection) *baseChainMessageContainer {
	nodeMsg := &baseChainMessageContainer{
		api:                      serviceApi,
		apiCollection:            apiCollection,
		latestRequestedBlock:     requestedBlock,
		msg:                      msg,
		resultErrorParsingMethod: msg.CheckResponseError,
		parseDirective:           GetParseDirective(serviceApi, apiCollection),
	}
	return nodeMsg
}

// SetSpec sets the spec for the JsonRPCChainParser
func (apip *JsonRPCChainParser) SetSpec(spec spectypes.Spec) {
	// Guard that the JsonRPCChainParser instance exists
	if apip == nil {
		return
	}

	// Add a read-write lock to ensure thread safety
	apip.rwLock.Lock()
	defer apip.rwLock.Unlock()

	// extract server and tagged apis from spec
	internalPaths, serverApis, taggedApis, apiCollections, headers, verifications := getServiceApis(spec, spectypes.APIInterfaceJsonRPC)
	apip.BaseChainParser.Construct(spec, internalPaths, taggedApis, serverApis, apiCollections, headers, verifications, apip.BaseChainParser.extensionParser)
}

func (apip *JsonRPCChainParser) GetInternalPaths(isWs bool) map[string]struct{} {
	internalPaths := map[string]struct{}{}
	for _, apiCollection := range apip.apiCollections {
		// If the given node url is not WebSocket, add the internal path to the map
		// If the given node url is WebSocket, and the apiCollection is not disabled for WebSocket, add the internal path to the map
		if !isWs || (isWs && !apiCollection.CollectionData.WebsocketDisabled) {
			internalPaths[apiCollection.CollectionData.InternalPath] = struct{}{}
		}
	}
	return internalPaths
}

// DataReliabilityParams returns data reliability params from spec (spec.enabled and spec.dataReliabilityThreshold)
func (apip *JsonRPCChainParser) DataReliabilityParams() (enabled bool, dataReliabilityThreshold uint32) {
	// Guard that the JsonRPCChainParser instance exists
	if apip == nil {
		return false, 0
	}

	// Acquire read lock
	apip.rwLock.RLock()
	defer apip.rwLock.RUnlock()

	// Return enabled and data reliability threshold from spec
	return apip.spec.DataReliabilityEnabled, apip.spec.GetReliabilityThreshold()
}

// ChainBlockStats returns block stats from spec
// (spec.AllowedBlockLagForQosSync, spec.AverageBlockTime, spec.BlockDistanceForFinalizedData)
func (apip *JsonRPCChainParser) ChainBlockStats() (allowedBlockLagForQosSync int64, averageBlockTime time.Duration, blockDistanceForFinalizedData, blocksInFinalizationProof uint32) {
	// Guard that the JsonRPCChainParser instance exists
	if apip == nil {
		return 0, 0, 0, 0
	}

	// Acquire read lock
	apip.rwLock.RLock()
	defer apip.rwLock.RUnlock()

	// Convert average block time from int64 -> time.Duration
	averageBlockTime = time.Duration(apip.spec.AverageBlockTime) * time.Millisecond

	// Return allowedBlockLagForQosSync, averageBlockTime, blockDistanceForFinalizedData from spec
	return apip.spec.AllowedBlockLagForQosSync, averageBlockTime, apip.spec.BlockDistanceForFinalizedData, apip.spec.BlocksInFinalizationProof
}

type JsonRPCChainListener struct {
	endpoint                      *lavasession.RPCEndpoint
	relaySender                   RelaySender
	healthReporter                HealthReporter
	logger                        *metrics.RPCConsumerLogs
	refererData                   *RefererData
	consumerWsSubscriptionManager *ConsumerWSSubscriptionManager
}

// NewJrpcChainListener creates a new instance of JsonRPCChainListener
func NewJrpcChainListener(ctx context.Context, listenEndpoint *lavasession.RPCEndpoint,
	relaySender RelaySender, healthReporter HealthReporter,
	rpcConsumerLogs *metrics.RPCConsumerLogs,
	refererData *RefererData,
	consumerWsSubscriptionManager *ConsumerWSSubscriptionManager,
) (chainListener *JsonRPCChainListener) {
	// Create a new instance of JsonRPCChainListener
	chainListener = &JsonRPCChainListener{
		listenEndpoint,
		relaySender,
		healthReporter,
		rpcConsumerLogs,
		refererData,
		consumerWsSubscriptionManager,
	}

	return chainListener
}

// Serve http server for JsonRPCChainListener
func (apil *JsonRPCChainListener) Serve(ctx context.Context, cmdFlags common.ConsumerCmdFlags) {
	// Guard that the JsonRPCChainListener instance exists
	if apil == nil {
		return
	}
	test_mode := common.IsTestMode(ctx)
	// Setup HTTP Server
	app := createAndSetupBaseAppListener(cmdFlags, apil.endpoint.HealthCheckPath, apil.healthReporter)

	app.Use("/ws", func(c *fiber.Ctx) error {
		// IsWebSocketUpgrade returns true if the client
		// requested upgrade to the WebSocket protocol.
		if websocket.IsWebSocketUpgrade(c) {
			c.Locals("allowed", true)
			return c.Next()
		}
		return fiber.ErrUpgradeRequired
	})

	chainID := apil.endpoint.ChainID
	apiInterface := apil.endpoint.ApiInterface

	webSocketCallback := websocket.New(func(websocketConn *websocket.Conn) {
		utils.LavaFormatDebug("jsonrpc websocket opened", utils.LogAttr("consumerIp", websocketConn.LocalAddr().String()))
		defer utils.LavaFormatDebug("jsonrpc websocket closed", utils.LogAttr("consumerIp", websocketConn.LocalAddr().String()))

		consumerWebsocketManager := NewConsumerWebsocketManager(ConsumerWebsocketManagerOptions{
			WebsocketConn:                 websocketConn,
			RpcConsumerLogs:               apil.logger,
			RefererMatchString:            refererMatchString,
			CmdFlags:                      cmdFlags,
			RelayMsgLogMaxChars:           relayMsgLogMaxChars,
			ChainID:                       chainID,
			ApiInterface:                  apiInterface,
			ConnectionType:                fiber.MethodPost, // We use it for the ParseMsg method, which needs to know the connection type to find the method in the spec
			RefererData:                   apil.refererData,
			RelaySender:                   apil.relaySender,
			ConsumerWsSubscriptionManager: apil.consumerWsSubscriptionManager,
		})

		consumerWebsocketManager.ListenToMessages()
	})
	websocketCallbackWithDappID := constructFiberCallbackWithHeaderAndParameterExtraction(webSocketCallback, apil.logger.StoreMetricData)
	app.Get("/ws", websocketCallbackWithDappID)
	app.Get("/websocket", websocketCallbackWithDappID) // catching http://HOST:PORT/1/websocket requests.

	handlerPost := func(fiberCtx *fiber.Ctx) error {
		// Set response header content-type to application/json
		fiberCtx.Set(fiber.HeaderContentType, fiber.MIMEApplicationJSONCharsetUTF8)
		startTime := time.Now()
		endTx := apil.logger.LogStartTransaction("jsonRpc-http post")
		defer endTx()
		dappID := extractDappIDFromFiberContext(fiberCtx)
		metricsData := metrics.NewRelayAnalytics(dappID, chainID, apiInterface)
		ctx, cancel := context.WithCancel(context.Background())
		defer cancel()
		guid := utils.GenerateUniqueIdentifier()
		ctx = utils.WithUniqueIdentifier(ctx, guid)
		msgSeed := strconv.FormatUint(guid, 10)
		if test_mode {
			apil.logger.LogTestMode(fiberCtx)
		}

		userIp := fiberCtx.Get(common.IP_FORWARDING_HEADER_NAME, fiberCtx.IP())
		metadataValues := fiberCtx.GetReqHeaders()
		headers := convertToMetadataMap(metadataValues)

		msg := string(fiberCtx.Body())
		logFormattedMsg := msg
		if !cmdFlags.DebugRelays {
			logFormattedMsg = utils.FormatLongString(logFormattedMsg, relayMsgLogMaxChars)
		}

		path := "/" + fiberCtx.Params("*")
		utils.LavaFormatDebug("in <<<",
			utils.LogAttr("GUID", ctx),
			utils.LogAttr("path", path),
			utils.LogAttr("seed", msgSeed),
			utils.LogAttr("_msg", logFormattedMsg),
			utils.LogAttr("dappID", dappID),
			utils.LogAttr("headers", headers),
		)
		refererMatch := fiberCtx.Params(refererMatchString, "")
		relayResult, err := apil.relaySender.SendRelay(ctx, path, msg, http.MethodPost, dappID, userIp, metricsData, headers)
		if refererMatch != "" && apil.refererData != nil && err == nil {
			go apil.refererData.SendReferer(refererMatch, chainID, msg, userIp, metadataValues, nil)
		}
		reply := relayResult.GetReply()
		go apil.logger.AddMetricForHttp(metricsData, err, fiberCtx.GetReqHeaders())
		if err != nil {
			if common.APINotSupportedError.Is(err) {
				return fiberCtx.Status(fiber.StatusOK).JSON(common.JsonRpcMethodNotFoundError)
			}

			// Get unique GUID response
			errMasking := apil.logger.GetUniqueGuidResponseForError(err, msgSeed)

			// Log request and response
			apil.logger.LogRequestAndResponse("jsonrpc http", true, "POST", fiberCtx.Request().URI().String(), msg, errMasking, msgSeed, time.Since(startTime), err)

			// Set status to internal error
			if relayResult.GetStatusCode() != 0 {
				fiberCtx.Status(relayResult.StatusCode)
			} else {
				fiberCtx.Status(fiber.StatusInternalServerError)
			}

			// Construct json response
			response := convertToJsonError(errMasking)
			// Return error json response
			return addHeadersAndSendString(fiberCtx, reply.GetMetadata(), response)
		}
		response := string(reply.Data)
		// Log request and response
		apil.logger.LogRequestAndResponse("jsonrpc http",
			false,
			"POST",
			fiberCtx.Request().URI().String(),
			msg,
			response,
			msgSeed,
			time.Since(startTime),
			nil,
		)
		if relayResult.GetStatusCode() != 0 {
			fiberCtx.Status(relayResult.StatusCode)
		}
		// Return json response
		return addHeadersAndSendString(fiberCtx, reply.GetMetadata(), response)
	}
	if apil.refererData != nil && apil.refererData.Marker != "" {
		app.Use("/"+apil.refererData.Marker+":"+refererMatchString+"/ws", func(c *fiber.Ctx) error {
			if websocket.IsWebSocketUpgrade(c) {
				c.Locals("allowed", true)
				return c.Next()
			}
			return fiber.ErrUpgradeRequired
		})
		websocketCallbackWithDappIDAndReferer := constructFiberCallbackWithHeaderAndParameterExtractionAndReferer(webSocketCallback, apil.logger.StoreMetricData)
		app.Get("/"+apil.refererData.Marker+":"+refererMatchString+"/ws", websocketCallbackWithDappIDAndReferer)
		app.Get("/"+apil.refererData.Marker+":"+refererMatchString+"/websocket", websocketCallbackWithDappIDAndReferer)
		app.Post("/"+apil.refererData.Marker+":"+refererMatchString+"/*", handlerPost)
	}
	app.Post("/*", handlerPost)
	// Go
	ListenWithRetry(app, apil.endpoint.NetworkAddress)
}

type JrpcChainProxy struct {
	BaseChainProxy
	conn map[string]*chainproxy.Connector
}

func NewJrpcChainProxy(ctx context.Context, nConns uint, rpcProviderEndpoint lavasession.RPCProviderEndpoint, chainParser ChainParser) (ChainProxy, error) {
	if len(rpcProviderEndpoint.NodeUrls) == 0 {
		return nil, utils.LavaFormatError("rpcProviderEndpoint.NodeUrl list is empty missing node url", nil, utils.Attribute{Key: "chainID", Value: rpcProviderEndpoint.ChainID}, utils.Attribute{Key: "ApiInterface", Value: rpcProviderEndpoint.ApiInterface})
	}
	_, averageBlockTime, _, _ := chainParser.ChainBlockStats()
	nodeUrl := rpcProviderEndpoint.NodeUrls[0]
	cp := &JrpcChainProxy{
		BaseChainProxy: BaseChainProxy{
			averageBlockTime: averageBlockTime,
			NodeUrl:          nodeUrl,
			ErrorHandler:     &JsonRPCErrorHandler{},
			ChainID:          rpcProviderEndpoint.ChainID,
		},
		conn: map[string]*chainproxy.Connector{},
	}

	validateEndpoints(rpcProviderEndpoint.NodeUrls, spectypes.APIInterfaceJsonRPC)

	internalPaths := map[string]struct{}{}
	jsonRPCChainParser, ok := chainParser.(*JsonRPCChainParser)
	if ok {
		isWs, err := IsUrlWebSocket(nodeUrl.Url)
		if err != nil {
			return nil, utils.LavaFormatError("failed to parse node url", err, utils.LogAttr("url", nodeUrl.Url))
		}

		internalPaths = jsonRPCChainParser.GetInternalPaths(isWs)
	}
	internalPathsLength := len(internalPaths)
	if internalPathsLength > 0 && internalPathsLength <= len(rpcProviderEndpoint.NodeUrls) {
		return cp, cp.startWithSpecificInternalPaths(ctx, nConns, rpcProviderEndpoint.NodeUrls, internalPaths)
	} else if internalPathsLength > 0 && len(rpcProviderEndpoint.NodeUrls) > 1 {
		// provider provided specific endpoints but not enough to fill all requirements
		return nil, utils.LavaFormatError("Internal Paths specified but not all paths provided", nil, utils.Attribute{Key: "required", Value: internalPaths}, utils.Attribute{Key: "provided", Value: rpcProviderEndpoint.NodeUrls})
	}
	return cp, cp.start(ctx, nConns, nodeUrl, internalPaths)
}

func (cp *JrpcChainProxy) startWithSpecificInternalPaths(ctx context.Context, nConns uint, nodeUrls []common.NodeUrl, internalPaths map[string]struct{}) error {
	for _, url := range nodeUrls {
		_, ok := internalPaths[url.InternalPath]
		if !ok {
			return utils.LavaFormatError("url.InternalPath was not found in internalPaths", nil, utils.Attribute{Key: "internalPaths", Value: internalPaths}, utils.Attribute{Key: "url.InternalPath", Value: url.InternalPath})
		}
		utils.LavaFormatDebug("connecting", utils.Attribute{Key: "url", Value: url.String()})
		conn, err := chainproxy.NewConnector(ctx, nConns, url)
		if err != nil {
			return err
		}
		cp.conn[url.InternalPath] = conn
	}
	if len(cp.conn) != len(internalPaths) {
		return utils.LavaFormatError("missing connectors for a chain with internal paths", nil, utils.Attribute{Key: "internalPaths", Value: internalPaths}, utils.Attribute{Key: "nodeUrls", Value: nodeUrls})
	}
	return nil
}

func (cp *JrpcChainProxy) start(ctx context.Context, nConns uint, nodeUrl common.NodeUrl, internalPaths map[string]struct{}) error {
	if len(internalPaths) == 0 {
		internalPaths = map[string]struct{}{"": {}} // add default path
	}
	basePath := nodeUrl.Url
	for path := range internalPaths {
		nodeUrl.Url = basePath + path
		conn, err := chainproxy.NewConnector(ctx, nConns, nodeUrl)
		if err != nil {
			return err
		}

		cp.conn[path] = conn
		if cp.conn == nil {
			return errors.New("g_conn == nil")
		}
	}
	return nil
}

func (cp *JrpcChainProxy) sendBatchMessage(ctx context.Context, nodeMessage *rpcInterfaceMessages.JsonrpcBatchMessage, chainMessage ChainMessageForSend) (relayReply *RelayReplyWrapper, err error) {
	internalPath := chainMessage.GetApiCollection().CollectionData.InternalPath
	rpc, err := cp.conn[internalPath].GetRpc(ctx, true)
	if err != nil {
		return nil, err
	}
	defer cp.conn[internalPath].ReturnRpc(rpc)
	if len(nodeMessage.GetHeaders()) > 0 {
		for _, metadata := range nodeMessage.GetHeaders() {
			rpc.SetHeader(metadata.Name, metadata.Value)
			// clear this header upon function completion so it doesn't last in the next usage from the rpc pool
			defer rpc.SetHeader(metadata.Name, "")
		}
	}
	// set context with timeout
	connectCtx, cancel := cp.CapTimeoutForSend(ctx, chainMessage)
	defer cancel()

	cp.NodeUrl.SetIpForwardingIfNecessary(ctx, rpc.SetHeader)
	batch := nodeMessage.GetBatch()
	err = rpc.BatchCallContext(connectCtx, batch, nodeMessage.GetDisableErrorHandling())
	if err != nil {
		// Validate if the error is related to the provider connection to the node or it is a valid error
		// in case the error is valid (e.g. bad input parameters) the error will return in the form of a valid error reply
		if parsedError := cp.HandleNodeError(ctx, err); parsedError != nil {
			return nil, parsedError
		}
		return nil, err
	}
	replyMsgs := make([]rpcInterfaceMessages.JsonrpcMessage, len(batch))
	for idx, element := range batch {
		// convert them because batch elements can't be marshaled back to the user, they are missing tags and flieds
		replyMsgs[idx], err = rpcInterfaceMessages.ConvertBatchElement(element)
		if err != nil {
			return nil, err
		}
	}
	retData, err := json.Marshal(replyMsgs)
	if err != nil {
		return nil, err
	}
	reply := &RelayReplyWrapper{
		StatusCode: http.StatusOK, // status code is used only for rest at the moment

		RelayReply: &pairingtypes.RelayReply{
			Data: retData,
		},
	}
	return reply, nil
}

func (cp *JrpcChainProxy) SendNodeMsg(ctx context.Context, ch chan interface{}, chainMessage ChainMessageForSend) (relayReply *RelayReplyWrapper, subscriptionID string, relayReplyServer *rpcclient.ClientSubscription, err error) {
	rpcInputMessage := chainMessage.GetRPCMessage()
	nodeMessage, ok := rpcInputMessage.(*rpcInterfaceMessages.JsonrpcMessage)
	if !ok {
		// this could be a batch message
		batchMessage, ok := rpcInputMessage.(*rpcInterfaceMessages.JsonrpcBatchMessage)
		if !ok {
			return nil, "", nil, utils.LavaFormatError("invalid message type in jsonrpc failed to cast JsonrpcMessage or JsonrpcBatchMessage from chainMessage", nil, utils.Attribute{Key: "GUID", Value: ctx}, utils.Attribute{Key: "rpcMessage", Value: rpcInputMessage})
		}
		if ch != nil {
			return nil, "", nil, utils.LavaFormatError("does not support subscribe in a batch", nil)
		}
		reply, err := cp.sendBatchMessage(ctx, batchMessage, chainMessage)
		return reply, "", nil, err
	}
	internalPath := chainMessage.GetApiCollection().CollectionData.InternalPath
	connector := cp.conn[internalPath]
	rpc, err := connector.GetRpc(ctx, true)
	if err != nil {
		return nil, "", nil, err
	}
	defer connector.ReturnRpc(rpc)

	// appending hashed url
	grpc.SetTrailer(ctx, metadata.Pairs(RPCProviderNodeAddressHash, connector.GetUrlHash()))

	// Call our node
	var rpcMessage *rpcclient.JsonrpcMessage
	var replyMessage *rpcInterfaceMessages.JsonrpcMessage
	var sub *rpcclient.ClientSubscription
	// support setting headers
	if len(nodeMessage.GetHeaders()) > 0 {
		for _, metadata := range nodeMessage.GetHeaders() {
			rpc.SetHeader(metadata.Name, metadata.Value)
			// clear this header upon function completion so it doesn't last in the next usage from the rpc pool
			defer rpc.SetHeader(metadata.Name, "")
		}
	}
	var nodeErr error
	if ch != nil {
		sub, rpcMessage, nodeErr = rpc.Subscribe(context.Background(), nodeMessage.ID, nodeMessage.Method, ch, nodeMessage.Params)
	} else {
		// we use the minimum timeout between the two, spec or context. to prevent the provider from hanging
		// we don't use the context alone so the provider won't be hanging forever by an attack
		connectCtx, cancel := cp.CapTimeoutForSend(ctx, chainMessage)
		defer cancel()

		cp.NodeUrl.SetIpForwardingIfNecessary(ctx, rpc.SetHeader)
		rpcMessage, nodeErr = rpc.CallContext(connectCtx, nodeMessage.ID, nodeMessage.Method, nodeMessage.Params, true, nodeMessage.GetDisableErrorHandling())
		if err != nil {
			// here we are getting an error for every code that is not 200-300
			if common.StatusCodeError504.Is(err) || common.StatusCodeError429.Is(err) || common.StatusCodeErrorStrict.Is(err) {
				return nil, "", nil, utils.LavaFormatWarning("Received invalid status code", err, utils.Attribute{Key: "chainID", Value: cp.BaseChainProxy.ChainID}, utils.Attribute{Key: "apiName", Value: chainMessage.GetApi().Name})
			}
			// Validate if the error is related to the provider connection to the node or it is a valid error
			// in case the error is valid (e.g. bad input parameters) the error will return in the form of a valid error reply
			if parsedError := cp.HandleNodeError(ctx, err); parsedError != nil {
				return nil, "", nil, parsedError
			}
		}
	}

	var replyMsg rpcInterfaceMessages.JsonrpcMessage
	// the error check here would only wrap errors not from the rpc

	if nodeErr != nil {
		utils.LavaFormatDebug("got error from node", utils.LogAttr("GUID", ctx), utils.LogAttr("nodeErr", nodeErr))
		return nil, "", nil, nodeErr
	}

	replyMessage, err = rpcInterfaceMessages.ConvertJsonRPCMsg(rpcMessage)
	if err != nil {
		return nil, "", nil, utils.LavaFormatError("jsonRPC error", err, utils.Attribute{Key: "GUID", Value: ctx})
	}
	// validate result is valid
	if replyMessage.Error == nil {
		responseIsNilValidationError := ValidateNilResponse(string(replyMessage.Result))
		if responseIsNilValidationError != nil {
			return nil, "", nil, responseIsNilValidationError
		}
	}

	replyMsg = *replyMessage
	err = cp.ValidateRequestAndResponseIds(nodeMessage.ID, replyMessage.ID)
	if err != nil {
		return nil, "", nil, utils.LavaFormatError("jsonRPC ID mismatch error", err,
			utils.Attribute{Key: "GUID", Value: ctx},
			utils.Attribute{Key: "requestId", Value: nodeMessage.ID},
			utils.Attribute{Key: "responseId", Value: rpcMessage.ID},
		)
	}

	retData, err := json.Marshal(replyMsg)
	if err != nil {
		return nil, "", nil, err
	}

	reply := &RelayReplyWrapper{
		StatusCode: http.StatusOK, // status code is used only for rest at the moment

		RelayReply: &pairingtypes.RelayReply{
			Data: retData,
		},
	}

	if ch != nil {
		if replyMsg.Error != nil {
			return reply, "", nil, nil
		}

<<<<<<< HEAD
		if strings.HasPrefix(string(replyMsg.Result), "\"") {
=======
		if common.IsQuoted(string(replyMsg.Result)) {
>>>>>>> e8a00716
			subscriptionID, err = strconv.Unquote(string(replyMsg.Result))
			if err != nil {
				return nil, "", nil, utils.LavaFormatError("Subscription failed", err, utils.Attribute{Key: "GUID", Value: ctx})
			}
		} else {
			subscriptionID = string(replyMsg.Result)
		}
	}

	return reply, subscriptionID, sub, err
}<|MERGE_RESOLUTION|>--- conflicted
+++ resolved
@@ -6,7 +6,6 @@
 	"fmt"
 	"net/http"
 	"strconv"
-	"strings"
 	"time"
 
 	"github.com/goccy/go-json"
@@ -720,11 +719,7 @@
 			return reply, "", nil, nil
 		}
 
-<<<<<<< HEAD
-		if strings.HasPrefix(string(replyMsg.Result), "\"") {
-=======
 		if common.IsQuoted(string(replyMsg.Result)) {
->>>>>>> e8a00716
 			subscriptionID, err = strconv.Unquote(string(replyMsg.Result))
 			if err != nil {
 				return nil, "", nil, utils.LavaFormatError("Subscription failed", err, utils.Attribute{Key: "GUID", Value: ctx})
