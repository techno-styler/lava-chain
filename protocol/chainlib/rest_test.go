package chainlib

import (
	"testing"
	"time"

	"github.com/lavanet/lava/protocol/chainlib/chainproxy/rpcInterfaceMessages"
	spectypes "github.com/lavanet/lava/x/spec/types"
	"github.com/stretchr/testify/assert"
)

func TestRestChainParser_Spec(t *testing.T) {
	// create a new instance of RestChainParser
	apip, err := NewRestChainParser()
	if err != nil {
		t.Errorf("Error creating RestChainParser: %v", err)
	}

	// set the spec
	spec := spectypes.Spec{
		Enabled:                       true,
		ReliabilityThreshold:          10,
		AllowedBlockLagForQosSync:     11,
		AverageBlockTime:              12000,
		BlockDistanceForFinalizedData: 13,
		BlocksInFinalizationProof:     14,
	}
	apip.SetSpec(spec)

	// fetch data reliability params
	enabled, dataReliabilityThreshold := apip.DataReliabilityParams()

	// fetch chain block stats
	allowedBlockLagForQosSync, averageBlockTime, blockDistanceForFinalizedData, blocksInFinalizationProof := apip.ChainBlockStats()

	// convert block time
	AverageBlockTime := time.Duration(apip.spec.AverageBlockTime) * time.Millisecond

	// check that the spec was set correctly
	assert.Equal(t, apip.spec.Enabled, enabled)
	assert.Equal(t, apip.spec.GetReliabilityThreshold(), dataReliabilityThreshold)
	assert.Equal(t, apip.spec.AllowedBlockLagForQosSync, allowedBlockLagForQosSync)
	assert.Equal(t, apip.spec.BlockDistanceForFinalizedData, blockDistanceForFinalizedData)
	assert.Equal(t, apip.spec.BlocksInFinalizationProof, blocksInFinalizationProof)
	assert.Equal(t, AverageBlockTime, averageBlockTime)
}

func TestRestChainParser_NilGuard(t *testing.T) {
	var apip *RestChainParser

	defer func() {
		if r := recover(); r != nil {
			t.Errorf("apip methods missing nill guard, panicked with: %v", r)
		}
	}()

	apip.SetSpec(spectypes.Spec{})
	apip.DataReliabilityParams()
	apip.ChainBlockStats()
<<<<<<< HEAD
	apip.getSupportedApi("", "")
	apip.ParseMsg("", []byte{}, "")
=======
	apip.getSupportedApi("")
	apip.ParseMsg("", []byte{}, "", nil)
>>>>>>> 181c4eb2
}

func TestRestGetSupportedApi(t *testing.T) {
	connectionType := "test"
	// Test case 1: Successful scenario, returns a supported API
	apip := &RestChainParser{
		BaseChainParser: BaseChainParser{
			serverApis: map[ApiKey]*spectypes.Api{ApiKey{Name: "API1", CollectionKey: CollectionKey{ConnectionType: connectionType}}: {Name: "API1", Enabled: true}},
		},
	}
	api, err := apip.getSupportedApi("API1", connectionType)
	assert.NoError(t, err)
	assert.Equal(t, "API1", api.Name)

	// Test case 2: Returns error if the API does not exist
	apip = &RestChainParser{
		BaseChainParser: BaseChainParser{
			serverApis: map[ApiKey]*spectypes.Api{ApiKey{Name: "API1", CollectionKey: CollectionKey{ConnectionType: connectionType}}: {Name: "API1", Enabled: true}},
		},
	}
	_, err = apip.getSupportedApi("API2", connectionType)
	assert.Error(t, err)
	assert.Equal(t, "rest api not supported API2", err.Error())

	// Test case 3: Returns error if the API is disabled
	apip = &RestChainParser{
		BaseChainParser: BaseChainParser{
			serverApis: map[ApiKey]*spectypes.Api{ApiKey{Name: "API1", CollectionKey: CollectionKey{ConnectionType: connectionType}}: {Name: "API1", Enabled: false}},
		},
	}
	_, err = apip.getSupportedApi("API1", connectionType)
	assert.Error(t, err)
	assert.Equal(t, "api is disabled", err.Error())
}

func TestRestParseMessage(t *testing.T) {
	connectionType := "test"
	apip := &RestChainParser{
		BaseChainParser: BaseChainParser{
			serverApis: map[ApiKey]*spectypes.Api{
				ApiKey{Name: "API1", CollectionKey: CollectionKey{ConnectionType: connectionType}}: {
					Name:    "API1",
					Enabled: true,
				},
			},
			apiCollections: map[CollectionKey]*spectypes.ApiCollection{{ConnectionType: connectionType}: {CollectionData: spectypes.CollectionData{ApiInterface: spectypes.APIInterfaceRest}}},
		},
	}

	msg, err := apip.ParseMsg("API1", []byte("test message"), spectypes.APIInterfaceRest, nil)

	assert.Nil(t, err)
	assert.Equal(t, msg.GetApi().Name, apip.serverApis[ApiKey{Name: "API1", CollectionKey: CollectionKey{ConnectionType: connectionType}}].Name)

	restMessage := rpcInterfaceMessages.RestMessage{
		Msg:      []byte("test message"),
		Path:     "API1",
		SpecPath: "API1",
	}

	assert.Equal(t, restMessage, msg.GetRPCMessage())
}<|MERGE_RESOLUTION|>--- conflicted
+++ resolved
@@ -57,13 +57,8 @@
 	apip.SetSpec(spectypes.Spec{})
 	apip.DataReliabilityParams()
 	apip.ChainBlockStats()
-<<<<<<< HEAD
 	apip.getSupportedApi("", "")
-	apip.ParseMsg("", []byte{}, "")
-=======
-	apip.getSupportedApi("")
 	apip.ParseMsg("", []byte{}, "", nil)
->>>>>>> 181c4eb2
 }
 
 func TestRestGetSupportedApi(t *testing.T) {
