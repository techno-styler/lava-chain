package chainlib

import (
	"encoding/json"
	"testing"
	"time"

	"github.com/lavanet/lava/protocol/chainlib/chainproxy/rpcInterfaceMessages"
	spectypes "github.com/lavanet/lava/x/spec/types"
	"github.com/stretchr/testify/assert"
)

func TestJSONChainParser_Spec(t *testing.T) {
	// create a new instance of RestChainParser
	apip, err := NewJrpcChainParser()
	if err != nil {
		t.Errorf("Error creating RestChainParser: %v", err)
	}

	// set the spec
	spec := spectypes.Spec{
		Enabled:                       true,
		ReliabilityThreshold:          10,
		AllowedBlockLagForQosSync:     11,
		AverageBlockTime:              12000,
		BlockDistanceForFinalizedData: 13,
		BlocksInFinalizationProof:     14,
	}
	apip.SetSpec(spec)

	// fetch data reliability params
	enabled, dataReliabilityThreshold := apip.DataReliabilityParams()

	// fetch chain block stats
	allowedBlockLagForQosSync, averageBlockTime, blockDistanceForFinalizedData, blocksInFinalizationProof := apip.ChainBlockStats()

	// convert block time
	AverageBlockTime := time.Duration(apip.spec.AverageBlockTime) * time.Millisecond

	// check that the spec was set correctly
	assert.Equal(t, apip.spec.Enabled, enabled)
	assert.Equal(t, apip.spec.GetReliabilityThreshold(), dataReliabilityThreshold)
	assert.Equal(t, apip.spec.AllowedBlockLagForQosSync, allowedBlockLagForQosSync)
	assert.Equal(t, apip.spec.BlockDistanceForFinalizedData, blockDistanceForFinalizedData)
	assert.Equal(t, apip.spec.BlocksInFinalizationProof, blocksInFinalizationProof)
	assert.Equal(t, AverageBlockTime, averageBlockTime)
}

func TestJSONChainParser_NilGuard(t *testing.T) {
	var apip *JsonRPCChainParser

	defer func() {
		if r := recover(); r != nil {
			t.Errorf("apip methods missing nill guard, panicked with: %v", r)
		}
	}()

	apip.SetSpec(spectypes.Spec{})
	apip.DataReliabilityParams()
	apip.ChainBlockStats()
<<<<<<< HEAD
	apip.getSupportedApi("", "")
	apip.ParseMsg("", []byte{}, "")
=======
	apip.getSupportedApi("")
	apip.ParseMsg("", []byte{}, "", nil)
>>>>>>> 181c4eb2
}

func TestJSONGetSupportedApi(t *testing.T) {
	connectionType := "test"
	// Test case 1: Successful scenario, returns a supported API
	apip := &JsonRPCChainParser{
		BaseChainParser: BaseChainParser{
			serverApis: map[ApiKey]*spectypes.Api{ApiKey{Name: "API1", CollectionKey: CollectionKey{ConnectionType: connectionType}}: {Name: "API1", Enabled: true}},
		},
	}
	api, err := apip.getSupportedApi("API1", connectionType)
	assert.NoError(t, err)
	assert.Equal(t, "API1", api.Name)

	// Test case 2: Returns error if the API does not exist
	apip = &JsonRPCChainParser{
		BaseChainParser: BaseChainParser{
			serverApis: map[ApiKey]*spectypes.Api{ApiKey{Name: "API1", CollectionKey: CollectionKey{ConnectionType: connectionType}}: {Name: "API1", Enabled: true}},
		},
	}
	_, err = apip.getSupportedApi("API2", connectionType)
	assert.Error(t, err)
	assert.Equal(t, "api not supported", err.Error())

	// Test case 3: Returns error if the API is disabled
	apip = &JsonRPCChainParser{
		BaseChainParser: BaseChainParser{
			serverApis: map[ApiKey]*spectypes.Api{ApiKey{Name: "API1", CollectionKey: CollectionKey{ConnectionType: connectionType}}: {Name: "API1", Enabled: false}},
		},
	}
	_, err = apip.getSupportedApi("API1", connectionType)
	assert.Error(t, err)
	assert.Equal(t, "api is disabled", err.Error())
}

func TestJSONParseMessage(t *testing.T) {
	connectionType := "test"
	apip := &JsonRPCChainParser{
		BaseChainParser: BaseChainParser{
			serverApis: map[ApiKey]*spectypes.Api{
				ApiKey{Name: "API1", CollectionKey: CollectionKey{ConnectionType: connectionType}}: {
					Name:    "API1",
					Enabled: true,
				},
			},
			apiCollections: map[CollectionKey]*spectypes.ApiCollection{{ConnectionType: connectionType}: {CollectionData: spectypes.CollectionData{ApiInterface: spectypes.APIInterfaceJsonRPC}}},
		},
	}

	data := rpcInterfaceMessages.JsonrpcMessage{
		Method: "API1",
	}

	marshalledData, _ := json.Marshal(data)

	msg, err := apip.ParseMsg("API1", marshalledData, spectypes.APIInterfaceJsonRPC, nil)

	assert.Nil(t, err)
	assert.Equal(t, msg.GetApi().Name, apip.serverApis[ApiKey{Name: "API1", CollectionKey: CollectionKey{ConnectionType: connectionType}}].Name)
	assert.Equal(t, msg.RequestedBlock(), int64(-2))
	assert.Equal(t, msg.GetApiCollection().CollectionData.ApiInterface, spectypes.APIInterfaceJsonRPC)
}<|MERGE_RESOLUTION|>--- conflicted
+++ resolved
@@ -58,13 +58,8 @@
 	apip.SetSpec(spectypes.Spec{})
 	apip.DataReliabilityParams()
 	apip.ChainBlockStats()
-<<<<<<< HEAD
 	apip.getSupportedApi("", "")
-	apip.ParseMsg("", []byte{}, "")
-=======
-	apip.getSupportedApi("")
 	apip.ParseMsg("", []byte{}, "", nil)
->>>>>>> 181c4eb2
 }
 
 func TestJSONGetSupportedApi(t *testing.T) {
