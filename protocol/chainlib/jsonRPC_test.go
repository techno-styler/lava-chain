--- conflicted
+++ resolved
@@ -168,9 +168,6 @@
 		fmt.Fprint(w, `{"jsonrpc":"2.0","id":1,"result":"0x10a7a08"}`)
 	})
 
-<<<<<<< HEAD
-	chainParser, chainProxy, chainFetcher, closeServer, _, err := CreateChainLibMocks(ctx, "ETH1", spectypes.APIInterfaceJsonRPC, serverHandle, nil, "../../", nil)
-=======
 	wsServerHandler := func(message string) string {
 		return `{"jsonrpc":"2.0","id":1,"result":"0x10a7a08"}`
 	}
@@ -180,7 +177,6 @@
 		defer closeServer()
 	}
 
->>>>>>> ac8e61b9
 	require.NoError(t, err)
 	require.NotNil(t, chainParser)
 	require.NotNil(t, chainProxy)
@@ -203,9 +199,6 @@
 		fmt.Fprint(w, `{"jsonrpc":"2.0","id":1,"result":"0xf9ccdff90234a064"}`)
 	})
 
-<<<<<<< HEAD
-	chainParser, chainRouter, chainFetcher, closeServer, _, err := CreateChainLibMocks(ctx, "ETH1", spectypes.APIInterfaceJsonRPC, serverHandle, nil, "../../", []string{"debug"})
-=======
 	wsServerHandler := func(message string) string {
 		return `{"jsonrpc":"2.0","id":1,"result":"0xf9ccdff90234a064"}`
 	}
@@ -215,7 +208,6 @@
 		defer closeServer()
 	}
 
->>>>>>> ac8e61b9
 	require.NoError(t, err)
 	require.NotNil(t, chainParser)
 	require.NotNil(t, chainRouter)
@@ -249,15 +241,11 @@
 	}
 
 	specname := "ETH1"
-<<<<<<< HEAD
-	chainParser, chainRouter, chainFetcher, closeServer, _, err := CreateChainLibMocks(ctx, specname, spectypes.APIInterfaceJsonRPC, serverHandle, nil, "../../", []string{"archive"})
-=======
 	chainParser, chainRouter, chainFetcher, closeServer, _, err := CreateChainLibMocks(ctx, specname, spectypes.APIInterfaceJsonRPC, serverHandle, createWebSocketHandler(wsServerHandler), "../../", []string{"archive"})
 	if closeServer != nil {
 		defer closeServer()
 	}
 
->>>>>>> ac8e61b9
 	require.NoError(t, err)
 	require.NotNil(t, chainParser)
 	require.NotNil(t, chainRouter)
@@ -337,9 +325,6 @@
 		fmt.Fprint(w, response)
 	})
 
-<<<<<<< HEAD
-	chainParser, chainProxy, chainFetcher, closeServer, _, err := CreateChainLibMocks(ctx, "ETH1", spectypes.APIInterfaceJsonRPC, serverHandle, nil, "../../", nil)
-=======
 	wsServerHandler := func(message string) string {
 		require.Equal(t, batchCallData, message)
 		return response
@@ -350,7 +335,6 @@
 		defer closeServer()
 	}
 
->>>>>>> ac8e61b9
 	require.NoError(t, err)
 	require.NotNil(t, chainParser)
 	require.NotNil(t, chainProxy)
@@ -388,9 +372,6 @@
 		fmt.Fprint(w, response)
 	})
 
-<<<<<<< HEAD
-	chainParser, chainProxy, chainFetcher, closeServer, _, err := CreateChainLibMocks(ctx, "ETH1", spectypes.APIInterfaceJsonRPC, serverHandle, nil, "../../", nil)
-=======
 	wsServerHandler := func(message string) string {
 		require.Equal(t, sentBatchCallData, message)
 		return response
@@ -401,7 +382,6 @@
 		defer closeServer()
 	}
 
->>>>>>> ac8e61b9
 	require.NoError(t, err)
 	require.NotNil(t, chainParser)
 	require.NotNil(t, chainProxy)
@@ -425,16 +405,12 @@
 		w.WriteHeader(http.StatusOK)
 		fmt.Fprintf(w, `{"jsonrpc":"2.0","id":1,"result":"%s"}`, r.RequestURI)
 	})
-<<<<<<< HEAD
+
 	chainParser, chainProxy, chainFetcher, closeServer, _, err := CreateChainLibMocks(ctx, "STRK", spectypes.APIInterfaceJsonRPC, serverHandle, nil, "../../", nil)
-=======
-
-	chainParser, chainProxy, chainFetcher, closeServer, _, err := CreateChainLibMocks(ctx, "STRK", spectypes.APIInterfaceJsonRPC, serverHandle, nil, "../../", nil)
-	if closeServer != nil {
-		defer closeServer()
-	}
-
->>>>>>> ac8e61b9
+	if closeServer != nil {
+		defer closeServer()
+	}
+
 	require.NoError(t, err)
 	require.NotNil(t, chainParser)
 	require.NotNil(t, chainProxy)
@@ -529,71 +505,4 @@
 			})
 		}
 	}
-}
-
-func TestJsonRpcInternalPathsMultipleVersionsAvalanche(t *testing.T) {
-	type reqWithApiName struct {
-		apiName string
-		reqData []byte
-	}
-
-	// TODO: Add the empty path back in once the ETH spec will be fixed
-	// allPaths := []string{"", "/C/rpc", "/C/avax", "/P", "/X"}
-	allPaths := []string{"/C/rpc", "/C/avax", "/P", "/X"}
-	pathToReqData := map[string]reqWithApiName{
-		"/C/rpc": { // Eth jsonrpc path
-			apiName: "eth_blockNumber",
-			reqData: []byte(`{"jsonrpc": "2.0", "id": 1, "method": "eth_blockNumber", "params": []}`),
-		},
-		"/C/avax": { // Avalanche jsonrpc path
-			apiName: "avax.export",
-			reqData: []byte(`{"jsonrpc": "2.0", "id": 1, "method": "avax.export", "params": []}`),
-		},
-		"/P": { // Platform jsonrpc path
-			apiName: "platform.addDelegator",
-			reqData: []byte(`{"jsonrpc": "2.0", "id": 1, "method": "platform.addDelegator", "params": []}`),
-		},
-		"/X": { // Avm jsonrpc path
-			apiName: "avm.getAssetDescription",
-			reqData: []byte(`{"jsonrpc": "2.0", "id": 1, "method": "avm.getAssetDescription", "params": []}`),
-		},
-	}
-
-	ctx := context.Background()
-	serverHandle := http.HandlerFunc(func(w http.ResponseWriter, r *http.Request) {
-		// Handle the incoming request and provide the desired response
-		w.WriteHeader(http.StatusOK)
-		fmt.Fprintf(w, `{"jsonrpc":"2.0","id":1,"result":"%s"}`, r.RequestURI)
-	})
-
-	chainParser, chainProxy, chainFetcher, closeServer, _, err := CreateChainLibMocks(ctx, "AVAX", spectypes.APIInterfaceJsonRPC, serverHandle, nil, "../../", nil)
-	if closeServer != nil {
-		defer closeServer()
-	}
-
-	require.NoError(t, err)
-	require.NotNil(t, chainParser)
-	require.NotNil(t, chainProxy)
-	require.NotNil(t, chainFetcher)
-
-	for correctPath, reqDataWithApiName := range pathToReqData {
-		for _, path := range allPaths {
-			shouldErr := path != correctPath
-			t.Run(fmt.Sprintf("ApiName:%s,CorrectPath:%s,Path:%s,ShouldError:%v", reqDataWithApiName.apiName, correctPath, path, shouldErr), func(t *testing.T) {
-				chainMessage, err := chainParser.ParseMsg(path, reqDataWithApiName.reqData, http.MethodPost, nil, extensionslib.ExtensionInfo{LatestBlock: 0})
-
-				if !shouldErr {
-					require.NoError(t, err)
-					api := chainMessage.GetApi()
-					collection := chainMessage.GetApiCollection()
-					require.Equal(t, reqDataWithApiName.apiName, api.Name)
-					require.Equal(t, correctPath, collection.CollectionData.InternalPath)
-				} else {
-					require.Error(t, err)
-					require.ErrorIs(t, err, common.APINotSupportedError)
-					require.Nil(t, chainMessage)
-				}
-			})
-		}
-	}
 }