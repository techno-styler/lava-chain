{
  "devDependencies": {
<<<<<<< HEAD
    "@types/node": "^20.12.2"
=======
    "@types/node": "^20.11.30"
>>>>>>> cfb90636
  }
}<|MERGE_RESOLUTION|>--- conflicted
+++ resolved
@@ -1,9 +1,5 @@
 {
   "devDependencies": {
-<<<<<<< HEAD
-    "@types/node": "^20.12.2"
-=======
-    "@types/node": "^20.11.30"
->>>>>>> cfb90636
+    "@types/node": "^20.12.3"
   }
 }