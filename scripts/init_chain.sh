#!/bin/bash
<<<<<<< HEAD
# make install-lavad

=======
# make install
killall -9 lavad
>>>>>>> 95d4fddf
rm -rf ~/.lava
lavad init validator --chain-id lava
lavad config broadcast-mode sync
lavad config keyring-backend test

# Specify the file path, field to edit, and new value
path="$HOME/.lava/config/"
genesis='genesis.json'
config='config.toml'
app='app.toml'

# Edit genesis file
data=$(cat "$path$genesis" \
    | jq '.app_state.gov.params.min_deposit[0].denom = "ulava"' \
    | jq '.app_state.gov.params.min_deposit[0].amount = "100"' \
    | jq '.app_state.gov.params.voting_period = "3s"' \
    | jq '.app_state.mint.params.mint_denom = "ulava"' \
    | jq '.app_state.staking.params.bond_denom = "ulava"' \
    | jq '.app_state.crisis.constant_fee.denom = "ulava"' \
    )

echo -n "$data" > "$path$genesis"

echo $(cat "$path$genesis")

# Determine OS
os_name=$(uname)

# Check if the OS is macOS or Linux and apply the correct sed command
if [ "$os_name" = "Darwin" ]; then
    # For macOS
    sed -i '' \
    -e 's/timeout_propose = .*/timeout_propose = "1s"/' \
    -e 's/timeout_propose_delta = .*/timeout_propose_delta = "500ms"/' \
    -e 's/timeout_prevote = .*/timeout_prevote = "1s"/' \
    -e 's/timeout_prevote_delta = .*/timeout_prevote_delta = "500ms"/' \
    -e 's/timeout_precommit = .*/timeout_precommit = "500ms"/' \
    -e 's/timeout_precommit_delta = .*/timeout_precommit_delta = "1s"/' \
    -e 's/timeout_commit = .*/timeout_commit = "1s"/' \
    -e 's/skip_timeout_commit = .*/skip_timeout_commit = false/' "$path$config"

elif [ "$os_name" = "Linux" ]; then
    # For Linux
    sed -i \
    -e 's/timeout_propose = .*/timeout_propose = "1s"/' \
    -e 's/timeout_propose_delta = .*/timeout_propose_delta = "500ms"/' \
    -e 's/timeout_prevote = .*/timeout_prevote = "1s"/' \
    -e 's/timeout_prevote_delta = .*/timeout_prevote_delta = "500ms"/' \
    -e 's/timeout_precommit = .*/timeout_precommit = "500ms"/' \
    -e 's/timeout_precommit_delta = .*/timeout_precommit_delta = "1s"/' \
    -e 's/timeout_commit = .*/timeout_commit = "1s"/' \
    -e 's/skip_timeout_commit = .*/skip_timeout_commit = false/' "$path$config"

else
    echo "Unsupported OS: $os_name"
    exit 1
fi


# Edit app.toml file
os_name=$(uname)

# Check if the OS is macOS or Linux and apply the correct sed command
if [ "$os_name" = "Darwin" ]; then
    # For macOS
    sed -i '' -e "s/enable = .*/enable = true/" "$path$app"
elif [ "$os_name" = "Linux" ]; then
    # For Linux
    sed -i -e "s/enable = .*/enable = true/" "$path$app"
else
    echo "Unsupported OS: $os_name"
    exit 1
fi
# Add users
users=("alice" "bob" "user1" "user2" "user3" "user4" "servicer1" "servicer2" "servicer3" "servicer4" "servicer5" "servicer6" "servicer7" "servicer8" "servicer9" "servicer10")

for user in "${users[@]}"; do
    lavad keys add "$user"
    lavad add-genesis-account "$user" 50000000000000ulava
done

lavad gentx alice 100000000000ulava --chain-id lava
lavad collect-gentxs
lavad start --pruning=nothing<|MERGE_RESOLUTION|>--- conflicted
+++ resolved
@@ -1,11 +1,6 @@
 #!/bin/bash
-<<<<<<< HEAD
 # make install-lavad
-
-=======
-# make install
 killall -9 lavad
->>>>>>> 95d4fddf
 rm -rf ~/.lava
 lavad init validator --chain-id lava
 lavad config broadcast-mode sync
