#!/bin/bash 
__dir=$( cd -- "$( dirname -- "${BASH_SOURCE[0]}" )" &> /dev/null && pwd )
source $__dir/useful_commands.sh
. ${__dir}/vars/variables.sh
# Making sure old screens are not running
killall screen
screen -wipe
GASPRICE="0.000000001ulava"
lavad tx gov submit-proposal spec-add ./cookbook/spec_add_ethereum.json,./cookbook/spec_add_cosmoshub.json,./cookbook/spec_add_lava.json,./cookbook/spec_add_osmosis.json,./cookbook/spec_add_fantom.json,./cookbook/spec_add_celo.json -y --from alice --gas-adjustment "1.5" --gas "auto" --gas-prices $GASPRICE
lavad tx gov vote 1 yes -y --from alice --gas-adjustment "1.5" --gas "auto" --gas-prices $GASPRICE

sleep 4

lavad tx gov submit-proposal spec-add ./cookbook/spec_add_arbitrum.json,./cookbook/spec_add_starknet.json,./cookbook/spec_add_aptos.json,./cookbook/spec_add_juno.json,./cookbook/spec_add_polygon.json -y --from alice --gas-adjustment "1.5" --gas "auto" --gas-prices $GASPRICE
lavad tx gov vote 2 yes -y --from alice --gas-adjustment "1.5" --gas "auto" --gas-prices $GASPRICE

<<<<<<< HEAD
lavad tx gov submit-proposal packages-add ./cookbook/packages/default.json -y --from alice --gas-adjustment "1.5" --gas "auto" --gas-prices $GASPRICE
lavad tx gov vote 3 yes -y --from alice --gas-adjustment "1.5" --gas "auto" --gas-prices $GASPRICE
=======
CLIENTSTAKE="500000000000ulava"
PROVIDERSTAKE="500000000000ulava"
>>>>>>> 5eeb5ea8

sleep 4
lavad tx pairing stake-client "ETH1"   $CLIENTSTAKE 1 -y --from user1 --gas-adjustment "1.5" --gas "auto" --gas-prices $GASPRICE
lavad tx pairing stake-client "GTH1"   $CLIENTSTAKE 1 -y --from user1 --gas-adjustment "1.5" --gas "auto" --gas-prices $GASPRICE
lavad tx pairing stake-client "COS3"   $CLIENTSTAKE 1 -y --from user1 --gas-adjustment "1.5" --gas "auto" --gas-prices $GASPRICE
lavad tx pairing stake-client "FTM250" $CLIENTSTAKE 1 -y --from user1 --gas-adjustment "1.5" --gas "auto" --gas-prices $GASPRICE
lavad tx pairing stake-client "CELO"   $CLIENTSTAKE 1 -y --from user1 --gas-adjustment "1.5" --gas "auto" --gas-prices $GASPRICE
lavad tx pairing stake-client "LAV1"   $CLIENTSTAKE 1 -y --from user1 --gas-adjustment "1.5" --gas "auto" --gas-prices $GASPRICE
lavad tx pairing stake-client "COS4"   $CLIENTSTAKE 1 -y --from user1 --gas-adjustment "1.5" --gas "auto"  --gas-prices $GASPRICE
lavad tx pairing stake-client "ALFAJORES" $CLIENTSTAKE 1 -y --from user1 --gas-adjustment "1.5" --gas "auto"  --gas-prices $GASPRICE
lavad tx pairing stake-client "ARB1"   $CLIENTSTAKE 1 -y --from user1 --gas-adjustment "1.5" --gas "auto"  --gas-prices $GASPRICE
lavad tx pairing stake-client "ARBN"   $CLIENTSTAKE 1 -y --from user1 --gas-adjustment "1.5" --gas "auto"  --gas-prices $GASPRICE
lavad tx pairing stake-client "APT1"   $CLIENTSTAKE 1 -y --from user1 --gas-adjustment "1.5" --gas "auto"  --gas-prices $GASPRICE
lavad tx pairing stake-client "STRK"   $CLIENTSTAKE 1 -y --from user1 --gas-adjustment "1.5" --gas "auto"  --gas-prices $GASPRICE
lavad tx pairing stake-client "JUN1"   $CLIENTSTAKE 1 -y --from user1 --gas-adjustment "1.5" --gas "auto" --gas-prices $GASPRICE
lavad tx pairing stake-client "COS5"   $CLIENTSTAKE 1 -y --from user1 --gas-adjustment "1.5" --gas "auto" --gas-prices $GASPRICE
lavad tx pairing stake-client "POLYGON1"   $CLIENTSTAKE 1 -y --from user1 --gas-adjustment "1.5" --gas "auto" --gas-prices $GASPRICE


# Ethereum providers
lavad tx pairing stake-provider "ETH1" $PROVIDERSTAKE "127.0.0.1:2221,jsonrpc,1" 1 -y --from servicer1 --gas-adjustment "1.5" --gas "auto" --gas-prices $GASPRICE
lavad tx pairing stake-provider "ETH1" $PROVIDERSTAKE "127.0.0.1:2222,jsonrpc,1" 1 -y --from servicer2 --gas-adjustment "1.5" --gas "auto" --gas-prices $GASPRICE
lavad tx pairing stake-provider "ETH1" $PROVIDERSTAKE "127.0.0.1:2223,jsonrpc,1" 1 -y --from servicer3 --gas-adjustment "1.5" --gas "auto" --gas-prices $GASPRICE
lavad tx pairing stake-provider "ETH1" $PROVIDERSTAKE "127.0.0.1:2224,jsonrpc,1" 1 -y --from servicer4 --gas-adjustment "1.5" --gas "auto" --gas-prices $GASPRICE
lavad tx pairing stake-provider "ETH1" $PROVIDERSTAKE "127.0.0.1:2225,jsonrpc,1" 1 -y --from servicer5 --gas-adjustment "1.5" --gas "auto" --gas-prices $GASPRICE

#Goerli providers
lavad tx pairing stake-provider "GTH1" $PROVIDERSTAKE "127.0.0.1:2121,jsonrpc,1" 1 -y --from servicer1 --gas-adjustment "1.5" --gas "auto" --gas-prices $GASPRICE
lavad tx pairing stake-provider "GTH1" $PROVIDERSTAKE "127.0.0.1:2122,jsonrpc,1" 1 -y --from servicer2 --gas-adjustment "1.5" --gas "auto" --gas-prices $GASPRICE
lavad tx pairing stake-provider "GTH1" $PROVIDERSTAKE "127.0.0.1:2123,jsonrpc,1" 1 -y --from servicer3 --gas-adjustment "1.5" --gas "auto" --gas-prices $GASPRICE
lavad tx pairing stake-provider "GTH1" $PROVIDERSTAKE "127.0.0.1:2124,jsonrpc,1" 1 -y --from servicer4 --gas-adjustment "1.5" --gas "auto" --gas-prices $GASPRICE
lavad tx pairing stake-provider "GTH1" $PROVIDERSTAKE "127.0.0.1:2125,jsonrpc,1" 1 -y --from servicer5 --gas-adjustment "1.5" --gas "auto" --gas-prices $GASPRICE

# Fantom providers
lavad tx pairing stake-provider "FTM250" $PROVIDERSTAKE "127.0.0.1:2251,jsonrpc,1" 1 -y --from servicer1 --gas-adjustment "1.5" --gas "auto" --gas-prices $GASPRICE
lavad tx pairing stake-provider "FTM250" $PROVIDERSTAKE "127.0.0.1:2252,jsonrpc,1" 1 -y --from servicer2 --gas-adjustment "1.5" --gas "auto" --gas-prices $GASPRICE
lavad tx pairing stake-provider "FTM250" $PROVIDERSTAKE "127.0.0.1:2253,jsonrpc,1" 1 -y --from servicer3 --gas-adjustment "1.5" --gas "auto" --gas-prices $GASPRICE
lavad tx pairing stake-provider "FTM250" $PROVIDERSTAKE "127.0.0.1:2254,jsonrpc,1" 1 -y --from servicer4 --gas-adjustment "1.5" --gas "auto" --gas-prices $GASPRICE
lavad tx pairing stake-provider "FTM250" $PROVIDERSTAKE "127.0.0.1:2255,jsonrpc,1" 1 -y --from servicer5 --gas-adjustment "1.5" --gas "auto" --gas-prices $GASPRICE

# Celo providers
lavad tx pairing stake-provider "CELO" $PROVIDERSTAKE "127.0.0.1:5241,jsonrpc,1" 1 -y --from servicer1 --gas-adjustment "1.5" --gas "auto" --gas-prices $GASPRICE
lavad tx pairing stake-provider "CELO" $PROVIDERSTAKE "127.0.0.1:5242,jsonrpc,1" 1 -y --from servicer2 --gas-adjustment "1.5" --gas "auto" --gas-prices $GASPRICE
lavad tx pairing stake-provider "CELO" $PROVIDERSTAKE "127.0.0.1:5243,jsonrpc,1" 1 -y --from servicer3 --gas-adjustment "1.5" --gas "auto" --gas-prices $GASPRICE

#Celo alfahores testnet providers
lavad tx pairing stake-provider "ALFAJORES" $PROVIDERSTAKE "127.0.0.1:6241,jsonrpc,1" 1 -y --from servicer1 --gas-adjustment "1.5" --gas "auto" --gas-prices $GASPRICE
lavad tx pairing stake-provider "ALFAJORES" $PROVIDERSTAKE "127.0.0.1:6242,jsonrpc,1" 1 -y --from servicer2 --gas-adjustment "1.5" --gas "auto" --gas-prices $GASPRICE
lavad tx pairing stake-provider "ALFAJORES" $PROVIDERSTAKE "127.0.0.1:6243,jsonrpc,1" 1 -y --from servicer3 --gas-adjustment "1.5" --gas "auto" --gas-prices $GASPRICE

#Arbitrum mainet providers
lavad tx pairing stake-provider "ARB1" $PROVIDERSTAKE "127.0.0.1:7241,jsonrpc,1" 1 -y --from servicer1 --gas-adjustment "1.5" --gas "auto" --gas-prices $GASPRICE
lavad tx pairing stake-provider "ARB1" $PROVIDERSTAKE "127.0.0.1:7242,jsonrpc,1" 1 -y --from servicer2 --gas-adjustment "1.5" --gas "auto" --gas-prices $GASPRICE
lavad tx pairing stake-provider "ARB1" $PROVIDERSTAKE "127.0.0.1:7243,jsonrpc,1" 1 -y --from servicer3 --gas-adjustment "1.5" --gas "auto" --gas-prices $GASPRICE

#Aptos mainet providers
lavad tx pairing stake-provider "APT1" $PROVIDERSTAKE "127.0.0.1:10031,rest,1" 1 -y --from servicer1 --gas-adjustment "1.5" --gas "auto" --gas-prices $GASPRICE
lavad tx pairing stake-provider "APT1" $PROVIDERSTAKE "127.0.0.1:10032,rest,1" 1 -y --from servicer2 --gas-adjustment "1.5" --gas "auto" --gas-prices $GASPRICE
lavad tx pairing stake-provider "APT1" $PROVIDERSTAKE "127.0.0.1:10033,rest,1" 1 -y --from servicer3 --gas-adjustment "1.5" --gas "auto" --gas-prices $GASPRICE

#Starknet mainet providers
lavad tx pairing stake-provider "STRK" $PROVIDERSTAKE "127.0.0.1:8241,jsonrpc,1" 1 -y --from servicer1 --gas-adjustment "1.5" --gas "auto" --gas-prices $GASPRICE
lavad tx pairing stake-provider "STRK" $PROVIDERSTAKE "127.0.0.1:8242,jsonrpc,1" 1 -y --from servicer2 --gas-adjustment "1.5" --gas "auto" --gas-prices $GASPRICE
lavad tx pairing stake-provider "STRK" $PROVIDERSTAKE "127.0.0.1:8243,jsonrpc,1" 1 -y --from servicer3 --gas-adjustment "1.5" --gas "auto" --gas-prices $GASPRICE

# Polygon Providers
lavad tx pairing stake-provider "POLYGON1" $PROVIDERSTAKE "127.0.0.1:4344,jsonrpc,1" 1 -y --from servicer1 --gas-adjustment "1.5" --gas "auto" --gas-prices $GASPRICE
lavad tx pairing stake-provider "POLYGON1" $PROVIDERSTAKE "127.0.0.1:4345,jsonrpc,1" 1 -y --from servicer2 --gas-adjustment "1.5" --gas "auto" --gas-prices $GASPRICE
lavad tx pairing stake-provider "POLYGON1" $PROVIDERSTAKE "127.0.0.1:4346,jsonrpc,1" 1 -y --from servicer3 --gas-adjustment "1.5" --gas "auto" --gas-prices $GASPRICE

# Cosmos Chains:

# Osmosis providers
lavad tx pairing stake-provider "COS3" $PROVIDERSTAKE "127.0.0.1:2241,tendermintrpc,1 127.0.0.1:2231,rest,1 127.0.0.1:2234,grpc,1" 1 -y --from servicer1 --gas-adjustment "1.5" --gas "auto" --gas-prices $GASPRICE
lavad tx pairing stake-provider "COS3" $PROVIDERSTAKE "127.0.0.1:2242,tendermintrpc,1 127.0.0.1:2232,rest,1 127.0.0.1:2235,grpc,1" 1 -y --from servicer2 --gas-adjustment "1.5" --gas "auto" --gas-prices $GASPRICE
lavad tx pairing stake-provider "COS3" $PROVIDERSTAKE "127.0.0.1:2243,tendermintrpc,1 127.0.0.1:2233,rest,1 127.0.0.1:2236,grpc,1" 1 -y --from servicer3 --gas-adjustment "1.5" --gas "auto" --gas-prices $GASPRICE

# Lava Providers
lavad tx pairing stake-provider "LAV1" $PROVIDERSTAKE "127.0.0.1:2261,tendermintrpc,1 127.0.0.1:2271,rest,1 127.0.0.1:2274,grpc,1" 1 -y --from servicer1 --gas-adjustment "1.5" --gas "auto" --gas-prices $GASPRICE
lavad tx pairing stake-provider "LAV1" $PROVIDERSTAKE "127.0.0.1:2262,tendermintrpc,1 127.0.0.1:2272,rest,1 127.0.0.1:2275,grpc,1" 1 -y --from servicer2 --gas-adjustment "1.5" --gas "auto" --gas-prices $GASPRICE
lavad tx pairing stake-provider "LAV1" $PROVIDERSTAKE "127.0.0.1:2263,tendermintrpc,1 127.0.0.1:2273,rest,1 127.0.0.1:2276,grpc,1" 1 -y --from servicer3 --gas-adjustment "1.5" --gas "auto" --gas-prices $GASPRICE

# Juno providers
lavad tx pairing stake-provider "JUN1" $PROVIDERSTAKE "127.0.0.1:2361,tendermintrpc,1 127.0.0.1:2371,rest,1 127.0.0.1:2374,grpc,1" 1 -y --from servicer1 --gas-adjustment "1.5" --gas "auto" --gas-prices $GASPRICE
lavad tx pairing stake-provider "JUN1" $PROVIDERSTAKE "127.0.0.1:2362,tendermintrpc,1 127.0.0.1:2372,rest,1 127.0.0.1:2375,grpc,1" 1 -y --from servicer2 --gas-adjustment "1.5" --gas "auto" --gas-prices $GASPRICE
lavad tx pairing stake-provider "JUN1" $PROVIDERSTAKE "127.0.0.1:2363,tendermintrpc,1 127.0.0.1:2373,rest,1 127.0.0.1:2376,grpc,1" 1 -y --from servicer3 --gas-adjustment "1.5" --gas "auto" --gas-prices $GASPRICE

# Osmosis testnet providers
lavad tx pairing stake-provider "COS4" $PROVIDERSTAKE "127.0.0.1:4241,tendermintrpc,1 127.0.0.1:4231,rest,1 127.0.0.1:4234,grpc,1" 1 -y --from servicer1 --gas-adjustment "1.5" --gas "auto" --gas-prices $GASPRICE
lavad tx pairing stake-provider "COS4" $PROVIDERSTAKE "127.0.0.1:4242,tendermintrpc,1 127.0.0.1:4232,rest,1 127.0.0.1:4235,grpc,1" 1 -y --from servicer2 --gas-adjustment "1.5" --gas "auto" --gas-prices $GASPRICE
lavad tx pairing stake-provider "COS4" $PROVIDERSTAKE "127.0.0.1:4243,tendermintrpc,1 127.0.0.1:4233,rest,1 127.0.0.1:4236,grpc,1" 1 -y --from servicer3 --gas-adjustment "1.5" --gas "auto" --gas-prices $GASPRICE

# Cosmoshub Providers
lavad tx pairing stake-provider "COS5" $PROVIDERSTAKE "127.0.0.1:2344,tendermintrpc,1 127.0.0.1:2331,rest,1 127.0.0.1:2334,grpc,1" 1 -y --from servicer1 --gas-adjustment "1.5" --gas "auto" --gas-prices $GASPRICE
lavad tx pairing stake-provider "COS5" $PROVIDERSTAKE "127.0.0.1:2342,tendermintrpc,1 127.0.0.1:2332,rest,1 127.0.0.1:2335,grpc,1" 1 -y --from servicer2 --gas-adjustment "1.5" --gas "auto" --gas-prices $GASPRICE
lavad tx pairing stake-provider "COS5" $PROVIDERSTAKE "127.0.0.1:2343,tendermintrpc,1 127.0.0.1:2333,rest,1 127.0.0.1:2336,grpc,1" 1 -y --from servicer3 --gas-adjustment "1.5" --gas "auto" --gas-prices $GASPRICE

echo "---------------Queries------------------"
lavad query pairing providers "ETH1"
lavad query pairing clients "ETH1"

# we need to wait for the next epoch for the stake to take action.
sleep_until_next_epoch

. ${__dir}/setup_providers.sh<|MERGE_RESOLUTION|>--- conflicted
+++ resolved
@@ -14,13 +14,10 @@
 lavad tx gov submit-proposal spec-add ./cookbook/spec_add_arbitrum.json,./cookbook/spec_add_starknet.json,./cookbook/spec_add_aptos.json,./cookbook/spec_add_juno.json,./cookbook/spec_add_polygon.json -y --from alice --gas-adjustment "1.5" --gas "auto" --gas-prices $GASPRICE
 lavad tx gov vote 2 yes -y --from alice --gas-adjustment "1.5" --gas "auto" --gas-prices $GASPRICE
 
-<<<<<<< HEAD
 lavad tx gov submit-proposal packages-add ./cookbook/packages/default.json -y --from alice --gas-adjustment "1.5" --gas "auto" --gas-prices $GASPRICE
 lavad tx gov vote 3 yes -y --from alice --gas-adjustment "1.5" --gas "auto" --gas-prices $GASPRICE
-=======
 CLIENTSTAKE="500000000000ulava"
 PROVIDERSTAKE="500000000000ulava"
->>>>>>> 5eeb5ea8
 
 sleep 4
 lavad tx pairing stake-client "ETH1"   $CLIENTSTAKE 1 -y --from user1 --gas-adjustment "1.5" --gas "auto" --gas-prices $GASPRICE
