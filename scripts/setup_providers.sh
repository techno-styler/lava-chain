#!/bin/bash 

__dir=$( cd -- "$( dirname -- "${BASH_SOURCE[0]}" )" &> /dev/null && pwd )
. ${__dir}/vars/variables.sh
LOGS_DIR=${__dir}/../testutil/debugging/logs
mkdir -p $LOGS_DIR
rm $LOGS_DIR/*.log

echo "---------------Setup Providers------------------"
killall screen
screen -wipe

#ETH providers
screen -d -m -S eth1_providers bash -c "source ~/.bashrc; lavad server 127.0.0.1 2221 $ETH_RPC_WS ETH1 jsonrpc $EXTRA_PROVIDER_FLAGS --geolocation 1 --log_level debug --from servicer1 2>&1 | tee $LOGS_DIR/ETH1_2221.log" && sleep 0.25
screen -S eth1_providers -X screen -t win1 -X bash -c "source ~/.bashrc; lavad server 127.0.0.1 2222 $ETH_RPC_WS ETH1 jsonrpc $EXTRA_PROVIDER_FLAGS --geolocation 1 --log_level debug --from servicer2 2>&1 | tee $LOGS_DIR/ETH1_2222.log"
screen -S eth1_providers -X screen -t win2 -X bash -c "source ~/.bashrc; lavad server 127.0.0.1 2223 $ETH_RPC_WS ETH1 jsonrpc $EXTRA_PROVIDER_FLAGS --geolocation 1 --log_level debug --from servicer3 2>&1 | tee $LOGS_DIR/ETH1_2223.log"
screen -S eth1_providers -X screen -t win3 -X bash -c "source ~/.bashrc; lavad server 127.0.0.1 2224 $ETH_RPC_WS ETH1 jsonrpc $EXTRA_PROVIDER_FLAGS --geolocation 1 --log_level debug --from servicer4 2>&1 | tee $LOGS_DIR/ETH1_2224.log"
screen -S eth1_providers -X screen -t win4 -X bash -c "source ~/.bashrc; lavad server 127.0.0.1 2225 $ETH_RPC_WS ETH1 jsonrpc $EXTRA_PROVIDER_FLAGS --geolocation 1 --log_level debug --from servicer5 2>&1 | tee $LOGS_DIR/ETH1_2225.log"

#GTH providers
screen -d -m -S gth_providers bash -c "source ~/.bashrc; lavad server 127.0.0.1 2121 $GTH_RPC_WS GTH1 jsonrpc $EXTRA_PROVIDER_FLAGS --geolocation 1 --log_level debug --from servicer1 2>&1 | tee $LOGS_DIR/GTH1_2121.log" && sleep 0.25
screen -S gth_providers -X screen -t win1 -X bash -c "source ~/.bashrc; lavad server 127.0.0.1 2122 $GTH_RPC_WS GTH1 jsonrpc $EXTRA_PROVIDER_FLAGS --geolocation 1 --log_level debug --from servicer2 2>&1 | tee $LOGS_DIR/GTH1_2122.log"
screen -S gth_providers -X screen -t win2 -X bash -c "source ~/.bashrc; lavad server 127.0.0.1 2123 $GTH_RPC_WS GTH1 jsonrpc $EXTRA_PROVIDER_FLAGS --geolocation 1 --log_level debug --from servicer3 2>&1 | tee $LOGS_DIR/GTH1_2123.log"
screen -S gth_providers -X screen -t win3 -X bash -c "source ~/.bashrc; lavad server 127.0.0.1 2124 $GTH_RPC_WS GTH1 jsonrpc $EXTRA_PROVIDER_FLAGS --geolocation 1 --log_level debug --from servicer4 2>&1 | tee $LOGS_DIR/GTH1_2124.log"
screen -S gth_providers -X screen -t win4 -X bash -c "source ~/.bashrc; lavad server 127.0.0.1 2125 $GTH_RPC_WS GTH1 jsonrpc $EXTRA_PROVIDER_FLAGS --geolocation 1 --log_level debug --from servicer5 2>&1 | tee $LOGS_DIR/GTH1_2125.log"


#FTM providers
screen -d -m -S ftm250_providers bash -c "source ~/.bashrc; lavad server 127.0.0.1 2251 $FTM_RPC_HTTP FTM250 jsonrpc $EXTRA_PROVIDER_FLAGS --geolocation 1 --log_level debug --from servicer1 2>&1 | tee $LOGS_DIR/FTM250_2251.log" && sleep 0.25
screen -S ftm250_providers -X screen -t win1 -X bash -c "source ~/.bashrc; lavad server 127.0.0.1 2252 $FTM_RPC_HTTP FTM250 jsonrpc $EXTRA_PROVIDER_FLAGS --geolocation 1 --log_level debug --from servicer2 2>&1 | tee $LOGS_DIR/FTM250_2252.log"
screen -S ftm250_providers -X screen -t win2 -X bash -c "source ~/.bashrc; lavad server 127.0.0.1 2253 $FTM_RPC_HTTP FTM250 jsonrpc $EXTRA_PROVIDER_FLAGS --geolocation 1 --log_level debug --from servicer3 2>&1 | tee $LOGS_DIR/FTM250_2253.log"
screen -S ftm250_providers -X screen -t win3 -X bash -c "source ~/.bashrc; lavad server 127.0.0.1 2254 $FTM_RPC_HTTP FTM250 jsonrpc $EXTRA_PROVIDER_FLAGS --geolocation 1 --log_level debug --from servicer4 2>&1 | tee $LOGS_DIR/FTM250_2254.log"
screen -S ftm250_providers -X screen -t win4 -X bash -c "source ~/.bashrc; lavad server 127.0.0.1 2255 $FTM_RPC_HTTP FTM250 jsonrpc $EXTRA_PROVIDER_FLAGS --geolocation 1 --log_level debug --from servicer5 2>&1 | tee $LOGS_DIR/FTM250_2255.log"

#Celo providers
screen -d -m -S celo_providers bash -c "source ~/.bashrc; lavad server 127.0.0.1 5241 $CELO_HTTP CELO jsonrpc $EXTRA_PROVIDER_FLAGS --geolocation 1 --log_level debug --from servicer1 2>&1 | tee $LOGS_DIR/CELO_2221.log" && sleep 0.25
screen -S celo_providers -X screen -t win1 -X bash -c "source ~/.bashrc; lavad server 127.0.0.1 5242 $CELO_HTTP CELO jsonrpc $EXTRA_PROVIDER_FLAGS --geolocation 1 --log_level debug --from servicer2 2>&1 | tee $LOGS_DIR/CELO_2222.log"
screen -S celo_providers -X screen -t win2 -X bash -c "source ~/.bashrc; lavad server 127.0.0.1 5243 $CELO_HTTP CELO jsonrpc $EXTRA_PROVIDER_FLAGS --geolocation 1 --log_level debug --from servicer3 2>&1 | tee $LOGS_DIR/CELO_2223.log"

# #Celo alfahores providers
screen -d -m -S alfajores_providers bash -c "source ~/.bashrc; lavad server 127.0.0.1 6241 $CELO_ALFAJORES_HTTP ALFAJORES jsonrpc $EXTRA_PROVIDER_FLAGS --geolocation 1 --log_level debug --from servicer1 2>&1 | tee $LOGS_DIR/ALFAJORES_2221.log" && sleep 0.25
screen -S alfajores_providers -X screen -t win1 -X bash -c "source ~/.bashrc; lavad server 127.0.0.1 6242 $CELO_ALFAJORES_HTTP ALFAJORES jsonrpc $EXTRA_PROVIDER_FLAGS --geolocation 1 --log_level debug --from servicer2 2>&1 | tee $LOGS_DIR/ALFAJORES_2222.log"
screen -S alfajores_providers -X screen -t win2 -X bash -c "source ~/.bashrc; lavad server 127.0.0.1 6243 $CELO_ALFAJORES_HTTP ALFAJORES jsonrpc $EXTRA_PROVIDER_FLAGS --geolocation 1 --log_level debug --from servicer3 2>&1 | tee $LOGS_DIR/ALFAJORES_2223.log"

#Arbitrum providers
screen -d -m -S arb_providers bash -c "source ~/.bashrc; lavad server 127.0.0.1 7241 $ARB1_HTTP ARB1 jsonrpc $EXTRA_PROVIDER_FLAGS --geolocation 1 --log_level debug --from servicer1 2>&1 | tee $LOGS_DIR/ARB1_2221.log" && sleep 0.25
screen -S arb_providers -X screen -t win1 -X bash -c "source ~/.bashrc; lavad server 127.0.0.1 7242 $ARB1_HTTP ARB1 jsonrpc $EXTRA_PROVIDER_FLAGS --geolocation 1 --log_level debug --from servicer2 2>&1 | tee $LOGS_DIR/ARB1_2222.log"
screen -S arb_providers -X screen -t win2 -X bash -c "source ~/.bashrc; lavad server 127.0.0.1 7243 $ARB1_HTTP ARB1 jsonrpc $EXTRA_PROVIDER_FLAGS --geolocation 1 --log_level debug --from servicer3 2>&1 | tee $LOGS_DIR/ARB1_2223.log"

#Aptos providers 
screen -d -m -S apt1_providers bash -c "source ~/.bashrc; lavad server 127.0.0.1 10031 $APTOS_REST APT1 rest $EXTRA_PROVIDER_FLAGS --geolocation 1 --log_level debug --from servicer1 2>&1 | tee $LOGS_DIR/APT1_10031.log" && sleep 0.25
screen -S apt1_providers -X screen -t win1 -X bash -c "source ~/.bashrc; lavad server 127.0.0.1 10032 $APTOS_REST APT1 rest $EXTRA_PROVIDER_FLAGS --geolocation 1 --log_level debug --from servicer2 2>&1 | tee $LOGS_DIR/APT1_10032.log"
screen -S apt1_providers -X screen -t win2 -X bash -c "source ~/.bashrc; lavad server 127.0.0.1 10033 $APTOS_REST APT1 rest $EXTRA_PROVIDER_FLAGS --geolocation 1 --log_level debug --from servicer3 2>&1 | tee $LOGS_DIR/APT1_10033.log"

#Starknet providers
screen -d -m -S strk_providers bash -c "source ~/.bashrc; lavad server 127.0.0.1 8241 $STARKNET_RPC STRK jsonrpc $EXTRA_PROVIDER_FLAGS --geolocation 1 --log_level debug --from servicer1 2>&1 | tee $LOGS_DIR/STRK_2221.log"
screen -S strk_providers -X screen -t win1 -X bash -c "source ~/.bashrc; lavad server 127.0.0.1 8242 $STARKNET_RPC STRK jsonrpc $EXTRA_PROVIDER_FLAGS --geolocation 1 --log_level debug --from servicer2 2>&1 | tee $LOGS_DIR/STRK_2222.log"
screen -S strk_providers -X screen -t win2 -X bash -c "source ~/.bashrc; lavad server 127.0.0.1 8243 $STARKNET_RPC STRK jsonrpc $EXTRA_PROVIDER_FLAGS --geolocation 1 --log_level debug --from servicer3 2>&1 | tee $LOGS_DIR/STRK_2223.log"

#Polygon providers
screen -d -m -S polygon_providers bash -c "source ~/.bashrc; lavad server 127.0.0.1 4344 $POLYGON_MAINNET_RPC POLYGON1 jsonrpc $EXTRA_PROVIDER_FLAGS --geolocation 1 --log_level debug --from servicer1 2>&1 | tee $LOGS_DIR/POLYGON_4344.log"
screen -S polygon_providers -X screen -t win1 -X bash -c "source ~/.bashrc; lavad server 127.0.0.1 4345 $POLYGON_MAINNET_RPC POLYGON1 jsonrpc $EXTRA_PROVIDER_FLAGS --geolocation 1 --log_level debug --from servicer2 2>&1 | tee $LOGS_DIR/POLYGON_4345.log"
screen -S polygon_providers -X screen -t win2 -X bash -c "source ~/.bashrc; lavad server 127.0.0.1 4346 $POLYGON_MAINNET_RPC POLYGON1 jsonrpc $EXTRA_PROVIDER_FLAGS --geolocation 1 --log_level debug --from servicer3 2>&1 | tee $LOGS_DIR/POLYGON_4346.log"

<<<<<<< HEAD
# Optimism providers
screen -d -m -S optimism_providers bash -c "source ~/.bashrc; lavad server 127.0.0.1 6003 $OPTIMISM_RPC OPTM jsonrpc $EXTRA_PROVIDER_FLAGS --geolocation 1 --log_level debug --from servicer1 2>&1 | tee $LOGS_DIR/OPTM_6003.log"
screen -S optimism_providers -X screen -t win1 -X bash -c "source ~/.bashrc; lavad server 127.0.0.1 6004 $OPTIMISM_RPC OPTM jsonrpc $EXTRA_PROVIDER_FLAGS --geolocation 1 --log_level debug --from servicer2 2>&1 | tee $LOGS_DIR/OPTM_6004.log"
screen -S optimism_providers -X screen -t win2 -X bash -c "source ~/.bashrc; lavad server 127.0.0.1 6005 $OPTIMISM_RPC OPTM jsonrpc $EXTRA_PROVIDER_FLAGS --geolocation 1 --log_level debug --from servicer3 2>&1 | tee $LOGS_DIR/OPTM_6005.log"
=======
# Base providers
screen -d -m -S base_providers bash -c "source ~/.bashrc; lavad server 127.0.0.1 6000 $BASE_GOERLI_RPC BASET jsonrpc $EXTRA_PROVIDER_FLAGS --geolocation 1 --log_level debug --from servicer1 2>&1 | tee $LOGS_DIR/BASET_6000.log"
screen -S base_providers -X screen -t win1 -X bash -c "source ~/.bashrc; lavad server 127.0.0.1 6001 $BASE_GOERLI_RPC BASET jsonrpc $EXTRA_PROVIDER_FLAGS --geolocation 1 --log_level debug --from servicer2 2>&1 | tee $LOGS_DIR/BASET_6001.log"
screen -S base_providers -X screen -t win2 -X bash -c "source ~/.bashrc; lavad server 127.0.0.1 6002 $BASE_GOERLI_RPC BASET jsonrpc $EXTRA_PROVIDER_FLAGS --geolocation 1 --log_level debug --from servicer3 2>&1 | tee $LOGS_DIR/BASET_6002.log"
>>>>>>> fe45197c

# Cosmos-SDK Chains

# Osmosis providers
screen -d -m -S cos3_providers bash -c "source ~/.bashrc; lavad server 127.0.0.1 2231 $OSMO_REST COS3 rest $EXTRA_PROVIDER_FLAGS --geolocation 1 --log_level debug --from servicer1 2>&1 | tee $LOGS_DIR/COS3_2231.log" && sleep 0.25
screen -S cos3_providers -X screen -t win1 -X bash -c "source ~/.bashrc; lavad server 127.0.0.1 2232 $OSMO_REST COS3 rest $EXTRA_PROVIDER_FLAGS --geolocation 1 --log_level debug --from servicer2 2>&1 | tee $LOGS_DIR/COS3_2232.log"
screen -S cos3_providers -X screen -t win2 -X bash -c "source ~/.bashrc; lavad server 127.0.0.1 2233 $OSMO_REST COS3 rest $EXTRA_PROVIDER_FLAGS --geolocation 1 --log_level debug --from servicer3 2>&1 | tee $LOGS_DIR/COS3_2233.log"
screen -S cos3_providers -X screen -t win3 -X bash -c "source ~/.bashrc; lavad server 127.0.0.1 2241 $OSMO_RPC COS3 tendermintrpc $EXTRA_PROVIDER_FLAGS --geolocation 1 --log_level debug --from servicer1 --tendermint-http-endpoint $OSMO_RPC_HTTP 2>&1 | tee $LOGS_DIR/COS3_2241.log"
screen -S cos3_providers -X screen -t win4 -X bash -c "source ~/.bashrc; lavad server 127.0.0.1 2242 $OSMO_RPC COS3 tendermintrpc $EXTRA_PROVIDER_FLAGS --geolocation 1 --log_level debug --from servicer2 --tendermint-http-endpoint $OSMO_RPC_HTTP 2>&1 | tee $LOGS_DIR/COS3_2242.log"
screen -S cos3_providers -X screen -t win5 -X bash -c "source ~/.bashrc; lavad server 127.0.0.1 2243 $OSMO_RPC COS3 tendermintrpc $EXTRA_PROVIDER_FLAGS --geolocation 1 --log_level debug --from servicer3 --tendermint-http-endpoint $OSMO_RPC_HTTP 2>&1 | tee $LOGS_DIR/COS3_2243.log"
screen -S cos3_providers -X screen -t win6 -X bash -c "source ~/.bashrc; lavad server 127.0.0.1 2234 $OSMO_GRPC COS3 grpc $EXTRA_PROVIDER_FLAGS --geolocation 1 --log_level debug --from servicer1 2>&1 | tee $LOGS_DIR/COS3_2234.log"
screen -S cos3_providers -X screen -t win7 -X bash -c "source ~/.bashrc; lavad server 127.0.0.1 2235 $OSMO_GRPC COS3 grpc $EXTRA_PROVIDER_FLAGS --geolocation 1 --log_level debug --from servicer2 2>&1 | tee $LOGS_DIR/COS3_2235.log"
screen -S cos3_providers -X screen -t win8 -X bash -c "source ~/.bashrc; lavad server 127.0.0.1 2236 $OSMO_GRPC COS3 grpc $EXTRA_PROVIDER_FLAGS --geolocation 1 --log_level debug --from servicer3 2>&1 | tee $LOGS_DIR/COS3_2236.log"

# Osmosis testnet providers
screen -d -m -S cos4_providers bash -c "source ~/.bashrc; lavad server 127.0.0.1 4231 $OSMO_TEST_REST COS4 rest $EXTRA_PROVIDER_FLAGS --geolocation 1 --log_level debug --from servicer1 2>&1 | tee $LOGS_DIR/COS4_4231.log" && sleep 0.25
screen -S cos4_providers -X screen -t win1 -X bash -c "source ~/.bashrc; lavad server 127.0.0.1 4232 $OSMO_TEST_REST COS4 rest $EXTRA_PROVIDER_FLAGS --geolocation 1 --log_level debug --from servicer2 2>&1 | tee $LOGS_DIR/COS4_4232.log"
screen -S cos4_providers -X screen -t win2 -X bash -c "source ~/.bashrc; lavad server 127.0.0.1 4233 $OSMO_TEST_REST COS4 rest $EXTRA_PROVIDER_FLAGS --geolocation 1 --log_level debug --from servicer3 2>&1 | tee $LOGS_DIR/COS4_4233.log"
screen -S cos4_providers -X screen -t win3 -X bash -c "source ~/.bashrc; lavad server 127.0.0.1 4241 $OSMO_TEST_RPC COS4 tendermintrpc $EXTRA_PROVIDER_FLAGS --geolocation 1 --log_level debug --from servicer1 --tendermint-http-endpoint $OSMO_TEST_RPC_HTTP 2>&1 | tee $LOGS_DIR/COS4_4241.log"
screen -S cos4_providers -X screen -t win4 -X bash -c "source ~/.bashrc; lavad server 127.0.0.1 4242 $OSMO_TEST_RPC COS4 tendermintrpc $EXTRA_PROVIDER_FLAGS --geolocation 1 --log_level debug --from servicer2 --tendermint-http-endpoint $OSMO_TEST_RPC_HTTP 2>&1 | tee $LOGS_DIR/COS4_4242.log"
screen -S cos4_providers -X screen -t win5 -X bash -c "source ~/.bashrc; lavad server 127.0.0.1 4243 $OSMO_TEST_RPC COS4 tendermintrpc $EXTRA_PROVIDER_FLAGS --geolocation 1 --log_level debug --from servicer3 --tendermint-http-endpoint $OSMO_TEST_RPC_HTTP 2>&1 | tee $LOGS_DIR/COS4_4243.log"
screen -S cos4_providers -X screen -t win6 -X bash -c "source ~/.bashrc; lavad server 127.0.0.1 4234 $OSMO_TEST_GRPC COS4 grpc $EXTRA_PROVIDER_FLAGS --geolocation 1 --log_level debug --from servicer1 2>&1 | tee $LOGS_DIR/COS4_4234.log"
screen -S cos4_providers -X screen -t win7 -X bash -c "source ~/.bashrc; lavad server 127.0.0.1 4235 $OSMO_TEST_GRPC COS4 grpc $EXTRA_PROVIDER_FLAGS --geolocation 1 --log_level debug --from servicer2 2>&1 | tee $LOGS_DIR/COS4_4235.log"
screen -S cos4_providers -X screen -t win8 -X bash -c "source ~/.bashrc; lavad server 127.0.0.1 4236 $OSMO_TEST_GRPC COS4 grpc $EXTRA_PROVIDER_FLAGS --geolocation 1 --log_level debug --from servicer3 2>&1 | tee $LOGS_DIR/COS4_4236.log"

# Lava providers
screen -d -m -S lav1_providers bash -c "source ~/.bashrc; lavad server 127.0.0.1 2271 $LAVA_REST LAV1 rest $EXTRA_PROVIDER_FLAGS --geolocation 1 --log_level debug --from servicer1 2>&1 | tee $LOGS_DIR/LAV1_2271.log" && sleep 0.25
screen -S lav1_providers -X screen -t win1 -X bash -c "source ~/.bashrc; lavad server 127.0.0.1 2272 $LAVA_REST LAV1 rest $EXTRA_PROVIDER_FLAGS --geolocation 1 --log_level debug --from servicer2 2>&1 | tee $LOGS_DIR/LAV1_2272.log"
screen -S lav1_providers -X screen -t win2 -X bash -c "source ~/.bashrc; lavad server 127.0.0.1 2273 $LAVA_REST LAV1 rest $EXTRA_PROVIDER_FLAGS --geolocation 1 --log_level debug --from servicer3 2>&1 | tee $LOGS_DIR/LAV1_2273.log"
screen -S lav1_providers -X screen -t win3 -X bash -c "source ~/.bashrc; lavad server 127.0.0.1 2261 $LAVA_RPC LAV1 tendermintrpc $EXTRA_PROVIDER_FLAGS --geolocation 1 --log_level debug --from servicer1 --tendermint-http-endpoint $LAVA_RPC_HTTP 2>&1 | tee $LOGS_DIR/LAV1_2261.log"
screen -S lav1_providers -X screen -t win4 -X bash -c "source ~/.bashrc; lavad server 127.0.0.1 2262 $LAVA_RPC LAV1 tendermintrpc $EXTRA_PROVIDER_FLAGS --geolocation 1 --log_level debug --from servicer2 --tendermint-http-endpoint $LAVA_RPC_HTTP 2>&1 | tee $LOGS_DIR/LAV1_2262.log"
screen -S lav1_providers -X screen -t win5 -X bash -c "source ~/.bashrc; lavad server 127.0.0.1 2263 $LAVA_RPC LAV1 tendermintrpc $EXTRA_PROVIDER_FLAGS --geolocation 1 --log_level debug --from servicer3 --tendermint-http-endpoint $LAVA_RPC_HTTP 2>&1 | tee $LOGS_DIR/LAV1_2263.log"
screen -S lav1_providers -X screen -t win6 -X bash -c "source ~/.bashrc; lavad server 127.0.0.1 2274 $LAVA_GRPC LAV1 grpc $EXTRA_PROVIDER_FLAGS --geolocation 1 --log_level debug --from servicer1 2>&1 | tee $LOGS_DIR/LAV1_2274.log"
screen -S lav1_providers -X screen -t win7 -X bash -c "source ~/.bashrc; lavad server 127.0.0.1 2275 $LAVA_GRPC LAV1 grpc $EXTRA_PROVIDER_FLAGS --geolocation 1 --log_level debug --from servicer2 2>&1 | tee $LOGS_DIR/LAV1_2275.log"
screen -S lav1_providers -X screen -t win8 -X bash -c "source ~/.bashrc; lavad server 127.0.0.1 2276 $LAVA_GRPC LAV1 grpc $EXTRA_PROVIDER_FLAGS --geolocation 1 --log_level debug --from servicer3 2>&1 | tee $LOGS_DIR/LAV1_2276.log"

# Cosmoshub providers
screen -d -m -S cos5_providers bash -c "source ~/.bashrc; lavad server 127.0.0.1 2331 $GAIA_REST COS5 rest $EXTRA_PROVIDER_FLAGS --geolocation 1 --log_level debug --from servicer1 2>&1 | tee $LOGS_DIR/COS5_2331.log"
screen -S cos5_providers -X screen -t win1 -X bash -c "source ~/.bashrc; lavad server 127.0.0.1 2332 $GAIA_REST COS5 rest $EXTRA_PROVIDER_FLAGS --geolocation 1 --log_level debug --from servicer2 2>&1 | tee $LOGS_DIR/COS5_2332.log"
screen -S cos5_providers -X screen -t win2 -X bash -c "source ~/.bashrc; lavad server 127.0.0.1 2333 $GAIA_REST COS5 rest $EXTRA_PROVIDER_FLAGS --geolocation 1 --log_level debug --from servicer3 2>&1 | tee $LOGS_DIR/COS5_2333.log"
screen -S cos5_providers -X screen -t win3 -X bash -c "source ~/.bashrc; lavad server 127.0.0.1 2344 $GAIA_RPC COS5 tendermintrpc $EXTRA_PROVIDER_FLAGS --geolocation 1 --log_level debug --from servicer1 --tendermint-http-endpoint $GAIA_RPC_HTTP 2>&1 | tee $LOGS_DIR/COS5_2344.log"
screen -S cos5_providers -X screen -t win4 -X bash -c "source ~/.bashrc; lavad server 127.0.0.1 2342 $GAIA_RPC COS5 tendermintrpc $EXTRA_PROVIDER_FLAGS --geolocation 1 --log_level debug --from servicer2 --tendermint-http-endpoint $GAIA_RPC_HTTP 2>&1 | tee $LOGS_DIR/COS5_2342.log"
screen -S cos5_providers -X screen -t win5 -X bash -c "source ~/.bashrc; lavad server 127.0.0.1 2343 $GAIA_RPC COS5 tendermintrpc $EXTRA_PROVIDER_FLAGS --geolocation 1 --log_level debug --from servicer3 --tendermint-http-endpoint $GAIA_RPC_HTTP 2>&1 | tee $LOGS_DIR/COS5_2343.log"
screen -S cos5_providers -X screen -t win6 -X bash -c "source ~/.bashrc; lavad server 127.0.0.1 2334 $GAIA_GRPC COS5 grpc $EXTRA_PROVIDER_FLAGS --geolocation 1 --log_level debug --from servicer1 2>&1 | tee $LOGS_DIR/COS5_2334.log"
screen -S cos5_providers -X screen -t win7 -X bash -c "source ~/.bashrc; lavad server 127.0.0.1 2335 $GAIA_GRPC COS5 grpc $EXTRA_PROVIDER_FLAGS --geolocation 1 --log_level debug --from servicer2 2>&1 | tee $LOGS_DIR/COS5_2335.log"
screen -S cos5_providers -X screen -t win8 -X bash -c "source ~/.bashrc; lavad server 127.0.0.1 2336 $GAIA_GRPC COS5 grpc $EXTRA_PROVIDER_FLAGS --geolocation 1 --log_level debug --from servicer3 2>&1 | tee $LOGS_DIR/COS5_2336.log"

# Juno providers
screen -d -m -S jun1_providers bash -c "source ~/.bashrc; lavad server 127.0.0.1 2371 $JUNO_REST JUN1 rest $EXTRA_PROVIDER_FLAGS --geolocation 1 --log_level debug --from servicer1 2>&1 | tee $LOGS_DIR/JUN1_2371.log"
screen -S jun1_providers -X screen -t win1 -X bash -c "source ~/.bashrc; lavad server 127.0.0.1 2372 $JUNO_REST JUN1 rest $EXTRA_PROVIDER_FLAGS --geolocation 1 --log_level debug --from servicer2 2>&1 | tee $LOGS_DIR/JUN1_2372.log"
screen -S jun1_providers -X screen -t win2 -X bash -c "source ~/.bashrc; lavad server 127.0.0.1 2373 $JUNO_REST JUN1 rest $EXTRA_PROVIDER_FLAGS --geolocation 1 --log_level debug --from servicer3 2>&1 | tee $LOGS_DIR/JUN1_2373.log"
screen -S jun1_providers -X screen -t win3 -X bash -c "source ~/.bashrc; lavad server 127.0.0.1 2361 $JUNO_RPC JUN1 tendermintrpc $EXTRA_PROVIDER_FLAGS --geolocation 1 --log_level debug --from servicer1 --tendermint-http-endpoint $JUNO_RPC_HTTP 2>&1 | tee $LOGS_DIR/JUN1_2361.log"
screen -S jun1_providers -X screen -t win4 -X bash -c "source ~/.bashrc; lavad server 127.0.0.1 2362 $JUNO_RPC JUN1 tendermintrpc $EXTRA_PROVIDER_FLAGS --geolocation 1 --log_level debug --from servicer2 --tendermint-http-endpoint $JUNO_RPC_HTTP 2>&1 | tee $LOGS_DIR/JUN1_2362.log"
screen -S jun1_providers -X screen -t win5 -X bash -c "source ~/.bashrc; lavad server 127.0.0.1 2363 $JUNO_RPC JUN1 tendermintrpc $EXTRA_PROVIDER_FLAGS --geolocation 1 --log_level debug --from servicer3 --tendermint-http-endpoint $JUNO_RPC_HTTP 2>&1 | tee $LOGS_DIR/JUN1_2363.log"
screen -S jun1_providers -X screen -t win6 -X bash -c "source ~/.bashrc; lavad server 127.0.0.1 2374 $JUNO_GRPC JUN1 grpc $EXTRA_PROVIDER_FLAGS --geolocation 1 --log_level debug --from servicer1 2>&1 | tee $LOGS_DIR/JUN1_2374.log"
screen -S jun1_providers -X screen -t win7 -X bash -c "source ~/.bashrc; lavad server 127.0.0.1 2375 $JUNO_GRPC JUN1 grpc $EXTRA_PROVIDER_FLAGS --geolocation 1 --log_level debug --from servicer2 2>&1 | tee $LOGS_DIR/JUN1_2375.log"
screen -S jun1_providers -X screen -t win8 -X bash -c "source ~/.bashrc; lavad server 127.0.0.1 2376 $JUNO_GRPC JUN1 grpc $EXTRA_PROVIDER_FLAGS --geolocation 1 --log_level debug --from servicer3 2>&1 | tee $LOGS_DIR/JUN1_2376.log"

# Evmos providers
screen -d -m -S evmos_providers bash -c "source ~/.bashrc; lavad server 127.0.0.1 4347 $EVMOS_RPC EVMOS jsonrpc $EXTRA_PROVIDER_FLAGS --geolocation 1 --log_level debug --from servicer1 2>&1 | tee $LOGS_DIR/EVMOS_4347.log"
screen -S evmos_providers -X screen -t win1 -X bash -c "source ~/.bashrc; lavad server 127.0.0.1 4351 $EVMOS_RPC EVMOS jsonrpc $EXTRA_PROVIDER_FLAGS --geolocation 1 --log_level debug --from servicer2 2>&1 | tee $LOGS_DIR/EVMOS_4351.log"
screen -S evmos_providers -X screen -t win2 -X bash -c "source ~/.bashrc; lavad server 127.0.0.1 4355 $EVMOS_RPC EVMOS jsonrpc $EXTRA_PROVIDER_FLAGS --geolocation 1 --log_level debug --from servicer3 2>&1 | tee $LOGS_DIR/EVMOS_4355.log"
screen -S evmos_providers -X screen -t win3 -X bash -c "source ~/.bashrc; lavad server 127.0.0.1 4348 $EVMOS_TENDERMINTRPC EVMOS tendermintrpc $EXTRA_PROVIDER_FLAGS --geolocation 1 --log_level debug --from servicer1 --tendermint-http-endpoint $EVMOS_TENDERMINTRPC 2>&1 | tee $LOGS_DIR/EVMOS_4348.log"
screen -S evmos_providers -X screen -t win4 -X bash -c "source ~/.bashrc; lavad server 127.0.0.1 4352 $EVMOS_TENDERMINTRPC EVMOS tendermintrpc $EXTRA_PROVIDER_FLAGS --geolocation 1 --log_level debug --from servicer2 --tendermint-http-endpoint $EVMOS_TENDERMINTRPC 2>&1 | tee $LOGS_DIR/EVMOS_4352.log"
screen -S evmos_providers -X screen -t win5 -X bash -c "source ~/.bashrc; lavad server 127.0.0.1 4356 $EVMOS_TENDERMINTRPC EVMOS tendermintrpc $EXTRA_PROVIDER_FLAGS --geolocation 1 --log_level debug --from servicer3 --tendermint-http-endpoint $EVMOS_TENDERMINTRPC 2>&1 | tee $LOGS_DIR/EVMOS_4356.log"
screen -S evmos_providers -X screen -t win6 -X bash -c "source ~/.bashrc; lavad server 127.0.0.1 4349 $EVMOS_REST EVMOS rest $EXTRA_PROVIDER_FLAGS --geolocation 1 --log_level debug --from servicer1 2>&1 | tee $LOGS_DIR/EVMOS_4349.log"
screen -S evmos_providers -X screen -t win7 -X bash -c "source ~/.bashrc; lavad server 127.0.0.1 4353 $EVMOS_REST EVMOS rest $EXTRA_PROVIDER_FLAGS --geolocation 1 --log_level debug --from servicer2 2>&1 | tee $LOGS_DIR/EVMOS_4353.log"
screen -S evmos_providers -X screen -t win8 -X bash -c "source ~/.bashrc; lavad server 127.0.0.1 4357 $EVMOS_REST EVMOS rest $EXTRA_PROVIDER_FLAGS --geolocation 1 --log_level debug --from servicer3 2>&1 | tee $LOGS_DIR/EVMOS_4357.log"
screen -S evmos_providers -X screen -t win09 -X bash -c "source ~/.bashrc; lavad server 127.0.0.1 4350 $EVMOS_GRPC EVMOS grpc $EXTRA_PROVIDER_FLAGS --geolocation 1 --log_level debug --from servicer1 2>&1 | tee $LOGS_DIR/EVMOS_grpc0.log"
screen -S evmos_providers -X screen -t win10 -X bash -c "source ~/.bashrc; lavad server 127.0.0.1 4354 $EVMOS_GRPC EVMOS grpc $EXTRA_PROVIDER_FLAGS --geolocation 1 --log_level debug --from servicer2 2>&1 | tee $LOGS_DIR/EVMOS_grpc1.log"
screen -S evmos_providers -X screen -t win11 -X bash -c "source ~/.bashrc; lavad server 127.0.0.1 4358 $EVMOS_GRPC EVMOS grpc $EXTRA_PROVIDER_FLAGS --geolocation 1 --log_level debug --from servicer3 2>&1 | tee $LOGS_DIR/EVMOS_grpc2.log"

# Setup Portals
screen -d -m -S portals bash -c "source ~/.bashrc; lavad rpcconsumer 127.0.0.1:3333 ETH1 jsonrpc $EXTRA_PORTAL_FLAGS --geolocation 1 --log_level debug --from user1 2>&1 | tee $LOGS_DIR/PORTAL_ETH_3333.log" && sleep 0.25
screen -S portals -X screen -t win3  -X bash -c "source ~/.bashrc; lavad rpcconsumer 127.0.0.1:3336 FTM250 jsonrpc $EXTRA_PORTAL_FLAGS --geolocation 1 --log_level debug --from user1 2>&1 | tee $LOGS_DIR/PORTAL_FTM250_3336.log"
screen -S portals -X screen -t win6  -X bash -c "source ~/.bashrc; lavad rpcconsumer 127.0.0.1:3339 GTH1 jsonrpc $EXTRA_PORTAL_FLAGS --geolocation 1 --log_level debug --from user1 2>&1 | tee $LOGS_DIR/PORTAL_3339.log"
screen -S portals -X screen -t win9  -X bash -c "source ~/.bashrc; lavad rpcconsumer 127.0.0.1:3342 CELO jsonrpc $EXTRA_PORTAL_FLAGS --geolocation 1 --log_level debug --from user1 2>&1 | tee $LOGS_DIR/PORTAL_3342.log"
screen -S portals -X screen -t win12 -X bash -c "source ~/.bashrc; lavad rpcconsumer 127.0.0.1:3345 ALFAJORES jsonrpc $EXTRA_PORTAL_FLAGS --geolocation 1 --log_level debug --from user1 2>&1 | tee $LOGS_DIR/PORTAL_3345.log"
screen -S portals -X screen -t win13 -X bash -c "source ~/.bashrc; lavad rpcconsumer 127.0.0.1:3346 ARB1 jsonrpc $EXTRA_PORTAL_FLAGS --geolocation 1 --log_level debug --from user1 2>&1 | tee $LOGS_DIR/PORTAL_3346.log"
screen -S portals -X screen -t win14 -X bash -c "source ~/.bashrc; lavad rpcconsumer 127.0.0.1:3347 STRK jsonrpc $EXTRA_PORTAL_FLAGS --geolocation 1 --log_level debug --from user1 2>&1 | tee $LOGS_DIR/PORTAL_3347.log"
screen -S portals -X screen -t win15 -X bash -c "source ~/.bashrc; lavad rpcconsumer 127.0.0.1:3348 APT1 rest $EXTRA_PORTAL_FLAGS --geolocation 1 --log_level debug --from user1 2>&1 | tee $LOGS_DIR/PORTAL_3348.log"
screen -S portals -X screen -t win18 -X bash -c "source ~/.bashrc; lavad rpcconsumer 127.0.0.1:3351 POLYGON1 jsonrpc $EXTRA_PORTAL_FLAGS --geolocation 1 --log_level debug --from user1 2>&1 | tee $LOGS_DIR/PORTAL_3351.log"
<<<<<<< HEAD
screen -S portals -X screen -t win21 -X bash -c "source ~/.bashrc; lavad rpcconsumer 127.0.0.1:3362 OPTM jsonrpc $EXTRA_PORTAL_FLAGS --geolocation 1 --log_level debug --from user1 2>&1 | tee $LOGS_DIR/PORTAL_OPTM.log"
=======
screen -S portals -X screen -t win20 -X bash -c "source ~/.bashrc; lavad rpcconsumer 127.0.0.1:3361 BASET jsonrpc $EXTRA_PORTAL_FLAGS --geolocation 1 --log_level debug --from user1 2>&1 | tee $LOGS_DIR/PORTAL_BASET.log"
>>>>>>> fe45197c
# Cosmos-SDK based chains
screen -S portals -X screen -t win1  -X bash -c "source ~/.bashrc; lavad rpcconsumer 127.0.0.1:3334 COS3 rest 127.0.0.1:3335 COS3 tendermintrpc 127.0.0.1:3353 COS3 grpc $EXTRA_PORTAL_FLAGS --geolocation 1 --log_level debug --from user1 2>&1 | tee $LOGS_DIR/PORTAL_COS3_3334.log"
screen -S portals -X screen -t win4  -X bash -c "source ~/.bashrc; lavad rpcconsumer 127.0.0.1:3337 COS4 rest 127.0.0.1:3338 COS4 tendermintrpc 127.0.0.1:3354 COS4 grpc $EXTRA_PORTAL_FLAGS --geolocation 1 --log_level debug --from user1 2>&1 | tee $LOGS_DIR/PORTAL_COS4_3337.log"
screen -S portals -X screen -t win7  -X bash -c "source ~/.bashrc; lavad rpcconsumer 127.0.0.1:3340 LAV1 rest 127.0.0.1:3341 LAV1 tendermintrpc 127.0.0.1:3352 LAV1 grpc $EXTRA_PORTAL_FLAGS --geolocation 1 --log_level debug --from user1 2>&1 | tee $LOGS_DIR/PORTAL_LAV1_3340.log"
screen -S portals -X screen -t win10 -X bash -c "source ~/.bashrc; lavad rpcconsumer 127.0.0.1:3343 COS5 rest 127.0.0.1:3344 COS5 tendermintrpc 127.0.0.1:3356 COS5 grpc $EXTRA_PORTAL_FLAGS --geolocation 1 --log_level debug --from user1 2>&1 | tee $LOGS_DIR/PORTAL_3343.log"
screen -S portals -X screen -t win16 -X bash -c "source ~/.bashrc; lavad rpcconsumer 127.0.0.1:3349 JUN1 rest 127.0.0.1:3350 JUN1 tendermintrpc 127.0.0.1:3355 JUN1 grpc $EXTRA_PORTAL_FLAGS --geolocation 1 --log_level debug --from user1 2>&1 | tee $LOGS_DIR/PORTAL_3349.log"
screen -S portals -X screen -t win19 -X bash -c "source ~/.bashrc; lavad rpcconsumer 127.0.0.1:3360 EVMOS jsonrpc 127.0.0.1:3357 EVMOS rest 127.0.0.1:3358 EVMOS tendermintrpc 127.0.0.1:3359 EVMOS grpc $EXTRA_PORTAL_FLAGS --geolocation 1 --log_level debug --from user1 2>&1 | tee $LOGS_DIR/PORTAL_EVMOS.log"

echo "--- setting up screens done ---"
screen -ls<|MERGE_RESOLUTION|>--- conflicted
+++ resolved
@@ -62,17 +62,14 @@
 screen -S polygon_providers -X screen -t win1 -X bash -c "source ~/.bashrc; lavad server 127.0.0.1 4345 $POLYGON_MAINNET_RPC POLYGON1 jsonrpc $EXTRA_PROVIDER_FLAGS --geolocation 1 --log_level debug --from servicer2 2>&1 | tee $LOGS_DIR/POLYGON_4345.log"
 screen -S polygon_providers -X screen -t win2 -X bash -c "source ~/.bashrc; lavad server 127.0.0.1 4346 $POLYGON_MAINNET_RPC POLYGON1 jsonrpc $EXTRA_PROVIDER_FLAGS --geolocation 1 --log_level debug --from servicer3 2>&1 | tee $LOGS_DIR/POLYGON_4346.log"
 
-<<<<<<< HEAD
 # Optimism providers
 screen -d -m -S optimism_providers bash -c "source ~/.bashrc; lavad server 127.0.0.1 6003 $OPTIMISM_RPC OPTM jsonrpc $EXTRA_PROVIDER_FLAGS --geolocation 1 --log_level debug --from servicer1 2>&1 | tee $LOGS_DIR/OPTM_6003.log"
 screen -S optimism_providers -X screen -t win1 -X bash -c "source ~/.bashrc; lavad server 127.0.0.1 6004 $OPTIMISM_RPC OPTM jsonrpc $EXTRA_PROVIDER_FLAGS --geolocation 1 --log_level debug --from servicer2 2>&1 | tee $LOGS_DIR/OPTM_6004.log"
 screen -S optimism_providers -X screen -t win2 -X bash -c "source ~/.bashrc; lavad server 127.0.0.1 6005 $OPTIMISM_RPC OPTM jsonrpc $EXTRA_PROVIDER_FLAGS --geolocation 1 --log_level debug --from servicer3 2>&1 | tee $LOGS_DIR/OPTM_6005.log"
-=======
 # Base providers
 screen -d -m -S base_providers bash -c "source ~/.bashrc; lavad server 127.0.0.1 6000 $BASE_GOERLI_RPC BASET jsonrpc $EXTRA_PROVIDER_FLAGS --geolocation 1 --log_level debug --from servicer1 2>&1 | tee $LOGS_DIR/BASET_6000.log"
 screen -S base_providers -X screen -t win1 -X bash -c "source ~/.bashrc; lavad server 127.0.0.1 6001 $BASE_GOERLI_RPC BASET jsonrpc $EXTRA_PROVIDER_FLAGS --geolocation 1 --log_level debug --from servicer2 2>&1 | tee $LOGS_DIR/BASET_6001.log"
 screen -S base_providers -X screen -t win2 -X bash -c "source ~/.bashrc; lavad server 127.0.0.1 6002 $BASE_GOERLI_RPC BASET jsonrpc $EXTRA_PROVIDER_FLAGS --geolocation 1 --log_level debug --from servicer3 2>&1 | tee $LOGS_DIR/BASET_6002.log"
->>>>>>> fe45197c
 
 # Cosmos-SDK Chains
 
@@ -155,11 +152,8 @@
 screen -S portals -X screen -t win14 -X bash -c "source ~/.bashrc; lavad rpcconsumer 127.0.0.1:3347 STRK jsonrpc $EXTRA_PORTAL_FLAGS --geolocation 1 --log_level debug --from user1 2>&1 | tee $LOGS_DIR/PORTAL_3347.log"
 screen -S portals -X screen -t win15 -X bash -c "source ~/.bashrc; lavad rpcconsumer 127.0.0.1:3348 APT1 rest $EXTRA_PORTAL_FLAGS --geolocation 1 --log_level debug --from user1 2>&1 | tee $LOGS_DIR/PORTAL_3348.log"
 screen -S portals -X screen -t win18 -X bash -c "source ~/.bashrc; lavad rpcconsumer 127.0.0.1:3351 POLYGON1 jsonrpc $EXTRA_PORTAL_FLAGS --geolocation 1 --log_level debug --from user1 2>&1 | tee $LOGS_DIR/PORTAL_3351.log"
-<<<<<<< HEAD
 screen -S portals -X screen -t win21 -X bash -c "source ~/.bashrc; lavad rpcconsumer 127.0.0.1:3362 OPTM jsonrpc $EXTRA_PORTAL_FLAGS --geolocation 1 --log_level debug --from user1 2>&1 | tee $LOGS_DIR/PORTAL_OPTM.log"
-=======
 screen -S portals -X screen -t win20 -X bash -c "source ~/.bashrc; lavad rpcconsumer 127.0.0.1:3361 BASET jsonrpc $EXTRA_PORTAL_FLAGS --geolocation 1 --log_level debug --from user1 2>&1 | tee $LOGS_DIR/PORTAL_BASET.log"
->>>>>>> fe45197c
 # Cosmos-SDK based chains
 screen -S portals -X screen -t win1  -X bash -c "source ~/.bashrc; lavad rpcconsumer 127.0.0.1:3334 COS3 rest 127.0.0.1:3335 COS3 tendermintrpc 127.0.0.1:3353 COS3 grpc $EXTRA_PORTAL_FLAGS --geolocation 1 --log_level debug --from user1 2>&1 | tee $LOGS_DIR/PORTAL_COS3_3334.log"
 screen -S portals -X screen -t win4  -X bash -c "source ~/.bashrc; lavad rpcconsumer 127.0.0.1:3337 COS4 rest 127.0.0.1:3338 COS4 tendermintrpc 127.0.0.1:3354 COS4 grpc $EXTRA_PORTAL_FLAGS --geolocation 1 --log_level debug --from user1 2>&1 | tee $LOGS_DIR/PORTAL_COS4_3337.log"
