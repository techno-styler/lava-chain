import { Logger } from "../logger/logger";
import { Relayer } from "../relayer/relayer";
import { ConsumerSessionManager } from "../lavasession/consumerSessionManager";
import {
  RPCEndpoint,
  SingleConsumerSession,
} from "../lavasession/consumerTypes";
import { ConsumerConsistency } from "./consumerConsistency";
import {
  BaseChainParser,
  SendRelayOptions,
  SendRelaysBatchOptions,
  SendRestRelayOptions,
} from "../chainlib/base_chain_parser";
import {
  // GetAddon,
  IsSubscription,
  IsHangingApi,
  GetComputeUnits,
  GetStateful,
} from "../chainlib/chain_message_queries";
import {
  constructRelayRequest,
  IsFinalizedBlock,
  newRelayData,
  UpdateRequestedBlock,
  verifyFinalizationData,
  verifyRelayReply,
} from "../lavaprotocol/request_builder";
import {
  RelayPrivateData,
  RelayReply,
  RelayRequest,
} from "../grpc_web_services/lavanet/lava/pairing/relay_pb";
import SDKErrors from "../sdk/errors";
import {
  AverageWorldLatency,
  GetRelayTimeout,
  getTimePerCu,
} from "../common/timeout";
import { FinalizationConsensus } from "../lavaprotocol/finalization_consensus";
import { BACKOFF_TIME_ON_FAILURE, LATEST_BLOCK } from "../common/common";
import { BaseChainMessageContainer } from "../chainlib/chain_message";
import { Header } from "../grpc_web_services/lavanet/lava/spec/api_collection_pb";
import { promiseAny } from "../util/common";
import { EmergencyTrackerInf } from "../stateTracker/updaters/emergency_tracker";

const MaxRelayRetries = 4;

export class RPCConsumerServer {
  private consumerSessionManager: ConsumerSessionManager;
  private chainParser: BaseChainParser;
  private geolocation: string;
  private relayer: Relayer;
  private rpcEndpoint: RPCEndpoint;
  private lavaChainId: string;
  private consumerAddress: string;
  private finalizationConsensus: FinalizationConsensus;
  private consumerConsistency: ConsumerConsistency;
  private emergencyTracker: EmergencyTrackerInf | undefined;
  constructor(
    relayer: Relayer,
    consumerSessionManager: ConsumerSessionManager,
    chainParser: BaseChainParser,
    geolocation: string,
    rpcEndpoint: RPCEndpoint,
    lavaChainId: string,
    finalizationConsensus: FinalizationConsensus,
    consumerConsistency: ConsumerConsistency
  ) {
    this.consumerSessionManager = consumerSessionManager;
    this.geolocation = geolocation;
    this.chainParser = chainParser;
    this.relayer = relayer;
    this.rpcEndpoint = rpcEndpoint;
    this.lavaChainId = lavaChainId;
    this.consumerAddress = "TODO"; // TODO: this needs to be the public address that the provider signs finalization data with, check on badges if it's the signer or the badge project key
    this.finalizationConsensus = finalizationConsensus;
    this.consumerConsistency = consumerConsistency;
  }

  // returning getSessionManager for debugging / data reading.
  public getSessionManager(): ConsumerSessionManager {
    return this.consumerSessionManager;
  }

  public setChainParser(chainParser: BaseChainParser) {
    this.chainParser = chainParser;
  }

  public setEmergencyTracker(emergencyTracker: EmergencyTrackerInf) {
    this.emergencyTracker = emergencyTracker;
  }

  public supportedChainAndApiInterface(): SupportedChainAndApiInterface {
    return {
      specId: this.rpcEndpoint.chainId,
      apiInterface: this.rpcEndpoint.apiInterface,
    };
  }

  async sendRelay(
    options: SendRelayOptions | SendRelaysBatchOptions | SendRestRelayOptions
  ) {
    const chainMessage = this.chainParser.parseMsg(options);
    const unwantedProviders = new Set<string>();
    const relayData = {
      ...chainMessage.getRawRequestData(), // url and data fields
      connectionType:
        chainMessage.getApiCollection().getCollectionData()?.getType() ?? "",
      apiInterface: this.rpcEndpoint.apiInterface,
      chainId: this.rpcEndpoint.chainId,
      seenBlock: this.consumerConsistency.getSeenBlock(),
      requestedBlock: chainMessage.getRequestedBlock(),
      headers: chainMessage.getRPCMessage().getHeaders(),
    };
    const relayPrivateData = newRelayData(relayData);
    let blockOnSyncLoss = true;
    const errors = new Array<Error>();
    // we use the larger value between MaxRelayRetries and valid addresses in the case we have blocked a few providers and get to 0 number of providers
    // we want to reset the list and try again otherwise we will be left with no providers at all for the remaining of the epoch.
    const maxRetriesAsSizeOfValidAddressesList = Math.max(
      this.consumerSessionManager.getValidAddresses("", []).size,
      MaxRelayRetries
    );

    let timeouts = 0;
    for (
      let retries = 0;
      retries < maxRetriesAsSizeOfValidAddressesList;
      retries++
    ) {
      const relayResult = await this.sendRelayToProvider(
        chainMessage,
        relayPrivateData,
        unwantedProviders,
        timeouts
      );
      if (relayResult instanceof Array) {
        // relayResult can be an Array of errors from relaying to multiple providers
        for (const oneResult of relayResult) {
          if (blockOnSyncLoss && oneResult.err == SDKErrors.sessionSyncLoss) {
            Logger.debug(
              "Identified SyncLoss in provider, not removing it from list for another attempt"
            );
            blockOnSyncLoss = false;
          } else {
            unwantedProviders.add(oneResult.providerAddress);
          }
          if (oneResult.err == SDKErrors.relayTimeout) {
            timeouts++;
          }
          errors.push(oneResult.err);
        }
      } else if (relayResult instanceof Error) {
        errors.push(relayResult);
      } else {
        if (errors.length > 0) {
          Logger.warn("Relay succeeded but had some errors", ...errors);
        }
        const latestBlock = relayResult.reply?.getLatestBlock();
        if (latestBlock) {
          this.consumerConsistency.setSeenBlock(latestBlock);
        }
        return relayResult;
      }
    }
    // got here if didn't succeed in any of the relays
    throw new Error("failed all retries " + errors.join(","));
  }

  private async sendRelayToProvider(
    chainMessage: BaseChainMessageContainer,
    relayData: RelayPrivateData,
    unwantedProviders: Set<string>,
    timeouts: number
  ): Promise<RelayResult | Array<RelayError> | Error> {
    if (IsSubscription(chainMessage)) {
      return new Error("subscription currently not supported");
    }
    const chainID = this.rpcEndpoint.chainId;
    const lavaChainId = this.lavaChainId;
<<<<<<< HEAD

    let extraRelayTimeout = 0;
    if (IsHangingApi(chainMessage)) {
      const { averageBlockTime } = this.chainParser.chainBlockStats();
      extraRelayTimeout = averageBlockTime;
    }
    const relayTimeout =
      extraRelayTimeout +
      getTimePerCu(GetComputeUnits(chainMessage)) +
      AverageWorldLatency;

    let virtualEpoch = 0;
    if (this.emergencyTracker) {
      virtualEpoch = this.emergencyTracker.getVirtualEpoch();
    }

=======
    const relayTimeout = GetRelayTimeout(
      chainMessage,
      this.chainParser,
      timeouts
    );
>>>>>>> 66c55d05
    const consumerSessionsMap = this.consumerSessionManager.getSessions(
      GetComputeUnits(chainMessage),
      unwantedProviders,
      LATEST_BLOCK,
      "",
      [],
      GetStateful(chainMessage),
      virtualEpoch
    );
    if (consumerSessionsMap instanceof Error) {
      return consumerSessionsMap;
    }

    if (consumerSessionsMap.size == 0) {
      return new Error("returned empty consumerSessionsMap");
    }

    let finalRelayResult: RelayResult | RelayError[] | Error | undefined;
    let responsesReceived = 0;

    const trySetFinalRelayResult = (
      res: RelayResult | RelayError[] | Error
    ) => {
      const isError = res instanceof Error || Array.isArray(res);
      if (!isError && finalRelayResult === undefined) {
        finalRelayResult = res;
      }

      if (
        finalRelayResult === undefined &&
        responsesReceived == consumerSessionsMap.size
      ) {
        finalRelayResult = res;
      }
    };

    const promises = [];
    for (const [providerPublicAddress, sessionInfo] of consumerSessionsMap) {
      const relayResult: RelayResult = {
        providerAddress: providerPublicAddress,
        request: undefined,
        reply: undefined,
        finalized: false,
      };

      const singleConsumerSession = sessionInfo.session;
      const epoch = sessionInfo.epoch;
      const reportedProviders = sessionInfo.reportedProviders;

      relayResult.request = constructRelayRequest(
        lavaChainId,
        chainID,
        relayData,
        providerPublicAddress,
        singleConsumerSession,
        epoch,
        reportedProviders
      );

      Logger.info(`Sending relay to provider ${providerPublicAddress}`);

      const promise = this.relayInner(
        singleConsumerSession,
        relayResult,
        chainMessage,
        relayTimeout
      )
        .then((relayResponse: RelayResponse) => {
          responsesReceived++;

          if (relayResponse.err != undefined) {
            const callSessionFailure = () => {
              const err = this.consumerSessionManager.onSessionFailure(
                singleConsumerSession,
                relayResponse.err
              );
              if (err instanceof Error) {
                Logger.error("Failed on session failure %s", err);
              }
            };
            if (relayResponse.backoff) {
              const backOffDuration = BACKOFF_TIME_ON_FAILURE;
              setTimeout(callSessionFailure, backOffDuration); // call sessionFailure after a delay
            } else {
              callSessionFailure();
            }
            const relayError: RelayError = {
              providerAddress: providerPublicAddress,
              err: relayResponse.err,
            };

            const response = [relayError];
            trySetFinalRelayResult(response);

            return response;
          }
          const reply = relayResult.reply;
          if (reply == undefined) {
            const err = new Error("reply is undefined");

            trySetFinalRelayResult(err);

            return err;
          }

          // we got here if everything is valid
          const { expectedBlockHeight, numOfProviders } =
            this.finalizationConsensus.getExpectedBlockHeight(this.chainParser);
          const pairingAddressesLen =
            this.consumerSessionManager.getPairingAddressesLength();
          const latestBlock = reply.getLatestBlock();
          this.consumerSessionManager.onSessionDone(
            singleConsumerSession,
            latestBlock,
            GetComputeUnits(chainMessage),
            relayResponse.latency,
            singleConsumerSession.calculateExpectedLatency(relayTimeout),
            expectedBlockHeight,
            numOfProviders,
            pairingAddressesLen,
            IsHangingApi(chainMessage)
          );

          trySetFinalRelayResult(relayResult);

          return relayResult;
        })
        .catch((err: unknown) => {
          if (err instanceof Error) {
            return err;
          }

          return new Error("unsupported error " + err);
        });

      promises.push(promise);
    }

    const response = await promiseAny(promises);
    if (response instanceof Error) {
      return response;
    }

    // this should never happen, but we need to satisfy the typescript compiler
    if (finalRelayResult === undefined) {
      return new Error("finalRelayResult is undefined");
    }

    return finalRelayResult;
  }

  protected async relayInner(
    singleConsumerSession: SingleConsumerSession,
    relayResult: RelayResult,
    chainMessage: BaseChainMessageContainer,
    relayTimeout: number
  ): Promise<RelayResponse> {
    const relayRequest = relayResult.request;
    const response: RelayResponse = {
      relayResult: undefined,
      latency: 0,
      backoff: false,
      err: undefined,
    };
    if (relayRequest == undefined) {
      response.err = new Error("relayRequest is empty");
      return response;
    }
    const relaySession = relayRequest.getRelaySession();
    if (relaySession == undefined) {
      response.err = new Error("empty relay session");
      return response;
    }
    const relayData = relayRequest.getRelayData();
    if (relayData == undefined) {
      response.err = new Error("empty relay data");
      return response;
    }
    const providerPublicAddress = relayResult.providerAddress;
    const relayResponse = await this.sendRelayProviderInSession(
      singleConsumerSession,
      relayResult,
      relayTimeout
    );
    if (relayResponse.err != undefined) {
      return relayResponse;
    }
    if (relayResponse.relayResult == undefined) {
      relayResponse.err = new Error("empty relayResult");
      return relayResponse;
    }
    relayResult = relayResponse.relayResult;
    const reply = relayResult.reply;
    if (reply == undefined) {
      relayResponse.err = new Error("empty reply");
      return relayResponse;
    }
    const chainBlockStats = this.chainParser.chainBlockStats();
    UpdateRequestedBlock(relayData, reply);
    const finalized = IsFinalizedBlock(
      relayData.getRequestBlock(),
      reply.getLatestBlock(),
      chainBlockStats.blockDistanceForFinalizedData
    );
    relayResult.finalized = finalized;
    const headersHandler = this.chainParser.handleHeaders(
      reply.getMetadataList(),
      chainMessage.getApiCollection(),
      Header.HeaderType.PASS_REPLY
    );

    reply.setMetadataList(headersHandler.filteredHeaders);

    const err = verifyRelayReply(reply, relayRequest, providerPublicAddress);
    if (err instanceof Error) {
      relayResponse.err = err;
      return relayResponse;
    }

    reply.setMetadataList([
      ...headersHandler.filteredHeaders,
      ...headersHandler.ignoredMetadata,
    ]);

    const existingSessionLatestBlock = singleConsumerSession.latestBlock;
    const dataReliabilityParams = this.chainParser.dataReliabilityParams();
    if (dataReliabilityParams.enabled) {
      const finalizationData = verifyFinalizationData(
        reply,
        relayRequest,
        providerPublicAddress,
        this.consumerAddress,
        existingSessionLatestBlock,
        chainBlockStats.blockDistanceForFinalizedData
      );
      if (finalizationData instanceof Error) {
        relayResponse.err = finalizationData;
        return relayResponse;
      }
      if (finalizationData.finalizationConflict != undefined) {
        // TODO: send a self finalization conflict
        relayResponse.err = new Error("invalid finalization data");
        return relayResponse;
      }

      const finalizationConflict =
        this.finalizationConsensus.updateFinalizedHashes(
          chainBlockStats.blockDistanceForFinalizedData,
          providerPublicAddress,
          finalizationData.finalizedBlocks,
          relaySession,
          reply
        );
      if (finalizationConflict != undefined) {
        // TODO: send a consensus finalization conflict
        relayResponse.err = new Error("conflicting finalization data");
        return relayResponse;
      }
    }
    return relayResponse;
  }

  protected async sendRelayProviderInSession(
    singleConsumerSession: SingleConsumerSession,
    relayResult: RelayResult,
    relayTimeout: number
  ): Promise<RelayResponse> {
    const endpointClient = singleConsumerSession.endpoint.client;
    const response: RelayResponse = {
      relayResult: undefined,
      latency: 0,
      backoff: false,
      err: undefined,
    };
    if (endpointClient == undefined) {
      response.err = new Error("endpointClient is undefined");
      return response;
    }
    const relayRequest = relayResult.request;
    if (relayRequest == undefined) {
      response.err = new Error("relayRequest is undefined");
      return response;
    }
    const startTime = performance.now();
    try {
      const relayReply = await this.relayer.sendRelay(
        endpointClient,
        relayRequest,
        relayTimeout
      );
      if (relayReply instanceof Error) {
        throw relayReply;
      }
      relayResult.reply = relayReply;
      const measuredLatency = performance.now() - startTime;
      const relayResponse: RelayResponse = {
        backoff: false,
        latency: measuredLatency,
        err: undefined,
        relayResult: relayResult,
      };
      return relayResponse;
    } catch (err) {
      let backoff = false;
      let castedError = new Error(
        "caught unexpected error while sending relay"
      );
      if (err instanceof Error) {
        if (err == SDKErrors.relayTimeout) {
          // timed out so we need a backoff
          backoff = true;
        }
        castedError = err;
      }
      const measuredLatency = performance.now() - startTime;
      const relayResponse: RelayResponse = {
        backoff: backoff,
        latency: measuredLatency,
        err: castedError,
        relayResult: undefined,
      };
      return relayResponse;
    }
  }
}

class RelayError {
  public providerAddress: string;
  public err: Error;
  constructor(address: string, err: Error) {
    this.providerAddress = address;
    this.err = err;
  }
}

interface RelayResult {
  request: RelayRequest | undefined;
  reply: RelayReply | undefined;
  providerAddress: string;
  finalized: boolean;
}

export interface RelayResponse {
  relayResult: RelayResult | undefined;
  latency: number;
  backoff: boolean;
  err: Error | undefined;
}

export interface SupportedChainAndApiInterface {
  specId: string;
  apiInterface: string;
}<|MERGE_RESOLUTION|>--- conflicted
+++ resolved
@@ -180,30 +180,15 @@
     }
     const chainID = this.rpcEndpoint.chainId;
     const lavaChainId = this.lavaChainId;
-<<<<<<< HEAD
-
-    let extraRelayTimeout = 0;
-    if (IsHangingApi(chainMessage)) {
-      const { averageBlockTime } = this.chainParser.chainBlockStats();
-      extraRelayTimeout = averageBlockTime;
-    }
-    const relayTimeout =
-      extraRelayTimeout +
-      getTimePerCu(GetComputeUnits(chainMessage)) +
-      AverageWorldLatency;
-
-    let virtualEpoch = 0;
-    if (this.emergencyTracker) {
-      virtualEpoch = this.emergencyTracker.getVirtualEpoch();
-    }
-
-=======
     const relayTimeout = GetRelayTimeout(
       chainMessage,
       this.chainParser,
       timeouts
     );
->>>>>>> 66c55d05
+    let virtualEpoch = 0;
+    if (this.emergencyTracker) {
+      virtualEpoch = this.emergencyTracker.getVirtualEpoch();
+    }
     const consumerSessionsMap = this.consumerSessionManager.getSessions(
       GetComputeUnits(chainMessage),
       unwantedProviders,
