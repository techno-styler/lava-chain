--- conflicted
+++ resolved
@@ -7,7 +7,6 @@
 } from "../lavasession/consumerTypes";
 import {
   BaseChainParser,
-  ChainMessage,
   SendRelayOptions,
   SendRestRelayOptions,
 } from "../chainlib/base_chain_parser";
@@ -27,13 +26,9 @@
 import SDKErrors from "../sdk/errors";
 import { AverageWorldLatency, getTimePerCu } from "../common/timeout";
 import { FinalizationConsensus } from "../lavaprotocol/finalization_consensus";
-<<<<<<< HEAD
 import { BACKOFF_TIME_ON_FAILURE, LATEST_BLOCK } from "../common/common";
+import { ParsedMessage } from "../chainlib/chain_message";
 import { secondsToMillis } from "../util/time";
-=======
-import { BACKOFF_TIME_ON_FAILURE } from "../common/common";
-import { ParsedMessage } from "../chainlib/chain_message";
->>>>>>> b6b92759
 
 const MaxRelayRetries = 4;
 
