--- conflicted
+++ resolved
@@ -58,36 +58,23 @@
 }
 
 type JrpcChainProxy struct {
-<<<<<<< HEAD
-	portalLogs *PortalLogs
-	conn       *Connector
-	nConns     uint
-	nodeUrl    string
-	sentry     *sentry.Sentry
-}
-
-func NewJrpcChainProxy(nodeUrl string, nConns uint, sentry *sentry.Sentry, pLogs *PortalLogs) ChainProxy {
-
-	return &JrpcChainProxy{
-		nodeUrl:    nodeUrl,
-		nConns:     nConns,
-		sentry:     sentry,
-		portalLogs: pLogs,
-=======
 	conn    *Connector
 	nConns  uint
 	nodeUrl string
 	sentry  *sentry.Sentry
 	csm     *lavasession.ConsumerSessionManager
-}
-
-func NewJrpcChainProxy(nodeUrl string, nConns uint, sentry *sentry.Sentry, csm *lavasession.ConsumerSessionManager) ChainProxy {
+	portalLogs *PortalLogs
+
+}
+
+func NewJrpcChainProxy(nodeUrl string, nConns uint, sentry *sentry.Sentry, csm *lavasession.ConsumerSessionManager, pLogs *PortalLogs) ChainProxy {
+
 	return &JrpcChainProxy{
 		nodeUrl: nodeUrl,
 		nConns:  nConns,
 		sentry:  sentry,
 		csm:     csm,
->>>>>>> 4ca07d67
+		portalLogs: pLogs,
 	}
 }
 
