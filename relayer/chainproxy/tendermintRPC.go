--- conflicted
+++ resolved
@@ -285,18 +285,9 @@
 	defer cancel()
 	err = rpc.CallContext(connectCtx, nm.msg.ID, &result, nm.msg.Method, nm.msg.Params)
 
-<<<<<<< HEAD
 	var replyMsg JsonrpcMessage
 
 	// the error check here would only wrap errors not from the rpc
-=======
-	// TODO Edit this so that it does not need to rewrap the response
-	// Wrap result back to json
-	replyMsg := JsonrpcMessage{
-		Version: nm.msg.Version,
-		ID:      nm.msg.ID,
-	}
->>>>>>> 92a99d59
 	if err != nil {
 		replyMsg := JsonrpcMessage{
 			Version: nm.msg.Version,
