// Copyright 2016 The go-ethereum Authors
// This file is part of the go-ethereum library.
//
// The go-ethereum library is free software: you can redistribute it and/or modify
// it under the terms of the GNU Lesser General Public License as published by
// the Free Software Foundation, either version 3 of the License, or
// (at your option) any later version.
//
// The go-ethereum library is distributed in the hope that it will be useful,
// but WITHOUT ANY WARRANTY; without even the implied warranty of
// MERCHANTABILITY or FITNESS FOR A PARTICULAR PURPOSE. See the
// GNU Lesser General Public License for more details.
//
// You should have received a copy of the GNU Lesser General Public License
// along with the go-ethereum library. If not, see <http://www.gnu.org/licenses/>.

package rpcclient

import (
	"context"
	"encoding/json"
	"errors"
	"fmt"
	"net/url"
	"reflect"
	"strconv"
	"sync/atomic"
	"time"

	"github.com/ethereum/go-ethereum/log"
)

var (
	ErrClientQuit                = errors.New("client is closed")
	ErrNoResult                  = errors.New("no result in JSON-RPC response")
	ErrSubscriptionQueueOverflow = errors.New("subscription queue overflow")
	errClientReconnected         = errors.New("client reconnected")
	errDead                      = errors.New("connection lost")
)

const (
	// Timeouts
	defaultDialTimeout = 10 * time.Second // used if context has no deadline
	subscribeTimeout   = 5 * time.Second  // overall timeout eth_subscribe, rpc_modules calls
)

const (
	// Subscriptions are removed when the subscriber cannot keep up.
	//
	// This can be worked around by supplying a channel with sufficiently sized buffer,
	// but this can be inconvenient and hard to explain in the docs. Another issue with
	// buffered channels is that the buffer is static even though it might not be needed
	// most of the time.
	//
	// The approach taken here is to maintain a per-subscription linked list buffer
	// shrinks on demand. If the buffer reaches the size below, the subscription is
	// dropped.
	maxClientSubscriptionBuffer = 20000
)

// BatchElem is an element in a batch request.
type BatchElem struct {
	Method string
	Args   []interface{}
	// The result is unmarshaled into this field. Result must be set to a
	// non-nil pointer value of the desired type, otherwise the response will be
	// discarded.
	Result interface{}
	// Error is set if the server returns an error for this request, or if
	// unmarshaling into Result fails. It is not set for I/O errors.
	Error error
}

// Client represents a connection to an RPC server.
type Client struct {
	idgen    func() ID // for subscriptions
	isHTTP   bool      // connection type: http, ws or ipc
	services *serviceRegistry

	idCounter uint32

	// This function, if non-nil, is called when the connection is lost.
	reconnectFunc reconnectFunc

	// writeConn is used for writing to the connection on the caller's goroutine. It should
	// only be accessed outside of dispatch, with the write lock held. The write lock is
	// taken by sending on reqInit and released by sending on reqSent.
	writeConn jsonWriter

	// for dispatch
	close       chan struct{}
	closing     chan struct{}    // closed when client is quitting
	didClose    chan struct{}    // closed when client quits
	reconnected chan ServerCodec // where write/reconnect sends the new connection
	readOp      chan readOp      // read messages
	readErr     chan error       // errors from read
	reqInit     chan *requestOp  // register response IDs, takes write lock
	reqSent     chan error       // signals write completion, releases write lock
	reqTimeout  chan *requestOp  // removes response IDs when call timeout expires
}

type reconnectFunc func(ctx context.Context) (ServerCodec, error)

type clientContextKey struct{}

type clientConn struct {
	codec   ServerCodec
	handler *handler
}

func (c *Client) newClientConn(conn ServerCodec) *clientConn {
	ctx := context.Background()
	ctx = context.WithValue(ctx, clientContextKey{}, c)
	ctx = context.WithValue(ctx, peerInfoContextKey{}, conn.peerInfo())
	handler := newHandler(ctx, conn, c.idgen, c.services)
	return &clientConn{conn, handler}
}

func (cc *clientConn) close(err error, inflightReq *requestOp) {
	cc.handler.close(err, inflightReq)
	cc.codec.close()
}

type readOp struct {
	msgs  []*jsonrpcMessage
	batch bool
}

type requestOp struct {
	ids  []json.RawMessage
	err  error
	resp chan *jsonrpcMessage // receives up to len(ids) responses
	sub  *ClientSubscription  // only set for EthSubscribe requests
}

func (op *requestOp) wait(ctx context.Context, c *Client) (*jsonrpcMessage, error) {
	select {
	case <-ctx.Done():
		// Send the timeout to dispatch so it can remove the request IDs.
		if !c.isHTTP {
			select {
			case c.reqTimeout <- op:
			case <-c.closing:
			}
		}
		return nil, ctx.Err()
	case resp := <-op.resp:
		return resp, op.err
	}
}

// Dial creates a new client for the given URL.
//
// The currently supported URL schemes are "http", "https", "ws" and "wss". If rawurl is a
// file name with no URL scheme, a local socket connection is established using UNIX
// domain sockets on supported platforms and named pipes on Windows. If you want to
// configure transport options, use DialHTTP, DialWebsocket or DialIPC instead.
//
// For websocket connections, the origin is set to the local host name.
//
// The client reconnects automatically if the connection is lost.
func Dial(rawurl string) (*Client, error) {
	return DialContext(context.Background(), rawurl)
}

// DialContext creates a new RPC client, just like Dial.
//
// The context is used to cancel or time out the initial connection establishment. It does
// not affect subsequent interactions with the client.
func DialContext(ctx context.Context, rawurl string) (*Client, error) {
	u, err := url.Parse(rawurl)
	if err != nil {
		return nil, err
	}
	switch u.Scheme {
	case "http", "https":
		return DialHTTP(rawurl)
	case "ws", "wss":
		return DialWebsocket(ctx, rawurl, "")
	case "stdio":
		return DialStdIO(ctx)
	case "":
		return DialIPC(ctx, rawurl)
	default:
		return nil, fmt.Errorf("no known transport for URL scheme %q", u.Scheme)
	}
}

// ClientFromContext retrieves the client from the context, if any. This can be used to perform
// 'reverse calls' in a handler method.
func ClientFromContext(ctx context.Context) (*Client, bool) {
	client, ok := ctx.Value(clientContextKey{}).(*Client)
	return client, ok
}

func newClient(initctx context.Context, connect reconnectFunc) (*Client, error) {
	conn, err := connect(initctx)
	if err != nil {
		return nil, err
	}
	c := initClient(conn, randomIDGenerator(), new(serviceRegistry))
	c.reconnectFunc = connect
	return c, nil
}

func initClient(conn ServerCodec, idgen func() ID, services *serviceRegistry) *Client {
	_, isHTTP := conn.(*httpConn)
	c := &Client{
		isHTTP:      isHTTP,
		idgen:       idgen,
		services:    services,
		writeConn:   conn,
		close:       make(chan struct{}),
		closing:     make(chan struct{}),
		didClose:    make(chan struct{}),
		reconnected: make(chan ServerCodec),
		readOp:      make(chan readOp),
		readErr:     make(chan error),
		reqInit:     make(chan *requestOp),
		reqSent:     make(chan error, 1),
		reqTimeout:  make(chan *requestOp),
	}
	if !isHTTP {
		go c.dispatch(conn)
	}
	return c
}

// RegisterName creates a service for the given receiver type under the given name. When no
// methods on the given receiver match the criteria to be either a RPC method or a
// subscription an error is returned. Otherwise a new service is created and added to the
// service collection this client provides to the server.
func (c *Client) RegisterName(name string, receiver interface{}) error {
	return c.services.registerName(name, receiver)
}

func (c *Client) nextID() json.RawMessage {
	id := atomic.AddUint32(&c.idCounter, 1)
	return strconv.AppendUint(nil, uint64(id), 10)
}

// Close closes the client, aborting any in-flight requests.
func (c *Client) Close() {
	if c.isHTTP {
		return
	}
	select {
	case c.close <- struct{}{}:
		<-c.didClose
	case <-c.didClose:
	}
}

// SetHeader adds a custom HTTP header to the client's requests.
// This method only works for clients using HTTP, it doesn't have
// any effect for clients using another transport.
func (c *Client) SetHeader(key, value string) {
	if !c.isHTTP {
		return
	}
	conn := c.writeConn.(*httpConn)
	conn.mu.Lock()
	conn.headers.Set(key, value)
	conn.mu.Unlock()
}

// Call performs a JSON-RPC call with the given arguments and unmarshals into
// result if no error occurred.
//
// The result must be a pointer so that package json can unmarshal into it. You
// can also pass nil, in which case the result is ignored.
func (c *Client) Call(result interface{}, method string, args interface{}) error {
	ctx := context.Background()
	return c.CallContext(ctx, nil, result, method, args)
}

// CallContext performs a JSON-RPC call with the given arguments. If the context is
// canceled before the call has successfully returned, CallContext returns immediately.
//
// The result must be a pointer so that package json can unmarshal into it. You
// can also pass nil, in which case the result is ignored.
func (c *Client) CallContext(ctx context.Context, id json.RawMessage, result interface{}, method string, params interface{}) error {
	if result != nil && reflect.TypeOf(result).Kind() != reflect.Ptr {
		return fmt.Errorf("call result parameter must be pointer or nil interface: %v", result)
	}

	var msg *jsonrpcMessage
	var err error
	switch p := params.(type) {
	case []interface{}:
		msg, err = c.newMessageArrayWithID(method, id, p...)
	case map[string]interface{}:
		msg, err = c.newMessageMap(method, p)
	case nil:
		msg, err = c.newMessageArrayWithID(method, id, (make([]interface{}, 0))...) // in case of nil, we will send it as an empty array.
	default:
		return fmt.Errorf("%s unknown parameters type %s", p, reflect.TypeOf(p))
	}

	if err != nil {
		return err
	}

	op := &requestOp{ids: []json.RawMessage{msg.ID}, resp: make(chan *jsonrpcMessage, 1)}

	if c.isHTTP {
		err = c.sendHTTP(ctx, op, msg)
	} else {
		err = c.send(ctx, op, msg)
	}
	if err != nil {
		return err
	}

	// dispatch has accepted the request and will close the channel when it quits.

	resp, err := op.wait(ctx, c)
	if err != nil {
		return err
	}
	_, ok := result.(*json.RawMessage)
	if !ok {
		respData, err := json.Marshal(resp)
		if err != nil {
			return err
		}
		return json.Unmarshal(respData, &result)
	}
	if resp.Error != nil {
		return resp.Error
	} else if len(resp.Result) == 0 {
		return ErrNoResult
	} else {
		return json.Unmarshal(resp.Result, &result)
	}
}

// BatchCall sends all given requests as a single batch and waits for the server
// to return a response for all of them.
//
// In contrast to Call, BatchCall only returns I/O errors. Any error specific to
// a request is reported through the Error field of the corresponding BatchElem.
//
// Note that batch calls may not be executed atomically on the server side.
func (c *Client) BatchCall(b []BatchElem) error {
	ctx := context.Background()
	return c.BatchCallContext(ctx, b)
}

// BatchCallContext sends all given requests as a single batch and waits for the server
// to return a response for all of them. The wait duration is bounded by the
// context's deadline.
//
// In contrast to CallContext, BatchCallContext only returns errors that have occurred
// while sending the request. Any error specific to a request is reported through the
// Error field of the corresponding BatchElem.
//
// Note that batch calls may not be executed atomically on the server side.
func (c *Client) BatchCallContext(ctx context.Context, b []BatchElem) error {
	var (
		msgs = make([]*jsonrpcMessage, len(b))
		byID = make(map[string]int, len(b))
	)
	op := &requestOp{
		ids:  make([]json.RawMessage, len(b)),
		resp: make(chan *jsonrpcMessage, len(b)),
	}
	for i, elem := range b {
		msg, err := c.newMessageArray(elem.Method, elem.Args...)
		if err != nil {
			return err
		}
		msgs[i] = msg
		op.ids[i] = msg.ID
		byID[string(msg.ID)] = i
	}

	var err error
	if c.isHTTP {
		err = c.sendBatchHTTP(ctx, op, msgs)
	} else {
		err = c.send(ctx, op, msgs)
	}

	// Wait for all responses to come back.
	for n := 0; n < len(b) && err == nil; n++ {
		var resp *jsonrpcMessage
		resp, err = op.wait(ctx, c)
		if err != nil {
			break
		}
		// Find the element corresponding to this response.
		// The element is guaranteed to be present because dispatch
		// only sends valid IDs to our channel.
		elem := &b[byID[string(resp.ID)]]
		if resp.Error != nil {
			elem.Error = resp.Error
			continue
		}
		if len(resp.Result) == 0 {
			elem.Error = ErrNoResult
			continue
		}
		elem.Error = json.Unmarshal(resp.Result, elem.Result)
	}
	return err
}

// Notify sends a notification, i.e. a method call that doesn't expect a response.
func (c *Client) Notify(ctx context.Context, method string, args ...interface{}) error {
	op := new(requestOp)
	msg, err := c.newMessageArray(method, args...)
	if err != nil {
		return err
	}
	msg.ID = nil

	if c.isHTTP {
		return c.sendHTTP(ctx, op, msg)
	}
	return c.send(ctx, op, msg)
}

// Subscribe calls the "<namespace>_subscribe" method with the given arguments,
// registering a subscription. Server notifications for the subscription are
// sent to the given channel. The element type of the channel must match the
// expected type of content returned by the subscription.
//
// The context argument cancels the RPC request that sets up the subscription but has no
// effect on the subscription after Subscribe has returned.
//
// Slow subscribers will be dropped eventually. Client buffers up to 20000 notifications
// before considering the subscriber dead. The subscription Err channel will receive
// ErrSubscriptionQueueOverflow. Use a sufficiently large buffer on the channel or ensure
// that the channel usually has at least one reader to prevent this issue.
<<<<<<< HEAD
func (c *Client) Subscribe(ctx context.Context, result interface{}, namespace string, channel interface{}, args ...interface{}) (*ClientSubscription, error) {
	if result != nil && reflect.TypeOf(result).Kind() != reflect.Ptr {
		return nil, fmt.Errorf("call result parameter must be pointer or nil interface: %v", result)
	}

=======
func (c *Client) Subscribe(ctx context.Context, id json.RawMessage, namespace string, channel interface{}, args ...interface{}) (*ClientSubscription, error) {
>>>>>>> 92a99d59
	// Check type of channel first.
	chanVal := reflect.ValueOf(channel)
	if chanVal.Kind() != reflect.Chan || chanVal.Type().ChanDir()&reflect.SendDir == 0 {
		panic(fmt.Sprintf("channel argument of Subscribe has type %T, need writable channel", channel))
	}
	if chanVal.IsNil() {
		panic("channel given to Subscribe must not be nil")
	}
	if c.isHTTP {
		return nil, ErrNotificationsUnsupported
	}

	msg, err := c.newMessageArrayWithID(namespace+subscribeMethodSuffix, id, args...)
	if err != nil {
		return nil, err
	}
	op := &requestOp{
		ids:  []json.RawMessage{msg.ID},
		resp: make(chan *jsonrpcMessage),
		sub:  newClientSubscription(c, namespace, chanVal),
	}

	// Send the subscription request.
	// The arrival and validity of the response is signaled on sub.quit.
	if err := c.send(ctx, op, msg); err != nil {
		return nil, err
	}
	resp, err := op.wait(ctx, c)
	if err != nil {
		return nil, err
	}
	// TODO
	// use only one type to remove marshal and unmarshal
	respData, err := json.Marshal(resp)
	if err != nil {
		return nil, err
	}
	err = json.Unmarshal(respData, &result)
	if err != nil {
		return nil, err
	}
	return op.sub, nil
}

func (c *Client) newMessageArrayWithID(method string, id json.RawMessage, paramsIn ...interface{}) (*jsonrpcMessage, error) {
	var msg *jsonrpcMessage
	if id == nil {
		msg = &jsonrpcMessage{Version: vsn, ID: c.nextID(), Method: method}
	} else {
		msg = &jsonrpcMessage{Version: vsn, ID: id, Method: method}
	}
	if paramsIn != nil { // prevent sending "params":null
		var err error
		if msg.Params, err = json.Marshal(paramsIn); err != nil {
			return nil, err
		}
	}
	return msg, nil
}

func (c *Client) newMessageArray(method string, paramsIn ...interface{}) (*jsonrpcMessage, error) {
	msg := &jsonrpcMessage{Version: vsn, ID: c.nextID(), Method: method}
	if paramsIn != nil { // prevent sending "params":null
		var err error
		if msg.Params, err = json.Marshal(paramsIn); err != nil {
			return nil, err
		}
	}
	return msg, nil
}

func (c *Client) newMessageMap(method string, paramsIn map[string]interface{}) (*jsonrpcMessage, error) {
	msg := &jsonrpcMessage{Version: vsn, ID: c.nextID(), Method: method}
	if paramsIn != nil { // prevent sending "params":null
		var err error
		if msg.Params, err = json.Marshal(paramsIn); err != nil {
			return nil, err
		}

		// test this too:
		//
		// var paramsMap = make(map[string]json.RawMessage, len(paramsIn))
		// for name, value := range paramsIn {
		// 	valueJSON, err := json.Marshal(value)
		// 	if err != nil {
		// 		return nil, err
		// 	}
		// 	paramsMap[name] = valueJSON
		// }
		// if msg.Params, err = json.Marshal(paramsMap); err != nil {
		// 	return nil, err
		// }

	}
	return msg, nil
}

// send registers op with the dispatch loop, then sends msg on the connection.
// if sending fails, op is deregistered.
func (c *Client) send(ctx context.Context, op *requestOp, msg interface{}) error {
	select {
	case c.reqInit <- op:
		err := c.write(ctx, msg, false)
		c.reqSent <- err
		return err
	case <-ctx.Done():
		// This can happen if the client is overloaded or unable to keep up with
		// subscription notifications.
		return ctx.Err()
	case <-c.closing:
		return ErrClientQuit
	}
}

func (c *Client) write(ctx context.Context, msg interface{}, retry bool) error {
	if c.writeConn == nil {
		// The previous write failed. Try to establish a new connection.
		if err := c.reconnect(ctx); err != nil {
			return err
		}
	}
	err := c.writeConn.writeJSON(ctx, msg)
	if err != nil {
		c.writeConn = nil
		if !retry {
			return c.write(ctx, msg, true)
		}
	}
	return err
}

func (c *Client) reconnect(ctx context.Context) error {
	if c.reconnectFunc == nil {
		return errDead
	}

	if _, ok := ctx.Deadline(); !ok {
		var cancel func()
		ctx, cancel = context.WithTimeout(ctx, defaultDialTimeout)
		defer cancel()
	}
	newconn, err := c.reconnectFunc(ctx)
	if err != nil {
		log.Trace("RPC client reconnect failed", "err", err)
		return err
	}
	select {
	case c.reconnected <- newconn:
		c.writeConn = newconn
		return nil
	case <-c.didClose:
		newconn.close()
		return ErrClientQuit
	}
}

// dispatch is the main loop of the client.
// It sends read messages to waiting calls to Call and BatchCall
// and subscription notifications to registered subscriptions.
func (c *Client) dispatch(codec ServerCodec) {
	var (
		lastOp      *requestOp  // tracks last send operation
		reqInitLock = c.reqInit // nil while the send lock is held
		conn        = c.newClientConn(codec)
		reading     = true
	)
	defer func() {
		close(c.closing)
		if reading {
			conn.close(ErrClientQuit, nil)
			c.drainRead()
		}
		close(c.didClose)
	}()

	// Spawn the initial read loop.
	go c.read(codec)

	for {
		select {
		case <-c.close:
			return

		// Read path:
		case op := <-c.readOp:
			if op.batch {
				conn.handler.handleBatch(op.msgs)
			} else {
				conn.handler.handleMsg(op.msgs[0])
			}

		case err := <-c.readErr:
			conn.handler.log.Debug("RPC connection read error", "err", err)
			conn.close(err, lastOp)
			reading = false

		// Reconnect:
		case newcodec := <-c.reconnected:
			log.Debug("RPC client reconnected", "reading", reading, "conn", newcodec.remoteAddr())
			if reading {
				// Wait for the previous read loop to exit. This is a rare case which
				// happens if this loop isn't notified in time after the connection breaks.
				// In those cases the caller will notice first and reconnect. Closing the
				// handler terminates all waiting requests (closing op.resp) except for
				// lastOp, which will be transferred to the new handler.
				conn.close(errClientReconnected, lastOp)
				c.drainRead()
			}
			go c.read(newcodec)
			reading = true
			conn = c.newClientConn(newcodec)
			// Re-register the in-flight request on the new handler
			// because that's where it will be sent.
			conn.handler.addRequestOp(lastOp)

		// Send path:
		case op := <-reqInitLock:
			// Stop listening for further requests until the current one has been sent.
			reqInitLock = nil
			lastOp = op
			conn.handler.addRequestOp(op)

		case err := <-c.reqSent:
			if err != nil {
				// Remove response handlers for the last send. When the read loop
				// goes down, it will signal all other current operations.
				conn.handler.removeRequestOp(lastOp)
			}
			// Let the next request in.
			reqInitLock = c.reqInit
			lastOp = nil

		case op := <-c.reqTimeout:
			conn.handler.removeRequestOp(op)
		}
	}
}

// drainRead drops read messages until an error occurs.
func (c *Client) drainRead() {
	for {
		select {
		case <-c.readOp:
		case <-c.readErr:
			return
		}
	}
}

// read decodes RPC messages from a codec, feeding them into dispatch.
func (c *Client) read(codec ServerCodec) {
	for {
		msgs, batch, err := codec.readBatch()
		if _, ok := err.(*json.SyntaxError); ok {
			codec.writeJSON(context.Background(), errorMessage(&parseError{err.Error()}))
		}
		if err != nil {
			c.readErr <- err
			return
		}
		c.readOp <- readOp{msgs, batch}
	}
}<|MERGE_RESOLUTION|>--- conflicted
+++ resolved
@@ -433,15 +433,11 @@
 // before considering the subscriber dead. The subscription Err channel will receive
 // ErrSubscriptionQueueOverflow. Use a sufficiently large buffer on the channel or ensure
 // that the channel usually has at least one reader to prevent this issue.
-<<<<<<< HEAD
-func (c *Client) Subscribe(ctx context.Context, result interface{}, namespace string, channel interface{}, args ...interface{}) (*ClientSubscription, error) {
+func (c *Client) Subscribe(ctx context.Context, id json.RawMessage, result interface{}, namespace string, channel interface{}, args ...interface{}) (*ClientSubscription, error) {
 	if result != nil && reflect.TypeOf(result).Kind() != reflect.Ptr {
 		return nil, fmt.Errorf("call result parameter must be pointer or nil interface: %v", result)
 	}
 
-=======
-func (c *Client) Subscribe(ctx context.Context, id json.RawMessage, namespace string, channel interface{}, args ...interface{}) (*ClientSubscription, error) {
->>>>>>> 92a99d59
 	// Check type of channel first.
 	chanVal := reflect.ValueOf(channel)
 	if chanVal.Kind() != reflect.Chan || chanVal.Type().ChanDir()&reflect.SendDir == 0 {
