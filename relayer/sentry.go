--- conflicted
+++ resolved
@@ -1,4 +1,3 @@
-<<<<<<< HEAD
 package relayer
 
 import (
@@ -31,7 +30,7 @@
 }
 
 type RelayerClientWrapper struct {
-	Client *RelayerClient
+	Client *servicertypes.RelayerClient
 	Acc    string
 	Addr   string
 
@@ -261,7 +260,7 @@
 							}
 
 							//
-							// remove empty client
+							// remove empty client (TODO: efficiently delete)
 							if len(client.Sessions) == 0 {
 								s.pairingPurge = append(s.pairingPurge[:i], s.pairingPurge[i+1:]...)
 							}
@@ -305,7 +304,7 @@
 	}
 }
 
-func (s *Sentry) connectRawClient(ctx context.Context, addr string) (*RelayerClient, error) {
+func (s *Sentry) connectRawClient(ctx context.Context, addr string) (*servicertypes.RelayerClient, error) {
 
 	/*connectCtx, cancel := context.WithTimeout(ctx, 1*time.Second)
 	defer cancel()*/
@@ -315,7 +314,7 @@
 	}
 	/*defer conn.Close()*/
 
-	c := NewRelayerClient(conn)
+	c := servicertypes.NewRelayerClient(conn)
 	return &c, nil
 }
 
@@ -328,21 +327,23 @@
 	// TODO: this should be weighetd
 	wrap := s.pairing[rand.Intn(len(s.pairing))]
 
-	//
-	// TODO: we should retry with another addr
-	conn, err := s.connectRawClient(ctx, wrap.Addr)
-	if err != nil {
-		return nil, err
-	}
-
-	wrap.Client = conn
+	if wrap.Client == nil {
+		//
+		// TODO: we should retry with another addr
+		conn, err := s.connectRawClient(ctx, wrap.Addr)
+		if err != nil {
+			return nil, err
+		}
+		wrap.Client = conn
+	}
+
 	return wrap, nil
 }
 
 func (s *Sentry) SendRelay(
 	ctx context.Context,
-	cb func(clientSession *ClientSession) (*RelayReply, error),
-) (*RelayReply, error) {
+	cb func(clientSession *ClientSession) (*servicertypes.RelayReply, error),
+) (*servicertypes.RelayReply, error) {
 
 	s.pairingMu.RLock()
 
@@ -450,460 +451,4 @@
 		isUser:              isUser,
 		acc:                 acc,
 	}
-}
-=======
-package relayer
-
-import (
-	"bytes"
-	"context"
-	"encoding/hex"
-	"errors"
-	"fmt"
-	"log"
-	"math/rand"
-	"sync"
-	"sync/atomic"
-	"time"
-
-	"github.com/cosmos/cosmos-sdk/client"
-	servicertypes "github.com/lavanet/lava/x/servicer/types"
-	spectypes "github.com/lavanet/lava/x/spec/types"
-	tendermintcrypto "github.com/tendermint/tendermint/crypto"
-	rpcclient "github.com/tendermint/tendermint/rpc/client"
-	ctypes "github.com/tendermint/tendermint/rpc/core/types"
-	tenderminttypes "github.com/tendermint/tendermint/types"
-	grpc "google.golang.org/grpc"
-)
-
-type ClientSession struct {
-	CuSum     uint64
-	SessionId int64
-	Client    *RelayerClientWrapper
-	Lock      sync.Mutex
-}
-
-type RelayerClientWrapper struct {
-	Client *servicertypes.RelayerClient
-	Acc    string
-	Addr   string
-
-	SessionsLock sync.Mutex
-	Sessions     map[int64]*ClientSession
-}
-
-type Sentry struct {
-	ClientCtx           client.Context
-	rpcClient           rpcclient.Client
-	specQueryClient     spectypes.QueryClient
-	servicerQueryClient servicertypes.QueryClient
-	specId              uint64
-	txs                 <-chan ctypes.ResultEvent
-	isUser              bool
-	acc                 string // account address (bech32)
-
-	//
-	// Block storage (atomic)
-	blockHeight int64
-
-	//
-	// Spec storage (rw mutex)
-	specMu     sync.RWMutex
-	specHash   []byte
-	serverSpec spectypes.Spec
-	serverApis map[string]spectypes.ServiceApi
-
-	// (client only)
-	// Pairing storage (rw mutex)
-	pairingMu        sync.RWMutex
-	pairingHash      []byte
-	pairing          []*RelayerClientWrapper
-	pairingPurgeLock sync.Mutex
-	pairingPurge     []*RelayerClientWrapper
-}
-
-func (s *Sentry) getPairing(ctx context.Context) error {
-	//
-	// sentry for server module does not need a pairing
-	if !s.isUser {
-		return nil
-	}
-
-	//
-	// Get
-	res, err := s.servicerQueryClient.GetPairing(ctx, &servicertypes.QueryGetPairingRequest{
-		SpecName: s.GetSpecName(),
-		UserAddr: s.acc,
-	})
-	if err != nil {
-		return err
-	}
-	servicers := res.GetServicers()
-	if servicers == nil || len(servicers.Staked) == 0 {
-		return errors.New("no servicers found")
-	}
-
-	//
-	// Check if updated
-	hash := tendermintcrypto.Sha256([]byte(res.String())) // TODO: we use cheaper algo for speed
-	if bytes.Equal(s.pairingHash, hash) {
-		return nil
-	}
-	s.pairingHash = hash
-
-	//
-	// Set
-	pairing := []*RelayerClientWrapper{}
-	for _, servicer := range servicers.Staked {
-		//
-		// Sanity
-		servicerAddrs := servicer.GetOperatorAddresses()
-		if servicerAddrs == nil || len(servicerAddrs) == 0 {
-			log.Println("servicerAddrs == nil || len(servicerAddrs) == 0")
-			continue
-		}
-
-		//
-		// TODO: decide how to use multiple addresses from the same operator
-		pairing = append(pairing, &RelayerClientWrapper{
-			Acc:      servicer.Index,
-			Addr:     servicerAddrs[0],
-			Sessions: map[int64]*ClientSession{},
-		})
-	}
-	s.pairingMu.Lock()
-	defer s.pairingMu.Unlock()
-	s.pairingPurgeLock.Lock()
-	defer s.pairingPurgeLock.Unlock()
-	s.pairingPurge = append(s.pairingPurge, s.pairing...) // append old connections to purge list
-	s.pairing = pairing                                   // replace with new connections
-	log.Println("update pairing list!", pairing)
-
-	return nil
-}
-
-func (s *Sentry) getSpec(ctx context.Context) error {
-	//
-	// TODO: decide if it's fatal to not have spec (probably!)
-	spec, err := s.specQueryClient.Spec(ctx, &spectypes.QueryGetSpecRequest{
-		Id: s.specId,
-	})
-	if err != nil {
-		return err
-	}
-
-	//
-	// Check if updated
-	hash := tendermintcrypto.Sha256([]byte(spec.String())) // TODO: we use cheaper algo for speed
-	if bytes.Equal(s.specHash, hash) {
-		return nil
-	}
-	s.specHash = hash
-
-	//
-	// Update
-	log.Println("new spec found; updating spec!")
-	serverApis := map[string]spectypes.ServiceApi{}
-	for _, api := range spec.Spec.Apis {
-		serverApis[api.Name] = api
-	}
-	s.specMu.Lock()
-	defer s.specMu.Unlock()
-	s.serverSpec = spec.Spec
-	s.serverApis = serverApis
-
-	return nil
-}
-
-func (s *Sentry) Init(ctx context.Context) error {
-	//
-	// New client
-	err := s.rpcClient.Start()
-	if err != nil {
-		return err
-	}
-
-	//
-	// Listen to new block events
-	query := "tm.event = 'NewBlock'"
-	txs, err := s.rpcClient.Subscribe(ctx, "test-client", query)
-	if err != nil {
-		return err
-	}
-	s.txs = txs
-
-	//
-	// Get spec for the first time
-	err = s.getSpec(ctx)
-	if err != nil {
-		return err
-	}
-
-	//
-	// Get pairing for the first time
-	err = s.getPairing(ctx)
-	if err != nil {
-		return err
-	}
-
-	//
-	// Sanity
-	if !s.isUser {
-		servicers, err := s.servicerQueryClient.StakedServicers(ctx, &servicertypes.QueryStakedServicersRequest{
-			SpecName: s.GetSpecName(),
-		})
-		if err != nil {
-			return err
-		}
-		if servicers.GetStakeStorage() == nil {
-			return errors.New("no stake storage")
-		}
-		if servicers.StakeStorage.GetStaked() == nil {
-			return errors.New("no staked")
-		}
-		found := false
-		for _, servicer := range servicers.StakeStorage.Staked {
-			if servicer.Index == s.acc {
-				found = true
-				break
-			}
-		}
-		if !found {
-			return errors.New("servicer not staked")
-		}
-	}
-	return nil
-}
-
-func removeFromSlice(s []int, i int) []int {
-	s[i] = s[len(s)-1]
-	return s[:len(s)-1]
-}
-
-func (s *Sentry) Start(ctx context.Context) {
-
-	//
-	// Purge finished sessions
-	if s.isUser {
-		ticker := time.NewTicker(5 * time.Second)
-		quit := make(chan struct{})
-		go func() {
-			for {
-				select {
-				case <-ticker.C:
-					func() {
-						s.pairingPurgeLock.Lock()
-						defer s.pairingPurgeLock.Unlock()
-
-						for i := len(s.pairingPurge) - 1; i >= 0; i-- {
-							client := s.pairingPurge[i]
-							client.SessionsLock.Lock()
-
-							//
-							// remove done sessions
-							removeList := []int64{}
-							for k, sess := range client.Sessions {
-								if sess.Lock.TryLock() {
-									removeList = append(removeList, k)
-								}
-							}
-							for _, i := range removeList {
-								sess := client.Sessions[i]
-								delete(client.Sessions, i)
-								sess.Lock.Unlock()
-							}
-
-							//
-							// remove empty client (TODO: efficiently delete)
-							if len(client.Sessions) == 0 {
-								s.pairingPurge = append(s.pairingPurge[:i], s.pairingPurge[i+1:]...)
-							}
-							client.SessionsLock.Unlock()
-						}
-					}()
-
-				case <-quit:
-					ticker.Stop()
-					return
-				}
-			}
-		}()
-	}
-
-	//
-	// Listne for blockchain events
-	for e := range s.txs {
-		switch data := e.Data.(type) {
-		case tenderminttypes.EventDataNewBlock:
-
-			//
-			// Update block
-			s.SetBlockHeight(data.Block.Height)
-			fmt.Printf("Block %s - Height: %d \n", hex.EncodeToString(data.Block.Hash()), data.Block.Height)
-
-			//
-			// Update specs
-			err := s.getSpec(ctx)
-			if err != nil {
-				log.Println("error: getSpec", err)
-			}
-
-			//
-			// Update pairing
-			err = s.getPairing(ctx)
-			if err != nil {
-				log.Println("error: getPairing", err)
-			}
-		}
-	}
-}
-
-func (s *Sentry) connectRawClient(ctx context.Context, addr string) (*servicertypes.RelayerClient, error) {
-
-	/*connectCtx, cancel := context.WithTimeout(ctx, 1*time.Second)
-	defer cancel()*/
-	conn, err := grpc.DialContext(ctx, addr, grpc.WithInsecure(), grpc.WithBlock())
-	if err != nil {
-		return nil, err
-	}
-	/*defer conn.Close()*/
-
-	c := servicertypes.NewRelayerClient(conn)
-	return &c, nil
-}
-
-func (s *Sentry) _findPairing(ctx context.Context) (*RelayerClientWrapper, error) {
-	if len(s.pairing) == 0 {
-		return nil, errors.New("no pairings available")
-	}
-
-	//
-	// TODO: this should be weighetd
-	wrap := s.pairing[rand.Intn(len(s.pairing))]
-
-	if wrap.Client == nil {
-		//
-		// TODO: we should retry with another addr
-		conn, err := s.connectRawClient(ctx, wrap.Addr)
-		if err != nil {
-			return nil, err
-		}
-		wrap.Client = conn
-	}
-
-	return wrap, nil
-}
-
-func (s *Sentry) SendRelay(
-	ctx context.Context,
-	cb func(clientSession *ClientSession) (*servicertypes.RelayReply, error),
-) (*servicertypes.RelayReply, error) {
-
-	s.pairingMu.RLock()
-
-	//
-	// Get pairing
-	wrap, err := s._findPairing(ctx)
-	if err != nil {
-		return nil, err
-	}
-
-	//
-	// Get or create session and lock it
-	clientSession := func() *ClientSession {
-		wrap.SessionsLock.Lock()
-		defer wrap.SessionsLock.Unlock()
-
-		for _, session := range wrap.Sessions {
-			if session.Lock.TryLock() {
-				return session
-			}
-		}
-
-		clientSession := &ClientSession{
-			SessionId: rand.Int63(),
-			Client:    wrap,
-		}
-		clientSession.Lock.Lock()
-		wrap.Sessions[clientSession.SessionId] = clientSession
-
-		return clientSession
-	}()
-
-	s.pairingMu.RUnlock()
-
-	//
-	// call user
-	defer clientSession.Lock.Unlock()
-	reply, err := cb(clientSession)
-
-	return reply, err
-}
-
-func (s *Sentry) isAuthorizedUser(ctx context.Context, user string) bool {
-	//
-	// TODO: cache results!
-	log.Println("user addr", user)
-	res, err := s.servicerQueryClient.GetPairing(ctx, &servicertypes.QueryGetPairingRequest{
-		SpecName: s.GetSpecName(),
-		UserAddr: user,
-	})
-	if err != nil {
-		return false
-	}
-
-	servicers := res.GetServicers()
-	if servicers == nil || len(servicers.Staked) == 0 {
-		return false
-	}
-
-	for _, servicer := range servicers.Staked {
-		if servicer.Index == s.acc {
-			return true
-		}
-	}
-
-	return false
-}
-
-func (s *Sentry) GetSpecName() string {
-	return s.serverSpec.Name
-}
-
-func (s *Sentry) GetSpecApiByName(name string) (spectypes.ServiceApi, bool) {
-	s.specMu.RLock()
-	defer s.specMu.RUnlock()
-
-	val, ok := s.serverApis[name]
-	return val, ok
-}
-
-func (s *Sentry) GetBlockHeight() int64 {
-	return atomic.LoadInt64(&s.blockHeight)
-}
-
-func (s *Sentry) SetBlockHeight(blockHeight int64) {
-	atomic.StoreInt64(&s.blockHeight, blockHeight)
-}
-
-func NewSentry(
-	clientCtx client.Context,
-	specId uint64,
-	isUser bool,
-) *Sentry {
-	rpcClient := clientCtx.Client
-	specQueryClient := spectypes.NewQueryClient(clientCtx)
-	servicerQueryClient := servicertypes.NewQueryClient(clientCtx)
-	acc := clientCtx.GetFromAddress().String()
-
-	return &Sentry{
-		ClientCtx:           clientCtx,
-		rpcClient:           rpcClient,
-		specQueryClient:     specQueryClient,
-		servicerQueryClient: servicerQueryClient,
-		specId:              specId,
-		isUser:              isUser,
-		acc:                 acc,
-	}
-}
->>>>>>> e127bd4d
+}