package lavasession

import (
	"context"
	"encoding/json"
	"fmt"
	"math/rand"
	"strconv"
	"sync"
	"sync/atomic"
	"time"

	sdkerrors "github.com/cosmos/cosmos-sdk/types/errors"
	"github.com/gogo/status"
	"github.com/lavanet/lava/utils"
	"google.golang.org/grpc/codes"
)

// created with NewConsumerSessionManager
type ConsumerSessionManager struct {
<<<<<<< HEAD
	rpcEndpoint  *RPCEndpoint // used to filter out endpoints
	lock         sync.RWMutex
	pairing      map[string]*ConsumerSessionsWithProvider // key == provider address
	currentEpoch uint64

=======
	lock           sync.RWMutex
	pairing        map[string]*ConsumerSessionsWithProvider // key == provider address
	currentEpoch   uint64
	numberOfResets uint64
>>>>>>> 8ff862bd
	// pairingAddresses for Data reliability
	pairingAddresses       []string // contains all addresses from the initial pairing.
	pairingAddressesLength uint64

	validAddresses        []string            // contains all addresses that are currently valid
	addedToPurgeAndReport map[string]struct{} // list of purged providers to report for QoS unavailability. (easier to search maps.)

	// pairingPurge - contains all pairings that are unwanted this epoch, keeps them in memory in order to avoid release.
	// (if a consumer session still uses one of them or we want to report it.)
	pairingPurge map[string]*ConsumerSessionsWithProvider
}

func (csm *ConsumerSessionManager) RPCEndpoint() RPCEndpoint {
	return *csm.rpcEndpoint
}

// Update the provider pairing list for the ConsumerSessionManager
func (csm *ConsumerSessionManager) UpdateAllProviders(epoch uint64, pairingList []*ConsumerSessionsWithProvider) error {
	pairingListLength := len(pairingList)

	csm.lock.Lock()         // start by locking the class lock.
	defer csm.lock.Unlock() // we defer here so in case we return an error it will unlock automatically.

	if epoch <= csm.atomicReadCurrentEpoch() { // sentry shouldn't update an old epoch or current epoch
		return utils.LavaFormatError("trying to update provider list for older epoch", nil, &map[string]string{"epoch": strconv.FormatUint(epoch, 10), "currentEpoch": strconv.FormatUint(csm.atomicReadCurrentEpoch(), 10)})
	}
	// Update Epoch.
	csm.atomicWriteCurrentEpoch(epoch)

	// Reset States
	// csm.validAddresses length is reset in setValidAddressesToDefaultValue
	csm.pairingAddresses = make([]string, pairingListLength)
	csm.addedToPurgeAndReport = make(map[string]struct{}, 0)
	csm.pairingAddressesLength = uint64(pairingListLength)
	csm.numberOfResets = 0

	// Reset the pairingPurge.
	// This happens only after an entire epoch. so its impossible to have session connected to the old purged list
	csm.pairingPurge = csm.pairing
	csm.pairing = make(map[string]*ConsumerSessionsWithProvider, pairingListLength)
	for idx, provider := range pairingList {
		csm.pairingAddresses[idx] = provider.PublicLavaAddress
		csm.pairing[provider.PublicLavaAddress] = provider
	}
	csm.setValidAddressesToDefaultValue() // the starting point is that valid addresses are equal to pairing addresses.

	return nil
}

func (csm *ConsumerSessionManager) setValidAddressesToDefaultValue() {
	csm.validAddresses = make([]string, len(csm.pairingAddresses))
	copy(csm.validAddresses, csm.pairingAddresses)
}

// reads cs.currentEpoch atomically
func (csm *ConsumerSessionManager) atomicWriteCurrentEpoch(epoch uint64) {
	atomic.StoreUint64(&csm.currentEpoch, epoch)
}

// reads cs.currentEpoch atomically
func (csm *ConsumerSessionManager) atomicReadCurrentEpoch() (epoch uint64) {
	return atomic.LoadUint64(&csm.currentEpoch)
}

// validate if reset is needed for valid addresses list.
func (csm *ConsumerSessionManager) shouldResetValidAddresses() (reset bool, numberOfResets uint64) {
	csm.lock.RLock() // lock read to validate length
	defer csm.lock.RUnlock()
	numberOfResets = csm.numberOfResets
	if len(csm.validAddresses) == 0 {
		reset = true
	}
	return
}

// reset the valid addresses list and increase numberOfResets
func (csm *ConsumerSessionManager) resetValidAddresses() uint64 {
	csm.lock.Lock() // lock write
	defer csm.lock.Unlock()
	if len(csm.validAddresses) == 0 { // re verify it didn't change while waiting for lock.
		utils.LavaFormatWarning("Provider pairing list is empty, resetting state.", nil, nil)
		csm.setValidAddressesToDefaultValue()
		csm.numberOfResets += 1
	}
	// if len(csm.validAddresses) != 0 meaning we had a reset (or an epoch change), so we need to return the numberOfResets which is currently in csm
	return csm.numberOfResets
}

// validating we still have providers, otherwise reset valid addresses list
func (csm *ConsumerSessionManager) validatePairingListNotEmpty() uint64 {
	reset, numberOfResets := csm.shouldResetValidAddresses()
	if reset {
		numberOfResets = csm.resetValidAddresses()
	}
	return numberOfResets
}

// GetSession will return a ConsumerSession, given cu needed for that session.
// The user can also request specific providers to not be included in the search for a session.
func (csm *ConsumerSessionManager) GetSession(ctx context.Context, cuNeededForSession uint64, initUnwantedProviders map[string]struct{}) (
	consumerSession *SingleConsumerSession, epoch uint64, providerPublicAddress string, reportedProviders []byte, errRet error,
) {
	numberOfResets := csm.validatePairingListNotEmpty() // if pairing list is empty we reset the state.

	if initUnwantedProviders == nil { // verify initUnwantedProviders is not nil
		initUnwantedProviders = make(map[string]struct{})
	}
	// providers that we don't try to connect this iteration.
	tempIgnoredProviders := &ignoredProviders{
		providers:    initUnwantedProviders,
		currentEpoch: csm.atomicReadCurrentEpoch(),
	}

	for {
		// Get a valid consumerSessionWithProvider
		consumerSessionWithProvider, providerAddress, sessionEpoch, err := csm.getValidConsumerSessionsWithProvider(tempIgnoredProviders, cuNeededForSession)
		if err != nil {
			if PairingListEmptyError.Is(err) {
				return nil, 0, "", nil, err
			} else if MaxComputeUnitsExceededError.Is(err) {
				// This provider doesn't have enough compute units for this session, we block it for this session and continue to another provider.
				tempIgnoredProviders.providers[providerAddress] = struct{}{}
				continue
			} else {
				utils.LavaFormatFatal("Unsupported Error", err, nil)
			}
		}

		// Get a valid Endpoint from the provider chosen
		connected, endpoint, err := consumerSessionWithProvider.fetchEndpointConnectionFromConsumerSessionWithProvider(ctx, sessionEpoch)
		if err != nil {
			// verify err is AllProviderEndpointsDisabled and report.
			if AllProviderEndpointsDisabledError.Is(err) {
				err = csm.blockProvider(providerAddress, true, sessionEpoch) // reporting and blocking provider this epoch
				if err != nil {
					if !EpochMismatchError.Is(err) {
						// only acceptable error is EpochMismatchError so if different, throw fatal
						utils.LavaFormatFatal("Unsupported Error", err, nil)
					}
				}
				continue
			} else {
				utils.LavaFormatFatal("Unsupported Error", err, nil)
			}
		} else if !connected {
			// If failed to connect we ignore this provider for this get session request only
			// and try again getting a random provider to pick from
			tempIgnoredProviders.providers[providerAddress] = struct{}{}
			continue
		}

		// we get the reported providers here after we try to connect, so if any provider did'nt respond he will already be added to the list.
		reportedProviders, err = csm.GetReportedProviders(sessionEpoch)
		if err != nil {
			// if failed to GetReportedProviders just log the error and continue.
			utils.LavaFormatError("Failed Unmarshal Error in GetReportedProviders", err, nil)
		}

		// Get session from endpoint or create new or continue. if more than 10 connections are open.
		consumerSession, pairingEpoch, err := consumerSessionWithProvider.getConsumerSessionInstanceFromEndpoint(endpoint, numberOfResets)
		if err != nil {
			utils.LavaFormatDebug("Error on consumerSessionWithProvider.getConsumerSessionInstanceFromEndpoint", &map[string]string{"Error": err.Error()})
			if MaximumNumberOfSessionsExceededError.Is(err) {
				// we can get a different provider, adding this provider to the list of providers to skip on.
				tempIgnoredProviders.providers[providerAddress] = struct{}{}
			} else if MaximumNumberOfBlockListedSessionsError.Is(err) {
				// provider has too many block listed sessions. we block it until the next epoch.
				err = csm.blockProvider(providerAddress, false, sessionEpoch)
				if err != nil {
					return nil, 0, "", nil, err
				}
			} else {
				utils.LavaFormatFatal("Unsupported Error", err, nil)
			}
			continue
		}

		if pairingEpoch != sessionEpoch {
			// pairingEpoch and SessionEpoch must be the same, we validate them here if they are different we raise an error and continue with pairingEpoch
			utils.LavaFormatError("sessionEpoch and pairingEpoch mismatch", nil, &map[string]string{"sessionEpoch": strconv.FormatUint(sessionEpoch, 10), "pairingEpoch": strconv.FormatUint(pairingEpoch, 10)})
			sessionEpoch = pairingEpoch
		}

		// If we successfully got a consumerSession we can apply the current CU to the consumerSessionWithProvider.UsedComputeUnits
		err = consumerSessionWithProvider.addUsedComputeUnits(cuNeededForSession)
		if err != nil {
			utils.LavaFormatDebug("consumerSessionWithProvider.addUsedComputeUnit", &map[string]string{"Error": err.Error()})
			if MaxComputeUnitsExceededError.Is(err) {
				tempIgnoredProviders.providers[providerAddress] = struct{}{}
				// We must unlock the consumer session before continuing.
				consumerSession.lock.Unlock()
				continue
			} else {
				utils.LavaFormatFatal("Unsupported Error", err, nil)
			}
		} else {
			consumerSession.LatestRelayCu = cuNeededForSession // set latestRelayCu
			// Successfully created/got a consumerSession.
			return consumerSession, sessionEpoch, providerAddress, reportedProviders, nil
		}
		utils.LavaFormatFatal("Unreachable Error", UnreachableCodeError, nil)
	}
}

// Get a valid provider address.
func (csm *ConsumerSessionManager) getValidProviderAddress(ignoredProvidersList map[string]struct{}) (address string, err error) {
	// cs.Lock must be Rlocked here.
	ignoredProvidersListLength := len(ignoredProvidersList)
	validAddressesLength := len(csm.validAddresses)
	totalValidLength := validAddressesLength - ignoredProvidersListLength
	if totalValidLength <= 0 {
		utils.LavaFormatDebug("Pairing list empty", &map[string]string{"Provider list": fmt.Sprintf("%v", csm.validAddresses), "IgnoredProviderList": fmt.Sprintf("%v", ignoredProvidersList)})
		err = PairingListEmptyError
		return
	}
	validAddressIndex := rand.Intn(totalValidLength) // get the N'th valid provider index, only valid providers will increase the addressIndex counter
	validAddressesCounter := 0                       // this counter will try to reach the addressIndex
	for index := 0; index < validAddressesLength; index++ {
		if _, ok := ignoredProvidersList[csm.validAddresses[index]]; !ok { // not ignored -> yes valid
			if validAddressesCounter == validAddressIndex {
				return csm.validAddresses[index], nil
			}
			validAddressesCounter += 1
		}
	}
	return "", UnreachableCodeError // should not reach here
}

func (csm *ConsumerSessionManager) getValidConsumerSessionsWithProvider(ignoredProviders *ignoredProviders, cuNeededForSession uint64) (consumerSessionWithProvider *ConsumerSessionsWithProvider, providerAddress string, currentEpoch uint64, err error) {
	csm.lock.RLock()
	defer csm.lock.RUnlock()
	currentEpoch = csm.atomicReadCurrentEpoch() // reading the epoch here while locked, to get the epoch of the pairing.
	if ignoredProviders.currentEpoch < currentEpoch {
		utils.LavaFormatDebug("ignoredProviders epoch is not the current epoch, resetting ignoredProviders", &map[string]string{"ignoredProvidersEpoch": strconv.FormatUint(ignoredProviders.currentEpoch, 10), "currentEpoch": strconv.FormatUint(currentEpoch, 10)})
		ignoredProviders.providers = make(map[string]struct{}) // reset the old providers as epochs changed so we have a new pairing list.
		ignoredProviders.currentEpoch = currentEpoch
	}

	providerAddress, err = csm.getValidProviderAddress(ignoredProviders.providers)
	if err != nil {
		utils.LavaFormatError("could not get a provider address", err, nil)
		return nil, "", 0, err
	}
	consumerSessionWithProvider = csm.pairing[providerAddress]
	if err := consumerSessionWithProvider.validateComputeUnits(cuNeededForSession); err != nil { // checking if we even have enough compute units for this provider.
		return nil, providerAddress, 0, err // provider address is used to add to temp ignore upon error
	}
	return
}

// removes a given address from the valid addresses list.
func (csm *ConsumerSessionManager) removeAddressFromValidAddresses(address string) error {
	// cs Must be Locked here.
	for idx, addr := range csm.validAddresses {
		if addr == address {
			// remove the index from the valid list.
			csm.validAddresses = append(csm.validAddresses[:idx], csm.validAddresses[idx+1:]...)
			return nil
		}
	}
	return AddressIndexWasNotFoundError
}

// Blocks a provider making him unavailable for pick this epoch, will also report him as unavailable if reportProvider is set to true.
// Validates that the sessionEpoch is equal to cs.currentEpoch otherwise doesn't take effect.
func (csm *ConsumerSessionManager) blockProvider(address string, reportProvider bool, sessionEpoch uint64) error {
	// find Index of the address
	if sessionEpoch != csm.atomicReadCurrentEpoch() { // we read here atomically so cs.currentEpoch cant change in the middle, so we can save time if epochs mismatch
		return EpochMismatchError
	}

	csm.lock.Lock() // we lock RW here because we need to make sure nothing changes while we verify validAddresses/addedToPurgeAndReport
	defer csm.lock.Unlock()
	if sessionEpoch != csm.atomicReadCurrentEpoch() { // After we lock we need to verify again that the epoch didn't change while we waited for the lock.
		return EpochMismatchError
	}

	err := csm.removeAddressFromValidAddresses(address)
	if err != nil {
		if AddressIndexWasNotFoundError.Is(err) {
			// in case index wasnt found just continue with the method
			utils.LavaFormatError("address was not found in valid addresses", err, &map[string]string{"address": address, "validAddresses": fmt.Sprintf("%v", csm.validAddresses)})
		} else {
			return err
		}
	}

	if reportProvider { // Report provider flow
		if _, ok := csm.addedToPurgeAndReport[address]; !ok { // verify it doesn't exist already
			csm.addedToPurgeAndReport[address] = struct{}{}
		}
	}

	return nil
}

// Verify the consumerSession is locked when getting to this function, if its not locked throw an error
func (csm *ConsumerSessionManager) verifyLock(consumerSession *SingleConsumerSession) error {
	if consumerSession.lock.TryLock() { // verify.
		// if we managed to lock throw an error for misuse.
		defer consumerSession.lock.Unlock()
		return LockMisUseDetectedError
	}
	return nil
}

// A Session can be created but unused if consumer found the response in the cache.
// So we need to unlock the session and decrease the cu that were applied
func (csm *ConsumerSessionManager) OnSessionUnUsed(consumerSession *SingleConsumerSession) error {
	if err := csm.verifyLock(consumerSession); err != nil {
		return sdkerrors.Wrapf(err, "OnSessionUnUsed, consumerSession.lock must be locked before accessing this method, additional info:")
	}
	cuToDecrease := consumerSession.LatestRelayCu
	consumerSession.LatestRelayCu = 0                            // making sure no one uses it in a wrong way
	parentConsumerSessionsWithProvider := consumerSession.Client // must read this pointer before unlocking
	// finished with consumerSession here can unlock.
	consumerSession.lock.Unlock()                                                    // we unlock before we change anything in the parent ConsumerSessionsWithProvider
	err := parentConsumerSessionsWithProvider.decreaseUsedComputeUnits(cuToDecrease) // change the cu in parent
	if err != nil {
		return err
	}
	return nil
}

// Report session failure, mark it as blocked from future usages, report if timeout happened.
func (csm *ConsumerSessionManager) OnSessionFailure(consumerSession *SingleConsumerSession, errorReceived error) error {
	// consumerSession must be locked when getting here.
	code := status.Code(errorReceived)

	if err := csm.verifyLock(consumerSession); err != nil {
		return sdkerrors.Wrapf(err, "OnSessionFailure, consumerSession.lock must be locked before accessing this method, additional info:")
	}

	// consumer Session should be locked here. so we can just apply the session failure here.
	if consumerSession.BlockListed {
		// if consumer session is already blocklisted return an error.
		return sdkerrors.Wrapf(SessionIsAlreadyBlockListedError, "trying to report a session failure of a blocklisted consumer session")
	}

	consumerSession.QoSInfo.TotalRelays++
	consumerSession.ConsecutiveNumberOfFailures += 1 // increase number of failures for this session

	// if this session failed more than MaximumNumberOfFailuresAllowedPerConsumerSession times or session went out of sync we block it.
	if consumerSession.ConsecutiveNumberOfFailures > MaximumNumberOfFailuresAllowedPerConsumerSession || code == codes.Code(SessionOutOfSyncError.ABCICode()) {
		utils.LavaFormatDebug("Blocking consumer session", &map[string]string{"id": strconv.FormatInt(consumerSession.SessionId, 10)})
		consumerSession.BlockListed = true // block this session from future usages
	}
	cuToDecrease := consumerSession.LatestRelayCu
	consumerSession.LatestRelayCu = 0 // making sure no one uses it in a wrong way

	parentConsumerSessionsWithProvider := consumerSession.Client // must read this pointer before unlocking
	// finished with consumerSession here can unlock.
	consumerSession.lock.Unlock() // we unlock before we change anything in the parent ConsumerSessionsWithProvider

	err := parentConsumerSessionsWithProvider.decreaseUsedComputeUnits(cuToDecrease) // change the cu in parent
	if err != nil {
		return err
	}

	// check if need to block & report
	var blockProvider, reportProvider bool
	if ReportAndBlockProviderError.Is(errorReceived) {
		blockProvider = true
		reportProvider = true
	} else if BlockProviderError.Is(errorReceived) {
		blockProvider = true
	}
	if blockProvider {
		publicProviderAddress, pairingEpoch := parentConsumerSessionsWithProvider.getPublicLavaAddressAndPairingEpoch()
		err = csm.blockProvider(publicProviderAddress, reportProvider, pairingEpoch)
		if err != nil {
			if EpochMismatchError.Is(err) {
				return nil // no effects this epoch has been changed
			}
			return err
		}
	}
	return nil
}

// get a session from the pool except specific providers, which also validates the epoch.
func (csm *ConsumerSessionManager) GetSessionFromAllExcept(ctx context.Context, bannedAddresses map[string]struct{}, cuNeeded uint64, bannedAddressesEpoch uint64) (consumerSession *SingleConsumerSession, epoch uint64, providerPublicAddress string, reportedProviders []byte, err error) {
	// if bannedAddressesEpoch != current epoch, we just return GetSession. locks...
	if bannedAddressesEpoch != csm.atomicReadCurrentEpoch() {
		utils.LavaFormatDebug("Getting session ignores banned addresses due to epoch mismatch", &map[string]string{"bannedAddresses": fmt.Sprintf("%+v", bannedAddresses), "bannedAddressesEpoch": strconv.FormatUint(bannedAddressesEpoch, 10), "currentEpoch": strconv.FormatUint(csm.atomicReadCurrentEpoch(), 10)})
		return csm.GetSession(ctx, cuNeeded, nil)
	} else {
		return csm.GetSession(ctx, cuNeeded, bannedAddresses)
	}
}

// On a successful DataReliability session we don't need to increase and update any field, we just need to unlock the session.
func (csm *ConsumerSessionManager) OnDataReliabilitySessionDone(consumerSession *SingleConsumerSession,
	latestServicedBlock int64,
	specComputeUnits uint64,
	currentLatency time.Duration,
	expectedBH int64,
	numOfProviders int,
	providersCount uint64,
) error {
	if err := csm.verifyLock(consumerSession); err != nil {
		return sdkerrors.Wrapf(err, "OnDataReliabilitySessionDone, consumerSession.lock must be locked before accessing this method")
	}

	defer consumerSession.lock.Unlock()               // we need to be locked here, if we didn't get it locked we try lock anyway
	consumerSession.ConsecutiveNumberOfFailures = 0   // reset failures.
	consumerSession.LatestBlock = latestServicedBlock // update latest serviced block
	consumerSession.CalculateQoS(specComputeUnits, currentLatency, expectedBH-latestServicedBlock, numOfProviders, int64(providersCount))
	return nil
}

// On a successful session this function will update all necessary fields in the consumerSession. and unlock it when it finishes
func (csm *ConsumerSessionManager) OnSessionDone(
	consumerSession *SingleConsumerSession,
	epoch uint64,
	latestServicedBlock int64,
	specComputeUnits uint64,
	currentLatency time.Duration,
	expectedBH int64,
	numOfProviders int,
	providersCount uint64,
) error {
	// release locks, update CU, relaynum etc..
	if err := csm.verifyLock(consumerSession); err != nil {
		return sdkerrors.Wrapf(err, "OnSessionDone, consumerSession.lock must be locked before accessing this method")
	}

	defer consumerSession.lock.Unlock()                    // we need to be locked here, if we didn't get it locked we try lock anyway
	consumerSession.CuSum += consumerSession.LatestRelayCu // add CuSum to current cu usage.
	consumerSession.LatestRelayCu = 0                      // reset cu just in case
	consumerSession.RelayNum += RelayNumberIncrement       // increase relayNum
	consumerSession.ConsecutiveNumberOfFailures = 0        // reset failures.
	consumerSession.LatestBlock = latestServicedBlock      // update latest serviced block
	// calculate QoS
	consumerSession.CalculateQoS(specComputeUnits, currentLatency, expectedBH-latestServicedBlock, numOfProviders, int64(providersCount))
	return nil
}

// Get the reported providers currently stored in the session manager.
func (csm *ConsumerSessionManager) GetReportedProviders(epoch uint64) ([]byte, error) {
	csm.lock.RLock()
	defer csm.lock.RUnlock()
	if epoch != csm.atomicReadCurrentEpoch() {
		return []byte{}, nil // if epochs are not equal, we will return an empty list.
	}
	keys := make([]string, 0, len(csm.addedToPurgeAndReport))
	for k := range csm.addedToPurgeAndReport {
		keys = append(keys, k)
	}
	bytes, err := json.Marshal(keys)

	return bytes, err
}

// Data Reliability Section:

// Atomically read csm.pairingAddressesLength for data reliability.
func (csm *ConsumerSessionManager) GetAtomicPairingAddressesLength() uint64 {
	return atomic.LoadUint64(&csm.pairingAddressesLength)
}

func (csm *ConsumerSessionManager) getDataReliabilityProviderIndex(unAllowedAddress string, index uint64) (cswp *ConsumerSessionsWithProvider, providerAddress string, epoch uint64, err error) {
	csm.lock.RLock()
	defer csm.lock.RUnlock()
	currentEpoch := csm.atomicReadCurrentEpoch()
	pairingAddressesLength := csm.GetAtomicPairingAddressesLength()
	if index >= pairingAddressesLength {
		utils.LavaFormatInfo(DataReliabilityIndexOutOfRangeError.Error(), &map[string]string{"index": strconv.FormatUint(index, 10), "pairingAddressesLength": strconv.FormatUint(pairingAddressesLength, 10)})
		return nil, "", currentEpoch, DataReliabilityIndexOutOfRangeError
	}
	providerAddress = csm.pairingAddresses[index]
	if providerAddress == unAllowedAddress {
		return nil, "", currentEpoch, DataReliabilityIndexRequestedIsOriginalProviderError
	}
	// if address is valid return the ConsumerSessionsWithProvider
	return csm.pairing[providerAddress], providerAddress, currentEpoch, nil
}

func (csm *ConsumerSessionManager) getEndpointFromConsumerSessionWithProviderForDR(ctx context.Context, consumerSessionWithProvider *ConsumerSessionsWithProvider, sessionEpoch uint64, providerAddress string) (endpoint *Endpoint, err error) {
	var connected bool
	for idx := 0; idx < MaxConsecutiveConnectionAttempts; idx++ { // try to connect to the endpoint 3 times
		connected, endpoint, err = consumerSessionWithProvider.fetchEndpointConnectionFromConsumerSessionWithProvider(ctx, sessionEpoch)
		if err != nil {
			// verify err is AllProviderEndpointsDisabled and report.
			if AllProviderEndpointsDisabledError.Is(err) {
				err = csm.blockProvider(providerAddress, true, sessionEpoch) // reporting and blocking provider this epoch
				if err != nil {
					if !EpochMismatchError.Is(err) {
						// only acceptable error is EpochMismatchError so if different, throw fatal
						utils.LavaFormatFatal("Unsupported Error", err, nil)
					}
				}
				break // all endpoints are disabled, no reason to continue with this provider.
			} else {
				utils.LavaFormatFatal("Unsupported Error", err, nil)
			}
		}
		if connected {
			// if we are connected we can stop trying and return the endpoint
			break
		} else {
			continue
		}
	}
	if !connected { // if we are not connected at the end
		// failed to get an endpoint connection from that provider. return an error.
		return nil, utils.LavaFormatError("Not Connected", FailedToConnectToEndPointForDataReliabilityError, &map[string]string{"provider": providerAddress})
	}
	return endpoint, nil
}

// Get a Data Reliability Session
func (csm *ConsumerSessionManager) GetDataReliabilitySession(ctx context.Context, originalProviderAddress string, index int64, sessionEpoch uint64) (singleConsumerSession *SingleConsumerSession, providerAddress string, epoch uint64, err error) {
	consumerSessionWithProvider, providerAddress, currentEpoch, err := csm.getDataReliabilityProviderIndex(originalProviderAddress, uint64(index))
	if err != nil {
		return nil, "", 0, err
	}
	if sessionEpoch != currentEpoch { // validate we are in the same epoch.
		return nil, "", currentEpoch, DataReliabilityEpochMismatchError
	}

	// after choosing a provider, try to see if it already has an existing data reliability session.
	err = consumerSessionWithProvider.verifyDataReliabilitySessionWasNotAlreadyCreated()
	if err != nil {
		return nil, "", currentEpoch, err
	}

	// We can get an endpoint now and create a data reliability session.
	endpoint, err := csm.getEndpointFromConsumerSessionWithProviderForDR(ctx, consumerSessionWithProvider, currentEpoch, providerAddress)
	if err != nil {
		return nil, "", currentEpoch, err
	}

	// get data reliability session from endpoint
	consumerSession, pairingEpoch, err := consumerSessionWithProvider.getDataReliabilitySingleConsumerSession(endpoint)
	if err != nil {
		return nil, "", currentEpoch, err
	}

	if currentEpoch != pairingEpoch { // validate they are the same, if not print an error and set currentEpoch to pairingEpoch.
		utils.LavaFormatError("currentEpoch and pairingEpoch mismatch", nil, &map[string]string{"sessionEpoch": strconv.FormatUint(currentEpoch, 10), "pairingEpoch": strconv.FormatUint(pairingEpoch, 10)})
		currentEpoch = pairingEpoch
	}

	return consumerSession, providerAddress, currentEpoch, nil
}

// On a successful Subscribe relay
func (csm *ConsumerSessionManager) OnSessionDoneIncreaseRelayAndCu(consumerSession *SingleConsumerSession) error {
	if err := csm.verifyLock(consumerSession); err != nil {
		return sdkerrors.Wrapf(err, "OnSessionDoneIncreaseRelayAndCu consumerSession.lock must be locked before accessing this method")
	}

	defer consumerSession.lock.Unlock()                    // we need to be locked here, if we didn't get it locked we try lock anyway
	consumerSession.CuSum += consumerSession.LatestRelayCu // add CuSum to current cu usage.
	consumerSession.LatestRelayCu = 0                      // reset cu just in case
	consumerSession.RelayNum += RelayNumberIncrement       // increase relayNum
	consumerSession.ConsecutiveNumberOfFailures = 0        // reset failures.
	return nil
}

// On a failed DataReliability session we don't decrease the cu unlike a normal session, we just unlock and verify if we need to block this session or provider.
func (csm *ConsumerSessionManager) OnDataReliabilitySessionFailure(consumerSession *SingleConsumerSession, errorReceived error) error {
	// consumerSession must be locked when getting here.
	if err := csm.verifyLock(consumerSession); err != nil {
		return sdkerrors.Wrapf(err, "OnDataReliabilitySessionFailure consumerSession.lock must be locked before accessing this method")
	}
	// consumer Session should be locked here. so we can just apply the session failure here.
	if consumerSession.BlockListed {
		// if consumer session is already blocklisted return an error.
		return sdkerrors.Wrapf(SessionIsAlreadyBlockListedError, "trying to report a session failure of a blocklisted client session")
	}
	consumerSession.QoSInfo.TotalRelays++
	consumerSession.ConsecutiveNumberOfFailures += 1 // increase number of failures for this session

	// if this session failed more than MaximumNumberOfFailuresAllowedPerConsumerSession times we block list it.
	if consumerSession.ConsecutiveNumberOfFailures > MaximumNumberOfFailuresAllowedPerConsumerSession {
		consumerSession.BlockListed = true // block this session from future usages
	} else if SessionOutOfSyncError.Is(errorReceived) { // this is an error that we must block the session due to.
		consumerSession.BlockListed = true
	}

	var blockProvider, reportProvider bool
	if ReportAndBlockProviderError.Is(errorReceived) {
		blockProvider = true
		reportProvider = true
	} else if BlockProviderError.Is(errorReceived) {
		blockProvider = true
	}

	parentConsumerSessionsWithProvider := consumerSession.Client
	consumerSession.lock.Unlock()

	if blockProvider {
		publicProviderAddress, pairingEpoch := parentConsumerSessionsWithProvider.getPublicLavaAddressAndPairingEpoch()
		err := csm.blockProvider(publicProviderAddress, reportProvider, pairingEpoch)
		if err != nil {
			if EpochMismatchError.Is(err) {
				return nil // no effects this epoch has been changed
			}
			return err
		}
	}

	return nil
}

func NewConsumerSessionManager(rpcEndpoint *RPCEndpoint) *ConsumerSessionManager {
	csm := ConsumerSessionManager{}
	csm.rpcEndpoint = rpcEndpoint
	return &csm
}<|MERGE_RESOLUTION|>--- conflicted
+++ resolved
@@ -18,18 +18,11 @@
 
 // created with NewConsumerSessionManager
 type ConsumerSessionManager struct {
-<<<<<<< HEAD
-	rpcEndpoint  *RPCEndpoint // used to filter out endpoints
-	lock         sync.RWMutex
-	pairing      map[string]*ConsumerSessionsWithProvider // key == provider address
-	currentEpoch uint64
-
-=======
+	rpcEndpoint    *RPCEndpoint // used to filter out endpoints
 	lock           sync.RWMutex
 	pairing        map[string]*ConsumerSessionsWithProvider // key == provider address
 	currentEpoch   uint64
 	numberOfResets uint64
->>>>>>> 8ff862bd
 	// pairingAddresses for Data reliability
 	pairingAddresses       []string // contains all addresses from the initial pairing.
 	pairingAddressesLength uint64
