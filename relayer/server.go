--- conflicted
+++ resolved
@@ -210,19 +210,6 @@
 		// no rewards to ask for
 		return
 	}
-<<<<<<< HEAD
-	if reliability {
-		log.Println("asking for rewards", g_sentry.Acc, "with reliability")
-	} else {
-		log.Println("asking for rewards", g_sentry.Acc)
-	}
-	msg := pairingtypes.NewMsgRelayPayment(g_sentry.Acc, relays, strconv.FormatUint(g_serverID, 10))
-	myWriter := gobytes.Buffer{}
-	g_sentry.ClientCtx.Output = &myWriter
-	err := tx.GenerateOrBroadcastTxWithFactory(g_sentry.ClientCtx, g_txFactory, msg)
-	if err != nil {
-		log.Println("GenerateOrBroadcastTxWithFactory", err)
-=======
 
 	utils.LavaFormatInfo("asking for rewards", &map[string]string{
 		"account":     g_sentry.Acc,
@@ -287,7 +274,6 @@
 				break // Break loop for other errors
 			}
 		}
->>>>>>> e771a192
 	}
 
 	if hasSequenceError {
@@ -709,37 +695,21 @@
 
 func SendVoteCommitment(voteID string, vote *voteData) {
 	msg := conflicttypes.NewMsgConflictVoteCommit(g_sentry.Acc, voteID, vote.CommitHash)
-<<<<<<< HEAD
-	myWriter := gobytes.Buffer{}
-	g_sentry.ClientCtx.Output = &myWriter
-	err := tx.GenerateOrBroadcastTxWithFactory(g_sentry.ClientCtx, g_txFactory, msg)
-	if err != nil {
-		log.Printf("Error: failed to send vote commitment! error: %s\n", err)
-=======
 	myWriter := bytes.Buffer{}
 	g_sentry.ClientCtx.Output = &myWriter
 	err := tx.GenerateOrBroadcastTxWithFactory(g_sentry.ClientCtx, g_txFactory, msg)
 	if err != nil {
 		utils.LavaFormatError("failed to send vote commitment", err, nil)
->>>>>>> e771a192
 	}
 }
 
 func SendVoteReveal(voteID string, vote *voteData) {
 	msg := conflicttypes.NewMsgConflictVoteReveal(g_sentry.Acc, voteID, vote.Nonce, vote.RelayDataHash)
-<<<<<<< HEAD
-	myWriter := gobytes.Buffer{}
-	g_sentry.ClientCtx.Output = &myWriter
-	err := tx.GenerateOrBroadcastTxWithFactory(g_sentry.ClientCtx, g_txFactory, msg)
-	if err != nil {
-		log.Printf("Error: failed to send vote Reveal! error: %s\n", err)
-=======
 	myWriter := bytes.Buffer{}
 	g_sentry.ClientCtx.Output = &myWriter
 	err := tx.GenerateOrBroadcastTxWithFactory(g_sentry.ClientCtx, g_txFactory, msg)
 	if err != nil {
 		utils.LavaFormatError("failed to send vote Reveal", err, nil)
->>>>>>> e771a192
 	}
 }
 
@@ -759,12 +729,8 @@
 		nodeHeight := uint64(g_sentry.GetBlockHeight())
 		if voteDeadline < nodeHeight {
 			// its too late to vote
-<<<<<<< HEAD
-			log.Printf("Error: Vote Event received for deadline %d but current block is %d\n", voteDeadline, nodeHeight)
-=======
 			utils.LavaFormatError("Vote Event received but it's too late to vote", nil,
 				&map[string]string{"deadline": strconv.FormatUint(voteDeadline, 10), "nodeHeight": strconv.FormatUint(nodeHeight, 10)})
->>>>>>> e771a192
 			return
 		}
 	}
@@ -776,41 +742,23 @@
 		if voteParams != nil {
 			if voteParams.GetCloseVote() {
 				//we are closing the vote, so its okay we ahve this voteID
-<<<<<<< HEAD
-				log.Printf("[+] Received Vote termination event for voteID: %s, Cleared entry\n", voteID)
-=======
 				utils.LavaFormatInfo("Received Vote termination event for vote, cleared entry",
 					&map[string]string{"voteID": voteID})
->>>>>>> e771a192
 				delete(g_votes, voteID)
 				return
 			}
 			//expected to start a new vote but found an existing one
-<<<<<<< HEAD
-			log.Printf("Error: new vote Request for vote %+v and voteID: %s had existing entry %v\n", voteParams, voteID, vote)
-			return
-		}
-		log.Printf("[+] Received Vote Reveal for voteID: %s, sending Reveal for result: %v \n", voteID, vote)
-=======
 			utils.LavaFormatError("new vote Request for vote had existing entry", nil,
 				&map[string]string{"voteParams": fmt.Sprintf("%+v", voteParams), "voteID": voteID, "voteData": fmt.Sprintf("%+v", vote)})
 			return
 		}
 		utils.LavaFormatInfo(" Received Vote Reveal for vote, sending Reveal for result",
 			&map[string]string{"voteID": voteID, "voteData": fmt.Sprintf("%+v", vote)})
->>>>>>> e771a192
 		SendVoteReveal(voteID, vote)
 		return
 	} else {
 		// new vote
 		if voteParams == nil {
-<<<<<<< HEAD
-			log.Printf("Error: vote reveal Request voteID: %s didn't have a vote entry\n", voteID)
-			return
-		}
-		if voteParams.GetCloseVote() {
-			log.Printf("Error: vote closing received for voteID: %s but didn't have a vote entry\n", voteID)
-=======
 			utils.LavaFormatError("vote reveal Request didn't have a vote entry", nil,
 				&map[string]string{"voteID": voteID})
 			return
@@ -818,41 +766,27 @@
 		if voteParams.GetCloseVote() {
 			utils.LavaFormatError("vote closing received but didn't have a vote entry", nil,
 				&map[string]string{"voteID": voteID})
->>>>>>> e771a192
 			return
 		}
 		//try to find this provider in the jury
 		found := slices.Contains(voteParams.Voters, g_sentry.Acc)
 		if !found {
-<<<<<<< HEAD
-=======
 			utils.LavaFormatInfo("new vote initiated but not for this provider to vote", nil)
->>>>>>> e771a192
 			// this is a new vote but not for us
 			return
 		}
 		// we need to send a commit, first we need to use the chainProxy and get the response
 		//TODO: implement code that verified the requested block is finalized and if its not waits and tries again
-<<<<<<< HEAD
-		nodeMsg, err := g_chainProxy.ParseMsg(voteParams.ApiURL, voteParams.RequestData)
-		if err != nil {
-			log.Printf("Error: vote Request for chainID %s did not pass the api check on chain proxy error: %s\n", voteParams.ChainID, err)
-=======
 		nodeMsg, err := g_chainProxy.ParseMsg(voteParams.ApiURL, voteParams.RequestData, voteParams.ConnectionType)
 		if err != nil {
 			utils.LavaFormatError("vote Request did not pass the api check on chain proxy", err,
 				&map[string]string{"voteID": voteID, "chainID": voteParams.ChainID})
->>>>>>> e771a192
 			return
 		}
 		reply, err := nodeMsg.Send(ctx)
 		if err != nil {
-<<<<<<< HEAD
-			log.Printf("Error: vote relay send was failed for: api URL:%s and data: %s, error: %s\n", voteParams.ApiURL, voteParams.RequestData, err)
-=======
 			utils.LavaFormatError("vote relay send has failed", err,
 				&map[string]string{"ApiURL": voteParams.ApiURL, "RequestData": string(voteParams.RequestData)})
->>>>>>> e771a192
 			return
 		}
 		nonce := rand.Int63()
@@ -861,11 +795,7 @@
 
 		vote = &voteData{RelayDataHash: replyDataHash, Nonce: nonce, CommitHash: commitHash}
 		g_votes[voteID] = vote
-<<<<<<< HEAD
-		log.Printf("[+] Received Vote start for voteID: %s, sending commit for result: %v \n", voteID, vote)
-=======
 		utils.LavaFormatInfo("Received Vote start, sending commitment for result", &map[string]string{"voteID": voteID, "voteData": fmt.Sprintf("%+v", vote)})
->>>>>>> e771a192
 		SendVoteCommitment(voteID, vote)
 		return
 	}
