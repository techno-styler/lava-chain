--- conflicted
+++ resolved
@@ -200,19 +200,6 @@
 	myWriter := gobytes.Buffer{}
 	g_sentry.ClientCtx.Output = &myWriter
 	err := tx.GenerateOrBroadcastTxWithFactory(g_sentry.ClientCtx, g_txFactory, msg)
-<<<<<<< HEAD
-
-	// #o set doubleSendTest to true to test sending payment twice
-	doubleSendTest := false
-	if doubleSendTest { // wait between 0.5-1.5 seconds and resend tx for testing purposes
-		n := rand.Float32() // n will be between 0 and 10
-		fmt.Printf("Sleeping %f seconds...\n", n)
-		time.Sleep(time.Duration(n*1+0.5) * time.Second)
-		fmt.Println("Done")
-		err = tx.GenerateOrBroadcastTxWithFactory(g_sentry.ClientCtx, g_txFactory, msg)
-	}
-=======
->>>>>>> 42644b27
 	if err != nil {
 		log.Println("GenerateOrBroadcastTxWithFactory", err)
 	}
