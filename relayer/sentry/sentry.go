--- conflicted
+++ resolved
@@ -775,16 +775,11 @@
 	msg := conflicttypes.NewMsgDetection(s.Acc, nil, &responseConflict, nil)
 	s.ClientCtx.SkipConfirm = true
 	txFactory := tx.NewFactoryCLI(s.ClientCtx, s.cmdFlags).WithChainID("lava")
-<<<<<<< HEAD
 	err := SimulateAndBroadCastTx(s.ClientCtx, txFactory, msg)
 	if err != nil {
 		utils.LavaFormatError("CompareRelaysAndReportConflict - SimulateAndBroadCastTx Failed", err, nil)
 	}
-	//report the conflict
-=======
-	SimulateAndBroadCastTx(s.ClientCtx, txFactory, msg)
 	// report the conflict
->>>>>>> 24aedf26
 	return false
 }
 
