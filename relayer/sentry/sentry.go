--- conflicted
+++ resolved
@@ -503,15 +503,6 @@
 							fmt.Printf("failed to parse event: %s\n", e.Events["lava_relay_payment.Mint"])
 							continue
 						}
-<<<<<<< HEAD
-						s.UpdatePaidCU(paidCU)
-						s.AppendToReceivedPayments(PaymentRequest{CU: paidCU, BlockHeightDeadline: data.Height, Amount: coin, Client: clientAddr})
-						found := s.RemoveExpectedPayment(paidCU, clientAddr, data.Height)
-						if !found {
-							fmt.Printf("ERROR: payment received, did not find matching expectancy from correct client Need to add suppot for partial payment\n %s\n", s.PrintExpectedPAyments())
-						} else {
-							fmt.Printf("SUCCESS: payment received as expected\n")
-=======
 						uniqueID, err := strconv.ParseUint(e.Events["lava_relay_payment.uniqueIdentifier"][idx], 10, 64)
 						if err != nil {
 							fmt.Printf("failed to parse event: %s\n", e.Events["lava_relay_payment.uniqueIdentifier"])
@@ -521,7 +512,6 @@
 						if err != nil {
 							fmt.Printf("failed to parse event: %s\n", e.Events["lava_relay_payment.descriptionString"])
 							continue
->>>>>>> 0d15d428
 						}
 
 						if serverID == s.serverID {
@@ -1506,11 +1496,8 @@
 		blockHeight:             currentBlock,
 		specHash:                nil,
 		cmdFlags:                flagSet,
-<<<<<<< HEAD
 		voteInitiationCb:        voteInitiationCb,
-=======
 		serverID:                serverID,
->>>>>>> 0d15d428
 	}
 }
 
