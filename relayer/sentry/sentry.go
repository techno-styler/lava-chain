--- conflicted
+++ resolved
@@ -1034,35 +1034,6 @@
 
 func (wrap *RelayerClientWrapper) FetchEndpointConnectionFromClientWrapper(s *Sentry, ctx context.Context, index int) (connected bool, endpointPtr *Endpoint) {
 	//assumes s.pairingMu is Rlocked here
-<<<<<<< HEAD
-	getConnectionFromWrap := func(s *Sentry, ctx context.Context, index int) (connected bool, endpointPtr *Endpoint, allDisabled bool) {
-		wrap.SessionsLock.Lock()
-		defer wrap.SessionsLock.Unlock()
-		allDisabled = true
-		for idx, endpoint := range wrap.Endpoints {
-			if !endpoint.Enabled {
-				continue
-			}
-			allDisabled = false //even one enabled endpoint is enough to not purge the pairing object
-			if endpoint.Client == nil {
-				connectCtx, cancel := context.WithTimeout(ctx, 300*time.Millisecond)
-				conn, err := s.connectRawClient(connectCtx, endpoint.Addr)
-				cancel()
-				if err != nil {
-					endpoint.ConnectionRefusals++
-					utils.LavaFormatError("error connecting to provider", err, &map[string]string{"provider endpoint": endpoint.Addr, "provider address": wrap.Acc, "endpoint": fmt.Sprintf("%+v", endpoint)})
-					if endpoint.ConnectionRefusals >= MaxConsecutiveConnectionAttemts {
-						endpoint.Enabled = false
-						utils.LavaFormatWarning("disabling provider endpoint", nil, &map[string]string{"Endpoint": endpoint.Addr, "address": wrap.Acc, "currentEpoch": strconv.FormatInt(s.GetBlockHeight(), 10)})
-					}
-					continue
-				}
-				endpoint.ConnectionRefusals = 0
-				endpoint.Client = conn
-			}
-			wrap.Endpoints[idx] = endpoint
-			return true, endpoint, allDisabled
-=======
 	wrap.SessionsLock.Lock()
 	defer wrap.SessionsLock.Unlock()
 
@@ -1086,13 +1057,10 @@
 
 			endpoint.ConnectionRefusals = 0
 			endpoint.Client = conn
->>>>>>> 5f7d6024
-		}
-		return false, nil, allDisabled
-	}
-<<<<<<< HEAD
-	connected, endpointPtr, allDisabled := getConnectionFromWrap(s, ctx, index)
-=======
+		}
+		wrap.Endpoints[idx] = endpoint
+		return true, endpoint
+	}
 
 	// checking disabled endpoints, as we can disable an endpoint mid run of the previous loop, we should re test the current endpoint state
 	// before verifing all are Disabled.
@@ -1105,7 +1073,6 @@
 		allDisabled = false
 	}
 
->>>>>>> 5f7d6024
 	//we dont purge if we tried connecting and failed, only if we already disabled all endpoints
 	if allDisabled {
 		utils.LavaFormatError("purging provider after all endpoints are disabled", nil, &map[string]string{"provider endpoints": fmt.Sprintf("%v", wrap.Endpoints), "provider address": wrap.Acc})
@@ -1594,6 +1561,7 @@
 				return false
 			}
 		}
+
 		//remove from pairing
 		s.pairing[index] = s.pairing[len(s.pairing)-1]
 		s.pairing = s.pairing[:len(s.pairing)-1]
@@ -1601,23 +1569,16 @@
 	}
 	moveToPurge := purgeProvider(wrap, index)
 	if moveToPurge {
-		utils.LavaFormatWarning("Provider moving to purge", nil, &map[string]string{"address": wrap.Acc, "currentEpoch": strconv.FormatInt(s.GetBlockHeight(), 10)})
+		utils.LavaFormatWarning("Provider moving to purge", nil, &map[string]string{"address": wrap.Acc, "currentEpoch": strconv.FormatInt(s.GetBlockHeight(), 10), "reporting": fmt.Sprintf("%t", reportProvider)})
 		//move to purge list
 		s.pairingPurgeLock.Lock()
 		defer s.pairingPurgeLock.Unlock()
+		if reportProvider { // Reporting provider to chain.
+			// s.pairingPurgeLock is locked so we can add to purge and report list as they use the same lock.
+			s.addedToPurgeAndReport = append(s.addedToPurgeAndReport, wrap.Acc) // adding to purge this epoch to send them to the chain.
+		}
 		s.pairingPurge = append(s.pairingPurge, wrap)
 	}
-<<<<<<< HEAD
-=======
-	if reportProvider { // Reporting provider to chain.
-		// s.pairingPurgeLock is locked so we can add to purge and report list as they use the same lock.
-		s.addedToPurgeAndReport = append(s.addedToPurgeAndReport, wrap.Acc) // adding to purge this epoch to send them to the chain.
-	}
-
-	s.pairingPurge = append(s.pairingPurge, wrap)
-	s.pairing[index] = s.pairing[len(s.pairing)-1]
-	s.pairing = s.pairing[:len(s.pairing)-1]
->>>>>>> 5f7d6024
 }
 
 func (s *Sentry) IsAuthorizedConsumer(ctx context.Context, consumer string, blockheight uint64) (*pairingtypes.QueryVerifyPairingResponse, error) {
