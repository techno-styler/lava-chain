package testclients

import (
	"context"
	"fmt"
	"log"
	"net/http"
	"strings"

	"github.com/btcsuite/btcd/btcec"
	"github.com/cosmos/cosmos-sdk/client"
	"github.com/lavanet/lava/relayer/chainproxy"
	"github.com/lavanet/lava/relayer/sentry"
)

// LavaTests
func LavaTests(ctx context.Context, chainProxy chainproxy.ChainProxy, privKey *btcec.PrivateKey, apiInterface string, s *sentry.Sentry, clientCtx client.Context) error {
	errors := []string{}
	if apiInterface == "rest" {

		log.Println("starting run important apis")
		clientAdress := clientCtx.FromAddress
		mostImportantApisToTest := map[string][]string{http.MethodGet: {
			"/blocks/latest",
			"/lavanet/lava/pairing/providers/LAV1",
			"/lavanet/lava/pairing/clients/LAV1",
			fmt.Sprintf("/lavanet/lava/pairing/get_pairing/LAV1/%s", clientAdress),
			fmt.Sprintf("/lavanet/lava/pairing/verify_pairing/LAV1/%s/%s/%d", clientAdress, clientAdress, 78),
			fmt.Sprintf("/cosmos/bank/v1beta1/balances/%s", clientAdress),
			"/cosmos/gov/v1beta1/proposals",
			"/lavanet/lava/spec/spec",
			"/blocks/1"},
			http.MethodPost: {},
		}

<<<<<<< HEAD
		for httpMethod, api := range mostImportantApisToTest {
			for _, api_value := range api {
				for i := 0; i < 100; i++ {
					reply, err := chainproxy.SendRelay(ctx, chainProxy, privKey, api_value, "", httpMethod)
					if err != nil {
						log.Println(err)
						return err
					} else {
						prettyPrintReply(*reply, "LavaTestsResponse")
					}
=======
		for _, api := range mostImportantApisToTest {
			for i := 0; i < 100; i++ {
				log.Println(fmt.Sprintf("%s", api))
				reply, err := chainproxy.SendRelay(ctx, chainProxy, privKey, api, "")
				if err != nil {
					log.Println(err)
					errors = append(errors, fmt.Sprintf("%s", err))
				} else {
					prettyPrintReply(*reply, "LavaTestsResponse")
>>>>>>> 8dbba484
				}
			}
		}
		log.Println("continuing to other spec apis")
		// finish with testing all other API methods that dont require parameters
		allSpecNames, err := s.GetAllSpecNames(ctx)
		if err != nil {
			log.Println(err)
			errors = append(errors, fmt.Sprintf("%s", err))
		}
		for _, api := range allSpecNames {
			if strings.Contains(api, "/{") {
				continue
			}
<<<<<<< HEAD

			for _, api_interface := range api.ApiInterfaces {
				httpMethod := http.MethodGet
				if api_interface.Type == "post" {
					httpMethod = http.MethodPost
				}

				reply, err := chainproxy.SendRelay(ctx, chainProxy, privKey, api.Name, "", httpMethod)
				if err != nil {
					log.Println(err)
					return err
				} else {
					prettyPrintReply(*reply, "LavaTestsResponse")
				}

=======
			log.Println(fmt.Sprintf("%s", api))
			reply, err := chainproxy.SendRelay(ctx, chainProxy, privKey, api, "")
			if err != nil {
				log.Println(err)
				errors = append(errors, fmt.Sprintf("%s", err))
			} else {
				prettyPrintReply(*reply, "LavaTestsResponse")
>>>>>>> 8dbba484
			}

		}

	} else {
		log.Println(fmt.Sprintf("currently no tests for %s protocol", apiInterface))
		return nil
	}

	// if we had any errors we return them here
	if len(errors) > 0 {
		return fmt.Errorf(strings.Join(errors, ",\n"))
	}

	return nil
}<|MERGE_RESOLUTION|>--- conflicted
+++ resolved
@@ -33,31 +33,20 @@
 			http.MethodPost: {},
 		}
 
-<<<<<<< HEAD
 		for httpMethod, api := range mostImportantApisToTest {
 			for _, api_value := range api {
 				for i := 0; i < 100; i++ {
 					reply, err := chainproxy.SendRelay(ctx, chainProxy, privKey, api_value, "", httpMethod)
 					if err != nil {
 						log.Println(err)
-						return err
+						errors = append(errors, fmt.Sprintf("%s", err))
 					} else {
 						prettyPrintReply(*reply, "LavaTestsResponse")
 					}
-=======
-		for _, api := range mostImportantApisToTest {
-			for i := 0; i < 100; i++ {
-				log.Println(fmt.Sprintf("%s", api))
-				reply, err := chainproxy.SendRelay(ctx, chainProxy, privKey, api, "")
-				if err != nil {
-					log.Println(err)
-					errors = append(errors, fmt.Sprintf("%s", err))
-				} else {
-					prettyPrintReply(*reply, "LavaTestsResponse")
->>>>>>> 8dbba484
 				}
 			}
 		}
+
 		log.Println("continuing to other spec apis")
 		// finish with testing all other API methods that dont require parameters
 		allSpecNames, err := s.GetAllSpecNames(ctx)
@@ -65,37 +54,28 @@
 			log.Println(err)
 			errors = append(errors, fmt.Sprintf("%s", err))
 		}
-		for _, api := range allSpecNames {
-			if strings.Contains(api, "/{") {
+		for apiName, apiInterfaceList := range allSpecNames {
+			if strings.Contains(apiName, "/{") {
 				continue
 			}
-<<<<<<< HEAD
 
-			for _, api_interface := range api.ApiInterfaces {
+			for _, api_interface := range apiInterfaceList {
 				httpMethod := http.MethodGet
 				if api_interface.Type == "post" {
 					httpMethod = http.MethodPost
+					// for now we dont want to run the post apis in this test
+					continue
 				}
-
-				reply, err := chainproxy.SendRelay(ctx, chainProxy, privKey, api.Name, "", httpMethod)
+				log.Println(fmt.Sprintf("%s", apiName))
+				reply, err := chainproxy.SendRelay(ctx, chainProxy, privKey, apiName, "", httpMethod)
 				if err != nil {
 					log.Println(err)
-					return err
+					errors = append(errors, fmt.Sprintf("%s", err))
 				} else {
 					prettyPrintReply(*reply, "LavaTestsResponse")
 				}
 
-=======
-			log.Println(fmt.Sprintf("%s", api))
-			reply, err := chainproxy.SendRelay(ctx, chainProxy, privKey, api, "")
-			if err != nil {
-				log.Println(err)
-				errors = append(errors, fmt.Sprintf("%s", err))
-			} else {
-				prettyPrintReply(*reply, "LavaTestsResponse")
->>>>>>> 8dbba484
 			}
-
 		}
 
 	} else {
