--- conflicted
+++ resolved
@@ -1,282 +1,246 @@
 {
-    "proposal": {
-        "title": "Add Specs: Juno",
-        "description": "Adding new specification support for relaying juno data on Lava",
-        "specs": [
-            {
-                "index": "JUN1",
-                "name": "juno mainnet",
+  "proposal": {
+    "title": "Add Specs: Juno",
+    "description": "Adding new specification support for relaying juno data on Lava",
+    "specs": [
+      {
+        "index": "JUN1",
+        "name": "juno mainnet",
+        "enabled": true,
+        "imports": ["COSMOSSDKFULL"],
+        "reliability_threshold": 268435455,
+        "data_reliability_enabled": true,
+        "block_distance_for_finalized_data": 0,
+        "blocks_in_finalization_proof": 1,
+        "average_block_time": "6500",
+        "allowed_block_lag_for_qos_sync": "2",
+        "min_stake_provider": {
+          "denom": "ulava",
+          "amount": "50000000000"
+        },
+        "min_stake_client": {
+          "denom": "ulava",
+          "amount": "5000000000"
+        },
+        "api_collections": [
+          {
+            "enabled": true,
+            "collection_data": {
+              "api_interface": "rest",
+              "internal_path": "",
+              "type": "GET",
+              "add_on": ""
+            },
+            "apis": [],
+            "headers": [],
+            "inheritance_apis": [],
+            "parsing": [
+              {
+                "function_template": "/node_info",
+                "function_tag": "getChainId",
+                "result_parsing": {
+                  "parser_arg": ["0", "node_info", "network"],
+                  "parser_func": "PARSE_CANONICAL"
+                },
+                "wanted_result": "juno-1",
+                "api_name": "/node_info"
+              }
+            ]
+          },
+          {
+            "enabled": true,
+            "collection_data": {
+              "api_interface": "grpc",
+              "internal_path": "",
+              "type": "",
+              "add_on": ""
+            },
+            "apis": [
+              {
+                "name": "juno.mint.Query/AnnualProvisions",
+                "block_parsing": {
+                  "parser_arg": ["latest"],
+                  "parser_func": "DEFAULT"
+                },
+                "compute_units": "10",
                 "enabled": true,
-                "imports": [
-                    "COSMOSSDKFULL"
-                ],
-                "reliability_threshold": 268435455,
-                "data_reliability_enabled": true,
-                "block_distance_for_finalized_data": 0,
-                "blocks_in_finalization_proof": 1,
-                "average_block_time": "6500",
-                "allowed_block_lag_for_qos_sync": "2",
-                "min_stake_provider": {
-                    "denom": "ulava",
-                    "amount": "50000000000"
-                },
-                "min_stake_client": {
-                    "denom": "ulava",
-                    "amount": "5000000000"
-                },
-                "api_collections": [
-                    {
-                        "enabled": true,
-                        "collection_data": {
-                            "api_interface": "rest",
-                            "internal_path": "",
-                            "type": "GET",
-                            "add_on": ""
-                        },
-                        "apis": [],
-                        "headers": [],
-                        "inheritance_apis": [],
-                        "parsing": [
-                            {
-                                "function_template": "/node_info",
-                                "function_tag": "getChainId",
-                                "result_parsing": {
-                                    "parser_arg": [
-                                        "0",
-                                        "node_info",
-                                        "network"
-                                    ],
-                                    "parser_func": "PARSE_CANONICAL"
-                                },
-                                "wanted_result": "juno-1",
-                                "api_name": "/node_info"
-                            }
-                        ]
-                    },
-                    {
-                        "enabled": true,
-                        "collection_data": {
-                            "api_interface": "grpc",
-                            "internal_path": "",
-                            "type": "",
-                            "add_on": ""
-                        },
-                        "apis": [
-                            {
-                                "name": "juno.mint.Query/AnnualProvisions",
-                                "block_parsing": {
-                                    "parser_arg": [
-                                        "latest"
-                                    ],
-                                    "parser_func": "DEFAULT"
-                                },
-                                "compute_units": "10",
-                                "enabled": true,
-                                "category": {
-                                    "deterministic": true,
-                                    "local": false,
-                                    "subscription": false,
-                                    "stateful": 0
-                                },
-                                "extra_compute_units": "0"
-                            },
-                            {
-                                "name": "juno.mint.Query/Inflation",
-                                "block_parsing": {
-                                    "parser_arg": [
-                                        "latest"
-                                    ],
-                                    "parser_func": "DEFAULT"
-                                },
-                                "compute_units": "10",
-                                "enabled": true,
-                                "category": {
-                                    "deterministic": true,
-                                    "local": false,
-                                    "subscription": false,
-                                    "stateful": 0
-                                },
-                                "extra_compute_units": "0"
-                            },
-                            {
-                                "name": "juno.mint.Query/Params",
-                                "block_parsing": {
-                                    "parser_arg": [
-                                        "latest"
-                                    ],
-                                    "parser_func": "DEFAULT"
-                                },
-                                "compute_units": "10",
-                                "enabled": true,
-                                "category": {
-                                    "deterministic": true,
-                                    "local": false,
-                                    "subscription": false,
-                                    "stateful": 0
-                                },
-                                "extra_compute_units": "0"
-                            }
-                        ],
-                        "headers": [],
-                        "inheritance_apis": [],
-<<<<<<< HEAD
-                        "parsing": [{
-                            "function_template": "cosmos.base.tendermint.v1beta1.Service/GetNodeInfo",
-                            "function_tag": "getChainId",
-                            "result_parsing": {
-                                "parser_arg": [
-                                    "0",
-                                    "defaultNodeInfo",
-                                    "network"
-                                ],
-                                "parser_func": "PARSE_CANONICAL"
-                            },
-                            "wanted_result": "juno-1",
-                            "api_name": "cosmos.base.tendermint.v1beta1.Service/GetNodeInfo"
-                        }]
-                    },
-                    {
-                        "enabled": true,
-                        "collection_data": {
-                            "api_interface": "tendermintrpc",
-                            "internal_path": "",
-                            "type": "",
-                            "add_on": ""
-                        },
-                        "apis": [],
-                        "headers": [],
-                        "inheritance_apis": [],
-                        "parsing": [
-                            {
-                                "function_template": "{\"jsonrpc\":\"2.0\",\"method\":\"status\",\"params\":[],\"id\":1}",
-                                "function_tag": "getChainId",
-                                "result_parsing": {
-                                    "parser_arg": [
-                                        "0",
-                                        "node_info",
-                                        "network"
-                                    ],
-                                    "parser_func": "PARSE_CANONICAL"
-                                },
-                                "wanted_result": "juno-1",
-                                "api_name": "status"
-                            }
-                        ]
-=======
-                        "parse_directives": []
->>>>>>> aaebba8c
-                    }
-                ]
-            },
-            {
-                "index": "JUNT1",
-                "name": "juno testnet",
+                "category": {
+                  "deterministic": true,
+                  "local": false,
+                  "subscription": false,
+                  "stateful": 0
+                },
+                "extra_compute_units": "0"
+              },
+              {
+                "name": "juno.mint.Query/Inflation",
+                "block_parsing": {
+                  "parser_arg": ["latest"],
+                  "parser_func": "DEFAULT"
+                },
+                "compute_units": "10",
                 "enabled": true,
-                "imports": [
-                    "JUN1"
-                ],
-                "reliability_threshold": 268435455,
-                "data_reliability_enabled": true,
-                "block_distance_for_finalized_data": 0,
-                "blocks_in_finalization_proof": 1,
-                "average_block_time": "6500",
-                "allowed_block_lag_for_qos_sync": "2",
-                "min_stake_provider": {
-                    "denom": "ulava",
-                    "amount": "50000000000"
-                },
-                "min_stake_client": {
-                    "denom": "ulava",
-                    "amount": "5000000000"
-                },
-                "api_collections": [
-                    {
-                        "enabled": true,
-                        "collection_data": {
-                            "api_interface": "rest",
-                            "internal_path": "",
-                            "type": "GET",
-                            "add_on": ""
-                        },
-                        "apis": [],
-                        "headers": [],
-                        "inheritance_apis": [],
-                        "parsing": [
-                            {
-                                "function_template": "/node_info",
-                                "function_tag": "getChainId",
-                                "result_parsing": {
-                                    "parser_arg": [
-                                        "0",
-                                        "node_info",
-                                        "network"
-                                    ],
-                                    "parser_func": "PARSE_CANONICAL"
-                                },
-                                "wanted_result": "uni-6",
-                                "api_name": "/node_info"
-                            }
-                        ]
-                    },
-                    {
-                        "enabled": true,
-                        "collection_data": {
-                            "api_interface": "grpc",
-                            "internal_path": "",
-                            "type": "",
-                            "add_on": ""
-                        },
-                        "apis": [],
-                        "headers": [],
-                        "inheritance_apis": [],
-                        "parsing": [
-                            {
-                                "function_template": "cosmos.base.tendermint.v1beta1.Service/GetNodeInfo",
-                                "function_tag": "getChainId",
-                                "result_parsing": {
-                                    "parser_arg": [
-                                        "0",
-                                        "defaultNodeInfo",
-                                        "network"
-                                    ],
-                                    "parser_func": "PARSE_CANONICAL"
-                                },
-                                "wanted_result": "uni-6",
-                                "api_name": "cosmos.base.tendermint.v1beta1.Service/GetNodeInfo"
-                            }
-                        ]
-                    },
-                    {
-                        "enabled": true,
-                        "collection_data": {
-                            "api_interface": "tendermintrpc",
-                            "internal_path": "",
-                            "type": "",
-                            "add_on": ""
-                        },
-                        "apis": [],
-                        "headers": [],
-                        "inheritance_apis": [],
-                        "parsing": [
-                            {
-                                "function_template": "{\"jsonrpc\":\"2.0\",\"method\":\"status\",\"params\":[],\"id\":1}",
-                                "function_tag": "getChainId",
-                                "result_parsing": {
-                                    "parser_arg": [
-                                        "0",
-                                        "node_info",
-                                        "network"
-                                    ],
-                                    "parser_func": "PARSE_CANONICAL"
-                                },
-                                "wanted_result": "uni-6",
-                                "api_name": "status"
-                            }
-                        ]
-                    }
-                ]
-            }
+                "category": {
+                  "deterministic": true,
+                  "local": false,
+                  "subscription": false,
+                  "stateful": 0
+                },
+                "extra_compute_units": "0"
+              },
+              {
+                "name": "juno.mint.Query/Params",
+                "block_parsing": {
+                  "parser_arg": ["latest"],
+                  "parser_func": "DEFAULT"
+                },
+                "compute_units": "10",
+                "enabled": true,
+                "category": {
+                  "deterministic": true,
+                  "local": false,
+                  "subscription": false,
+                  "stateful": 0
+                },
+                "extra_compute_units": "0"
+              }
+            ],
+            "headers": [],
+            "inheritance_apis": [],
+            "parse_directives": [
+              {
+                "function_template": "cosmos.base.tendermint.v1beta1.Service/GetNodeInfo",
+                "function_tag": "getChainId",
+                "result_parsing": {
+                  "parser_arg": ["0", "defaultNodeInfo", "network"],
+                  "parser_func": "PARSE_CANONICAL"
+                },
+                "wanted_result": "juno-1",
+                "api_name": "cosmos.base.tendermint.v1beta1.Service/GetNodeInfo"
+              }
+            ]
+          },
+          {
+            "enabled": true,
+            "collection_data": {
+              "api_interface": "tendermintrpc",
+              "internal_path": "",
+              "type": "",
+              "add_on": ""
+            },
+            "apis": [],
+            "headers": [],
+            "inheritance_apis": [],
+            "parsing": [
+              {
+                "function_template": "{\"jsonrpc\":\"2.0\",\"method\":\"status\",\"params\":[],\"id\":1}",
+                "function_tag": "getChainId",
+                "result_parsing": {
+                  "parser_arg": ["0", "node_info", "network"],
+                  "parser_func": "PARSE_CANONICAL"
+                },
+                "wanted_result": "juno-1",
+                "api_name": "status"
+              }
+            ]
+          }
         ]
-    },
-    "deposit": "10000000ulava"
+      },
+      {
+        "index": "JUNT1",
+        "name": "juno testnet",
+        "enabled": true,
+        "imports": ["JUN1"],
+        "reliability_threshold": 268435455,
+        "data_reliability_enabled": true,
+        "block_distance_for_finalized_data": 0,
+        "blocks_in_finalization_proof": 1,
+        "average_block_time": "6500",
+        "allowed_block_lag_for_qos_sync": "2",
+        "min_stake_provider": {
+          "denom": "ulava",
+          "amount": "50000000000"
+        },
+        "min_stake_client": {
+          "denom": "ulava",
+          "amount": "5000000000"
+        },
+        "api_collections": [
+          {
+            "enabled": true,
+            "collection_data": {
+              "api_interface": "rest",
+              "internal_path": "",
+              "type": "GET",
+              "add_on": ""
+            },
+            "apis": [],
+            "headers": [],
+            "inheritance_apis": [],
+            "parsing": [
+              {
+                "function_template": "/node_info",
+                "function_tag": "getChainId",
+                "result_parsing": {
+                  "parser_arg": ["0", "node_info", "network"],
+                  "parser_func": "PARSE_CANONICAL"
+                },
+                "wanted_result": "uni-6",
+                "api_name": "/node_info"
+              }
+            ]
+          },
+          {
+            "enabled": true,
+            "collection_data": {
+              "api_interface": "grpc",
+              "internal_path": "",
+              "type": "",
+              "add_on": ""
+            },
+            "apis": [],
+            "headers": [],
+            "inheritance_apis": [],
+            "parsing": [
+              {
+                "function_template": "cosmos.base.tendermint.v1beta1.Service/GetNodeInfo",
+                "function_tag": "getChainId",
+                "result_parsing": {
+                  "parser_arg": ["0", "defaultNodeInfo", "network"],
+                  "parser_func": "PARSE_CANONICAL"
+                },
+                "wanted_result": "uni-6",
+                "api_name": "cosmos.base.tendermint.v1beta1.Service/GetNodeInfo"
+              }
+            ]
+          },
+          {
+            "enabled": true,
+            "collection_data": {
+              "api_interface": "tendermintrpc",
+              "internal_path": "",
+              "type": "",
+              "add_on": ""
+            },
+            "apis": [],
+            "headers": [],
+            "inheritance_apis": [],
+            "parsing": [
+              {
+                "function_template": "{\"jsonrpc\":\"2.0\",\"method\":\"status\",\"params\":[],\"id\":1}",
+                "function_tag": "getChainId",
+                "result_parsing": {
+                  "parser_arg": ["0", "node_info", "network"],
+                  "parser_func": "PARSE_CANONICAL"
+                },
+                "wanted_result": "uni-6",
+                "api_name": "status"
+              }
+            ]
+          }
+        ]
+      }
+    ]
+  },
+  "deposit": "10000000ulava"
 }