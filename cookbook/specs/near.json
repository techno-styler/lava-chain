{
    "proposal": {
        "title": "Add Specs: Near",
        "description": "Adding new specification support for relaying Near data on Lava",
        "specs": [
            {
                "index": "NEAR",
                "name": "near mainnet",
                "enabled": true,
                "reliability_threshold": 268435455,
                "data_reliability_enabled": true,
                "block_distance_for_finalized_data": 3,
                "blocks_in_finalization_proof": 3,
                "average_block_time": 1200,
                "allowed_block_lag_for_qos_sync": 8,
                "shares": 1,
                "min_stake_provider": {
                    "denom": "ulava",
                    "amount": "47500000000"
                },
                "api_collections": [
                    {
                        "enabled": true,
                        "collection_data": {
                            "api_interface": "jsonrpc",
                            "internal_path": "",
                            "type": "POST",
                            "add_on": ""
                        },
                        "apis": [
                            {
                                "name": "query",
                                "block_parsing": {
                                    "parser_arg": [
                                        "0",
                                        "block_id"
                                    ],
                                    "parser_func": "PARSE_CANONICAL",
                                    "default_value": "latest"
                                },
                                "compute_units": 20,
                                "enabled": true,
                                "category": {
                                    "deterministic": true,
                                    "local": false,
                                    "subscription": false,
                                    "stateful": 0
                                },
                                "extra_compute_units": 0
                            },
                            {
                                "name": "EXPERIMENTAL_changes",
                                "block_parsing": {
                                    "parser_arg": [
                                        "0",
                                        "block_id"
                                    ],
                                    "parser_func": "PARSE_CANONICAL",
                                    "default_value": "latest"
                                },
                                "compute_units": 10,
                                "enabled": true,
                                "category": {
                                    "deterministic": true,
                                    "local": false,
                                    "subscription": false,
                                    "stateful": 0
                                },
                                "extra_compute_units": 0
                            },
                            {
                                "name": "block",
                                "block_parsing": {
                                    "parser_arg": [
                                        "block_id",
                                        "=",
                                        "0"
                                    ],
                                    "parser_func": "PARSE_DICTIONARY_OR_ORDERED",
                                    "default_value": "latest"
                                },
                                "compute_units": 10,
                                "enabled": true,
                                "category": {
                                    "deterministic": true,
                                    "local": false,
                                    "subscription": false,
                                    "stateful": 0
                                },
                                "extra_compute_units": 0
                            },
                            {
                                "name": "EXPERIMENTAL_changes_in_block",
                                "block_parsing": {
                                    "parser_arg": [
                                        "0",
                                        "block_id"
                                    ],
                                    "parser_func": "PARSE_CANONICAL",
                                    "default_value": "latest"
                                },
                                "compute_units": 10,
                                "enabled": true,
                                "category": {
                                    "deterministic": true,
                                    "local": false,
                                    "subscription": false,
                                    "stateful": 0
                                },
                                "extra_compute_units": 0
                            },
                            {
                                "name": "chunk",
                                "block_parsing": {
                                    "parser_arg": [
                                        "0",
                                        "block_id"
                                    ],
                                    "parser_func": "PARSE_CANONICAL",
                                    "default_value": "latest"
                                },
                                "compute_units": 10,
                                "enabled": true,
                                "category": {
                                    "deterministic": true,
                                    "local": false,
                                    "subscription": false,
                                    "stateful": 0
                                },
                                "extra_compute_units": 0
                            },
                            {
                                "name": "gas_price",
                                "block_parsing": {
                                    "parser_arg": [
                                        "0"
                                    ],
                                    "parser_func": "PARSE_BY_ARG",
                                    "default_value": "latest"
                                },
                                "compute_units": 10,
                                "enabled": true,
                                "category": {
                                    "deterministic": true,
                                    "local": false,
                                    "subscription": false,
                                    "stateful": 0
                                },
                                "extra_compute_units": 0
                            },
                            {
                                "name": "EXPERIMENTAL_genesis_config",
                                "block_parsing": {
                                    "parser_arg": [
                                        "latest"
                                    ],
                                    "parser_func": "DEFAULT"
                                },
                                "compute_units": 10,
                                "enabled": true,
                                "category": {
                                    "deterministic": true,
                                    "local": false,
                                    "subscription": false,
                                    "stateful": 0
                                },
                                "extra_compute_units": 0
                            },
                            {
                                "name": "EXPERIMENTAL_protocol_config",
                                "block_parsing": {
                                    "parser_arg": [
                                        "0",
                                        "block_id"
                                    ],
                                    "parser_func": "PARSE_CANONICAL",
                                    "default_value": "latest"
                                },
                                "compute_units": 10,
                                "enabled": true,
                                "category": {
                                    "deterministic": true,
                                    "local": false,
                                    "subscription": false,
                                    "stateful": 0
                                },
                                "extra_compute_units": 0
                            },
                            {
                                "name": "status",
                                "block_parsing": {
                                    "parser_arg": [
                                        "latest"
                                    ],
                                    "parser_func": "DEFAULT"
                                },
                                "compute_units": 10,
                                "enabled": true,
                                "category": {
                                    "deterministic": false,
                                    "local": false,
                                    "subscription": false,
                                    "stateful": 0
                                },
                                "extra_compute_units": 0
                            },
                            {
                                "name": "network_info",
                                "block_parsing": {
                                    "parser_arg": [
                                        "latest"
                                    ],
                                    "parser_func": "DEFAULT"
                                },
                                "compute_units": 10,
                                "enabled": true,
                                "category": {
                                    "deterministic": false,
                                    "local": false,
                                    "subscription": false,
                                    "stateful": 0
                                },
                                "extra_compute_units": 0
                            },
                            {
                                "name": "validators",
                                "block_parsing": {
                                    "parser_arg": [
                                        "block_id",
                                        "=",
                                        "0"
                                    ],
                                    "parser_func": "PARSE_DICTIONARY_OR_ORDERED",
                                    "default_value": "latest"
                                },
                                "compute_units": 10,
                                "enabled": true,
                                "category": {
                                    "deterministic": true,
                                    "local": false,
                                    "subscription": false,
                                    "stateful": 0
                                },
                                "extra_compute_units": 0
                            },
                            {
                                "name": "broadcast_tx_async",
                                "block_parsing": {
                                    "parser_arg": [
                                        "latest"
                                    ],
                                    "parser_func": "DEFAULT"
                                },
                                "compute_units": 10,
                                "enabled": true,
                                "category": {
                                    "deterministic": false,
                                    "local": false,
                                    "subscription": false,
                                    "stateful": 1,
                                    "hanging_api": true
                                },
                                "extra_compute_units": 0,
                                "timeout_ms": 5000
                            },
                            {
                                "name": "broadcast_tx_commit",
                                "block_parsing": {
                                    "parser_arg": [
                                        "latest"
                                    ],
                                    "parser_func": "DEFAULT"
                                },
                                "compute_units": 10,
                                "enabled": true,
                                "category": {
                                    "deterministic": false,
                                    "local": false,
                                    "subscription": false,
                                    "stateful": 1,
                                    "hanging_api": true
                                },
                                "extra_compute_units": 0,
                                "timeout_ms": 20000
                            },
                            {
                                "name": "tx",
                                "block_parsing": {
                                    "parser_arg": [
                                        "latest"
                                    ],
                                    "parser_func": "DEFAULT"
                                },
                                "compute_units": 10,
                                "enabled": true,
                                "category": {
                                    "deterministic": true,
                                    "local": false,
                                    "subscription": false,
                                    "stateful": 0,
                                    "hanging_api": true
                                },
                                "extra_compute_units": 0,
                                "timeout_ms": 10000
                            },
                            {
                                "name": "EXPERIMENTAL_tx_status",
                                "block_parsing": {
                                    "parser_arg": [
                                        "latest"
                                    ],
                                    "parser_func": "DEFAULT"
                                },
                                "compute_units": 10,
                                "enabled": true,
                                "category": {
                                    "deterministic": true,
                                    "local": false,
                                    "subscription": false,
                                    "stateful": 0
                                },
                                "extra_compute_units": 0
                            },
                            {
                                "name": "EXPERIMENTAL_receipt",
                                "block_parsing": {
                                    "parser_arg": [
                                        "latest"
                                    ],
                                    "parser_func": "DEFAULT"
                                },
                                "compute_units": 10,
                                "enabled": true,
                                "category": {
                                    "deterministic": true,
                                    "local": false,
                                    "subscription": false,
                                    "stateful": 0
                                },
                                "extra_compute_units": 0
                            },
                            {
                                "name": "next_light_client_block",
                                "block_parsing": {
                                    "parser_arg": [
                                        "0",
                                        "block_id"
                                    ],
                                    "parser_func": "PARSE_CANONICAL",
                                    "default_value": "latest"
                                },
                                "compute_units": 20,
                                "enabled": true,
                                "category": {
                                    "deterministic": true,
                                    "local": false,
                                    "subscription": false,
                                    "stateful": 0
                                },
                                "extra_compute_units": 0
                            }
                        ],
                        "headers": [],
                        "inheritance_apis": [],
                        "parse_directives": [
                            {
                                "function_tag": "GET_BLOCK_BY_NUM",
                                "function_template": "{\"jsonrpc\":\"2.0\",\"method\":\"block\",\"params\":{\"block_id\":%d},\"id\":1}",
                                "result_parsing": {
                                    "parser_arg": [
                                        "0",
                                        "header",
                                        "hash"
                                    ],
                                    "parser_func": "PARSE_CANONICAL",
                                    "encoding": "base64"
                                },
                                "api_name": "block"
                            },
                            {
                                "function_template": "{\"jsonrpc\":\"2.0\",\"method\":\"block\",\"params\":{\"finality\":\"final\"},\"id\":1}",
                                "function_tag": "GET_BLOCKNUM",
                                "result_parsing": {
                                    "parser_arg": [
                                        "0",
                                        "header",
                                        "height"
                                    ],
                                    "parser_func": "PARSE_CANONICAL"
                                },
                                "api_name": "block"
                            }
                        ],
                        "verifications": [
                            {
                                "name": "chain-id",
                                "parse_directive": {
                                    "function_template": "{\"jsonrpc\":\"2.0\",\"method\":\"status\",\"params\":[],\"id\":1}",
                                    "function_tag": "VERIFICATION",
                                    "result_parsing": {
                                        "parser_arg": [
                                            "0",
                                            "chain_id"
                                        ],
                                        "parser_func": "PARSE_CANONICAL"
                                    },
                                    "api_name": "status"
                                },
                                "values": [
                                    {
                                        "expected_value": "mainnet"
                                    }
                                ]
                            },
                            {
                                "name": "pruning",
                                "parse_directive": {
                                    "function_template": "{\"jsonrpc\":\"2.0\",\"method\":\"status\",\"params\":[],\"id\":1}",
                                    "function_tag": "VERIFICATION",
                                    "result_parsing": {
                                        "parser_arg": [
                                            "0",
                                            "sync_info",
                                            "earliest_block_height"
                                        ],
                                        "parser_func": "PARSE_CANONICAL"
                                    },
                                    "api_name": "status"
                                },
                                "values": [
                                    {
                                        "latest_distance": 64800
                                    },
                                    {
                                        "extension": "archive",
                                        "expected_value": "9820210"
                                    }
                                ]
                            }
                        ],
                        "extensions": [
                            {
                                "name": "archive",
                                "cu_multiplier": 5,
                                "rule": {
                                    "block": 63900
                                }
                            }
                        ]
                    }
                ]
            },
            {
                "index": "NEART",
                "name": "near testnet",
                "enabled": true,
                "imports": [
                    "NEAR"
                ],
                "reliability_threshold": 268435455,
                "data_reliability_enabled": true,
                "block_distance_for_finalized_data": 3,
                "blocks_in_finalization_proof": 3,
                "average_block_time": 1200,
                "allowed_block_lag_for_qos_sync": 8,
                "shares": 1,
                "min_stake_provider": {
                    "denom": "ulava",
                    "amount": "47500000000"
                },
                "api_collections": [
                    {
                        "enabled": true,
                        "collection_data": {
                            "api_interface": "jsonrpc",
                            "internal_path": "",
                            "type": "POST",
                            "add_on": ""
                        },
                        "apis": [],
                        "headers": [],
                        "inheritance_apis": [],
                        "parse_directives": [],
                        "verifications": [
                            {
                                "name": "chain-id",
                                "values": [
                                    {
                                        "expected_value": "testnet"
                                    }
                                ]
                            },
                            {
                                "name": "pruning",
<<<<<<< HEAD
                                "parse_directive": {
                                    "function_template": "{\"jsonrpc\":\"2.0\",\"method\":\"block\",\"params\":{\"block_id\":42376888},\"id\":1}",
                                    "function_tag": "VERIFICATION",
                                    "result_parsing": {
                                        "parser_arg": [
                                            "0",
                                            "header",
                                            "height"
                                        ],
                                        "parser_func": "PARSE_CANONICAL"
                                    },
                                    "api_name": "block"
                                },
=======
>>>>>>> 3e64775d
                                "values": [
                                    {
                                        "extension": "archive",
                                        "expected_value": "42376888"
                                    }
                                ]
                            }
                        ]
                    }
                ]
            }
        ]
    },
    "deposit": "10000000ulava"
}<|MERGE_RESOLUTION|>--- conflicted
+++ resolved
@@ -489,31 +489,6 @@
                                         "expected_value": "testnet"
                                     }
                                 ]
-                            },
-                            {
-                                "name": "pruning",
-<<<<<<< HEAD
-                                "parse_directive": {
-                                    "function_template": "{\"jsonrpc\":\"2.0\",\"method\":\"block\",\"params\":{\"block_id\":42376888},\"id\":1}",
-                                    "function_tag": "VERIFICATION",
-                                    "result_parsing": {
-                                        "parser_arg": [
-                                            "0",
-                                            "header",
-                                            "height"
-                                        ],
-                                        "parser_func": "PARSE_CANONICAL"
-                                    },
-                                    "api_name": "block"
-                                },
-=======
->>>>>>> 3e64775d
-                                "values": [
-                                    {
-                                        "extension": "archive",
-                                        "expected_value": "42376888"
-                                    }
-                                ]
                             }
                         ]
                     }
