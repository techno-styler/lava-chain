package utils

import (
	"context"
	"errors"
	"fmt"
	"os"
	"runtime/debug"
	"strconv"
	"time"

	sdk "github.com/cosmos/cosmos-sdk/types"
	sdkerrors "github.com/cosmos/cosmos-sdk/types/errors"
	zerolog "github.com/rs/zerolog"
	zerologlog "github.com/rs/zerolog/log"
	"github.com/tendermint/tendermint/libs/log"
)

const (
	EventPrefix = "lava_"
)

type Attribute struct {
	Key   string
	Value interface{}
}

func LogAttr(key string, value interface{}) Attribute {
	return Attribute{Key: key, Value: value}
}

func LogLavaEvent(ctx sdk.Context, logger log.Logger, name string, attributes map[string]string, description string) {
	attributes_str := ""
	eventAttrs := []sdk.Attribute{}
	for key, val := range attributes {
		attributes_str += fmt.Sprintf("%s: %s,", key, val)
		eventAttrs = append(eventAttrs, sdk.NewAttribute(key, val))
	}
	logger.Info(fmt.Sprintf("%s%s:%s %s", EventPrefix, name, description, attributes_str))
	ctx.EventManager().EmitEvent(sdk.NewEvent(EventPrefix+name, eventAttrs...))
}

func LavaError(ctx sdk.Context, logger log.Logger, name string, attributes map[string]string, description string) error {
	attributes_str := ""
	// eventAttrs := []sdk.Attribute{}
	for key, val := range attributes {
		attributes_str += fmt.Sprintf("%s: %s,", key, val)
		// eventAttrs = append(eventAttrs, sdk.NewAttribute(key, val))
	}
	err_msg := fmt.Sprintf("ERR_%s: %s %s", name, description, attributes_str)
	logger.Error(err_msg)
	// ctx.EventManager().EmitEvent(sdk.NewEvent("ERR_"+name, eventAttrs...))
	// TODO: add error types, create them here and return
	return errors.New(err_msg)
}

func LoggingLevel(logLevel string) {
	switch logLevel {
	case "debug":
		zerolog.SetGlobalLevel(zerolog.DebugLevel)
	case "info":
		zerolog.SetGlobalLevel(zerolog.InfoLevel)
	case "warn":
		zerolog.SetGlobalLevel(zerolog.WarnLevel)
	case "error":
		zerolog.SetGlobalLevel(zerolog.ErrorLevel)
	case "fatal":
		zerolog.SetGlobalLevel(zerolog.FatalLevel)
	default:
		zerolog.SetGlobalLevel(zerolog.InfoLevel)
	}
	LavaFormatInfo("setting log level", Attribute{Key: "loglevel", Value: logLevel})
}

func LavaFormatLog(description string, err error, attributes []Attribute, severity uint) error {
	zerolog.TimeFieldFormat = zerolog.TimeFormatUnix
	// os.Getenv("LAVA_DISABLE_COLORS") == "true"
	NoColor := true
	if os.Getenv("LAVA_OUTPUT") != "json" {
		zerologlog.Logger = zerologlog.Output(zerolog.ConsoleWriter{Out: os.Stderr, NoColor: NoColor, TimeFormat: time.Stamp})
	}

	var logEvent *zerolog.Event
	switch severity {
	case 4:
		// prefix = "Fatal:"
		logEvent = zerologlog.Fatal()

	case 3:
		// prefix = "Error:"
		logEvent = zerologlog.Error()
	case 2:
		// prefix = "Warning:"
		logEvent = zerologlog.Warn()
	case 1:
		logEvent = zerologlog.Info()
		// prefix = "Info:"
	case 0:
		logEvent = zerologlog.Debug()
		// prefix = "Debug:"
	}
	output := description
	if err != nil {
		logEvent = logEvent.Err(err)
		output = fmt.Sprintf("%s ErrMsg: %s", output, err.Error())
	}
	if len(attributes) > 0 {
		for idx, attr := range attributes {
			key := attr.Key
			val := attr.Value
			st_val := ""
			switch value := val.(type) {
			case context.Context:
				// we don't want to print the whole context so change it
				switch key {
				case "GUID":
					guid, found := GetUniqueIdentifier(value)
					if found {
						st_val = strconv.FormatUint(guid, 10)
						attributes[idx] = Attribute{Key: key, Value: guid}
					} else {
						attributes[idx] = Attribute{Key: key, Value: "no-guid"}
					}
				default:
					attributes[idx] = Attribute{Key: key, Value: "context-masked"}
				}
			case bool:
				if value {
					st_val = "true"
				} else {
					st_val = "false"
				}
			case string:
				st_val = value
			case int:
				st_val = strconv.Itoa(value)
			case int64:
				st_val = strconv.FormatInt(value, 10)
			case uint64:
				st_val = strconv.FormatUint(value, 10)
			case error:
				st_val = value.Error()

			case fmt.Stringer:
				st_val = value.String()
			// needs to come after stringer so byte inheriting objects will use their string method if implemented (like AccAddress)
			case []byte:
				st_val = string(value)
			case nil:
				st_val = ""
			default:
				st_val = fmt.Sprintf("%v", value)
			}
			logEvent = logEvent.Str(key, st_val)
		}
		output = fmt.Sprintf("%s -- %+v", output, attributes)
	}
	logEvent.Msg(description)
	// here we return the same type of the original error message, this handles nil case as well
	errRet := sdkerrors.Wrap(err, output)
	if errRet == nil { // we always want to return an error if lavaFormatError was called
		return fmt.Errorf(output)
	}
	return errRet
}

func LavaFormatFatal(description string, err error, attributes ...Attribute) {
	attributes = append(attributes, Attribute{Key: "StackTrace", Value: debug.Stack()})
	LavaFormatLog(description, err, attributes, 4)
	os.Exit(1)
}

func LavaFormatError(description string, err error, attributes ...Attribute) error {
	return LavaFormatLog(description, err, attributes, 3)
}

func LavaFormatWarning(description string, err error, attributes ...Attribute) error {
	return LavaFormatLog(description, err, attributes, 2)
}

func LavaFormatInfo(description string, attributes ...Attribute) error {
	return LavaFormatLog(description, nil, attributes, 1)
}

func LavaFormatDebug(description string, attributes ...Attribute) error {
	return LavaFormatLog(description, nil, attributes, 0)
}

<<<<<<< HEAD
func LavaFormatDebug(description string, extraAttributes *map[string]string) error {
	return LavaFormatLog(description, nil, extraAttributes, 0)
}

=======
>>>>>>> 292d643c
func FormatStringerList[T fmt.Stringer](description string, listToPrint []T) string {
	st := ""
	for _, printable := range listToPrint {
		st = st + printable.String() + "\n"
	}
<<<<<<< HEAD
	st = fmt.Sprintf(description+"\n%s", st)
=======
	st = fmt.Sprintf(description+"\n\t%s", st)
>>>>>>> 292d643c
	return st
}<|MERGE_RESOLUTION|>--- conflicted
+++ resolved
@@ -186,22 +186,11 @@
 	return LavaFormatLog(description, nil, attributes, 0)
 }
 
-<<<<<<< HEAD
-func LavaFormatDebug(description string, extraAttributes *map[string]string) error {
-	return LavaFormatLog(description, nil, extraAttributes, 0)
-}
-
-=======
->>>>>>> 292d643c
 func FormatStringerList[T fmt.Stringer](description string, listToPrint []T) string {
 	st := ""
 	for _, printable := range listToPrint {
 		st = st + printable.String() + "\n"
 	}
-<<<<<<< HEAD
-	st = fmt.Sprintf(description+"\n%s", st)
-=======
 	st = fmt.Sprintf(description+"\n\t%s", st)
->>>>>>> 292d643c
 	return st
 }