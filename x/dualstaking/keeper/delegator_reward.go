package keeper

import (
	"cosmossdk.io/math"
	"github.com/cosmos/cosmos-sdk/store/prefix"
	sdk "github.com/cosmos/cosmos-sdk/types"
	"github.com/lavanet/lava/utils"
	"github.com/lavanet/lava/utils/slices"
	"github.com/lavanet/lava/x/dualstaking/types"
	epochstoragetypes "github.com/lavanet/lava/x/epochstorage/types"
	subscriptionstypes "github.com/lavanet/lava/x/subscription/types"
)

// SetDelegatorReward set a specific DelegatorReward in the store from its index
func (k Keeper) SetDelegatorReward(ctx sdk.Context, delegatorReward types.DelegatorReward) {
	store := prefix.NewStore(ctx.KVStore(k.storeKey), types.KeyPrefix(types.DelegatorRewardKeyPrefix))
	index := types.DelegationKey(delegatorReward.Provider, delegatorReward.Delegator, delegatorReward.ChainId)
	b := k.cdc.MustMarshal(&delegatorReward)
	store.Set(types.DelegatorRewardKey(
		index,
	), b)
}

// GetDelegatorReward returns a DelegatorReward from its index
func (k Keeper) GetDelegatorReward(
	ctx sdk.Context,
	index string,
) (val types.DelegatorReward, found bool) {
	store := prefix.NewStore(ctx.KVStore(k.storeKey), types.KeyPrefix(types.DelegatorRewardKeyPrefix))

	b := store.Get(types.DelegatorRewardKey(
		index,
	))
	if b == nil {
		return val, false
	}

	k.cdc.MustUnmarshal(b, &val)
	return val, true
}

// RemoveDelegatorReward removes a DelegatorReward from the store
func (k Keeper) RemoveDelegatorReward(
	ctx sdk.Context,
	index string,
) {
	store := prefix.NewStore(ctx.KVStore(k.storeKey), types.KeyPrefix(types.DelegatorRewardKeyPrefix))
	store.Delete(types.DelegatorRewardKey(
		index,
	))
}

// GetAllDelegatorReward returns all DelegatorReward
func (k Keeper) GetAllDelegatorReward(ctx sdk.Context) (list []types.DelegatorReward) {
	store := prefix.NewStore(ctx.KVStore(k.storeKey), types.KeyPrefix(types.DelegatorRewardKeyPrefix))
	iterator := sdk.KVStorePrefixIterator(store, []byte{})

	defer iterator.Close()

	for ; iterator.Valid(); iterator.Next() {
		var val types.DelegatorReward
		k.cdc.MustUnmarshal(iterator.Value(), &val)
		list = append(list, val)
	}

	return
}

// The reward for servicing a consumer is divided between the provider and its delegators.
// The following terms are used when calculating the reward distribution between them:
//   1. TotalReward: The total reward before it's divided to the provider and delegators
//   2. ProviderReward: The provider's part in the reward
//   3. DelegatorsReward: The total reward for all delegators
//   4. DelegatorReward: The reward for a specific delegator
//   5. TotalDelegations: The total sum of delegations of a specific provider
//   6. effectiveStake: The provider's stake + TotalDelegations ("effective stake")
//   7. DelegationLimit: The provider's delegation limit (e.g. the max value of delegations the provider uses)
//   8. effectiveDelegations: min(TotalDelegations, DelegationLimit)

// CalcRewards calculates the provider reward and the total reward for delegators
// providerReward = totalReward * ((effectiveDelegations*commission + providerStake) / effectiveStake)
// delegatorsReward = totalReward - providerReward
func (k Keeper) CalcRewards(stakeEntry epochstoragetypes.StakeEntry, totalReward math.Int, delegations []types.Delegation) (providerReward math.Int, delegatorsReward math.Int) {
	effectiveDelegations, effectiveStake := k.CalcEffectiveDelegationsAndStake(stakeEntry, delegations)

	providerReward = totalReward.Mul(stakeEntry.Stake.Amount).Quo(effectiveStake)
	rawDelegatorsReward := totalReward.Mul(effectiveDelegations).Quo(effectiveStake)
	providerCommission := rawDelegatorsReward.MulRaw(int64(stakeEntry.DelegateCommission)).QuoRaw(100)
	providerReward = providerReward.Add(providerCommission)

	return providerReward, totalReward.Sub(providerReward)
}

// CalcEffectiveDelegationsAndStake calculates the effective stake and effective delegations (for delegator rewards calculations)
// effectiveDelegations = min(totalDelegations, delegateLimit)
// effectiveStake = effectiveDelegations + providerStake
func (k Keeper) CalcEffectiveDelegationsAndStake(stakeEntry epochstoragetypes.StakeEntry, delegations []types.Delegation) (effectiveDelegations math.Int, effectiveStake math.Int) {
	var totalDelegations int64
	for _, d := range delegations {
		totalDelegations += d.Amount.Amount.Int64()
	}

	effectiveDelegationsInt64 := math.Min(totalDelegations, stakeEntry.DelegateLimit.Amount.Int64())
	effectiveDelegations = math.NewInt(effectiveDelegationsInt64)
	return effectiveDelegations, effectiveDelegations.Add(stakeEntry.Stake.Amount)
}

// CalcDelegatorReward calculates a single delegator reward according to its delegation
// delegatorReward = delegatorsReward * (delegatorStake / totalDelegations) = (delegatorsReward * delegatorStake) / totalDelegations
func (k Keeper) CalcDelegatorReward(delegatorsReward math.Int, totalDelegations math.Int, delegation types.Delegation) math.Int {
	return delegatorsReward.Mul(delegation.Amount.Amount).Quo(totalDelegations)
}

func (k Keeper) ClaimRewards(ctx sdk.Context, delegator string, provider string) error {
	goCtx := sdk.WrapSDKContext(ctx)
	res, err := k.DelegatorRewards(goCtx, &types.QueryDelegatorRewardsRequest{Delegator: delegator, Provider: provider})
	if err != nil {
		return utils.LavaFormatWarning("could not claim delegator rewards", err,
			utils.Attribute{Key: "delegator", Value: delegator},
		)
	}

	for _, reward := range res.Rewards {
		delegatorAcc, err := sdk.AccAddressFromBech32(delegator)
		if err != nil {
			utils.LavaFormatError("critical: could not claim delegator reward from provider", err,
				utils.Attribute{Key: "delegator", Value: delegator},
				utils.Attribute{Key: "provider", Value: provider},
			)
			continue
		}

		rewardCoins := sdk.Coins{sdk.Coin{Denom: epochstoragetypes.TokenDenom, Amount: reward.Amount.Amount}}

		// not minting new coins because they're minted when the provider
		// asked for payment (and the delegator reward map was updated)
		err = k.bankKeeper.SendCoinsFromModuleToAccount(ctx, subscriptionstypes.ModuleName, delegatorAcc, rewardCoins)
		if err != nil {
			// panic:ok: reward transfer should never fail
			utils.LavaFormatPanic("critical: failed to send reward to delegator for provider", err,
				utils.Attribute{Key: "provider", Value: provider},
				utils.Attribute{Key: "delegator", Value: delegator},
				utils.Attribute{Key: "reward", Value: rewardCoins},
			)
		}

		ind := types.DelegationKey(reward.Provider, delegator, reward.ChainId)
		k.RemoveDelegatorReward(ctx, ind)
	}

	return nil
}

// RewardProvidersAndDelegators is the main function handling provider rewards with delegations
// it returns the provider reward amount and updates the delegatorReward map with the reward portion for each delegator
func (k Keeper) RewardProvidersAndDelegators(ctx sdk.Context, providerAddr sdk.AccAddress, chainID string, totalReward math.Int, senderModule string, calcOnlyProvider bool, calcOnlyDelegators bool) (providerReward math.Int, err error) {
	block := uint64(ctx.BlockHeight())
	epoch, _, err := k.epochstorageKeeper.GetEpochStartForBlock(ctx, block)
	if err != nil {
		return math.ZeroInt(), utils.LavaFormatError(types.ErrCalculatingProviderReward.Error(), err,
			utils.Attribute{Key: "block", Value: block},
		)
	}
	stakeEntry, err := k.epochstorageKeeper.GetStakeEntryForProviderEpoch(ctx, chainID, providerAddr, epoch)
	if err != nil {
		return math.ZeroInt(), err
	}

	delegations, err := k.GetProviderDelegators(ctx, providerAddr.String(), epoch)
	if err != nil {
		return math.ZeroInt(), utils.LavaFormatError("cannot get provider's delegators", err)
	}

	relevantDelegations := slices.Filter(delegations,
<<<<<<< HEAD
		func(d types.Delegation) bool {
			return d.ChainID == chainID && d.IsFirstMonthPassed(ctx.BlockTime().UTC().Unix())
		})
=======
		func(d types.Delegation) bool { return d.ChainID == chainID && d.Delegator != d.Provider })
>>>>>>> de232aa2

	providerReward, delegatorsReward := k.CalcRewards(*stakeEntry, totalReward, relevantDelegations)

	leftoverRewards := k.updateDelegatorsReward(ctx, stakeEntry.DelegateTotal.Amount, relevantDelegations, totalReward, delegatorsReward, calcOnlyDelegators)
	fullProviderReward := providerReward.Add(leftoverRewards)

	if !calcOnlyProvider {
		if fullProviderReward.GT(math.ZeroInt()) {
			fullProviderRewardCoins := sdk.Coins{sdk.NewCoin(epochstoragetypes.TokenDenom, fullProviderReward)}
			err = k.bankKeeper.SendCoinsFromModuleToAccount(ctx, senderModule, providerAddr, fullProviderRewardCoins)
			if err != nil {
				// panic:ok: reward transfer should never fail
				utils.LavaFormatPanic("critical: failed to send reward to provider", err,
					utils.Attribute{Key: "provider", Value: providerAddr},
					utils.Attribute{Key: "reward", Value: fullProviderRewardCoins},
				)
			}
		}
	}

	return fullProviderReward, nil
}

// updateDelegatorsReward updates the delegator rewards map
func (k Keeper) updateDelegatorsReward(ctx sdk.Context, totalDelegations math.Int, delegations []types.Delegation, totalReward math.Int, delegatorsReward math.Int, calcOnly bool) (leftoverRewards math.Int) {
	usedDelegatorRewards := math.ZeroInt() // the delegator rewards are calculated using int division, so there might be leftovers

	for _, delegation := range delegations {
		delegatorRewardAmount := k.CalcDelegatorReward(delegatorsReward, totalDelegations, delegation)
		rewardMapKey := types.DelegationKey(delegation.Provider, delegation.Delegator, delegation.ChainID)

		delegatorReward, found := k.GetDelegatorReward(ctx, rewardMapKey)
		if !calcOnly {
			if !found {
				delegatorReward.Provider = delegation.Provider
				delegatorReward.Delegator = delegation.Delegator
				delegatorReward.ChainId = delegation.ChainID
				delegatorReward.Amount = sdk.NewCoin(epochstoragetypes.TokenDenom, delegatorRewardAmount)
			} else {
				delegatorReward.Amount = delegatorReward.Amount.AddAmount(delegatorRewardAmount)
			}
			k.SetDelegatorReward(ctx, delegatorReward)
		}

		usedDelegatorRewards = usedDelegatorRewards.Add(delegatorRewardAmount)
	}

	return delegatorsReward.Sub(usedDelegatorRewards)
}<|MERGE_RESOLUTION|>--- conflicted
+++ resolved
@@ -172,13 +172,9 @@
 	}
 
 	relevantDelegations := slices.Filter(delegations,
-<<<<<<< HEAD
 		func(d types.Delegation) bool {
-			return d.ChainID == chainID && d.IsFirstMonthPassed(ctx.BlockTime().UTC().Unix())
+			return d.ChainID == chainID && d.IsFirstMonthPassed(ctx.BlockTime().UTC().Unix()) && d.Delegator != d.Provider
 		})
-=======
-		func(d types.Delegation) bool { return d.ChainID == chainID && d.Delegator != d.Provider })
->>>>>>> de232aa2
 
 	providerReward, delegatorsReward := k.CalcRewards(*stakeEntry, totalReward, relevantDelegations)
 
