package keeper

import (
	"fmt"

	cosmosMath "cosmossdk.io/math"
	"github.com/cometbft/cometbft/libs/log"
	"github.com/cosmos/cosmos-sdk/codec"
	storetypes "github.com/cosmos/cosmos-sdk/store/types"
	sdk "github.com/cosmos/cosmos-sdk/types"
	paramtypes "github.com/cosmos/cosmos-sdk/x/params/types"
	common "github.com/lavanet/lava/common/types"
	"github.com/lavanet/lava/x/rewards/types"
	timerstoretypes "github.com/lavanet/lava/x/timerstore/types"
)

type (
	Keeper struct {
		cdc        codec.BinaryCodec
		storeKey   storetypes.StoreKey
		memKey     storetypes.StoreKey
		paramstore paramtypes.Subspace

<<<<<<< HEAD
		bankKeeper       types.BankKeeper
		accountKeeper    types.AccountKeeper
		specKeeper       types.SpecKeeper
		epochstorage     types.EpochstorageKeeper
		monthlyRewardsTS timerstoretypes.TimerStore
=======
		bankKeeper     types.BankKeeper
		accountKeeper  types.AccountKeeper
		downtimeKeeper types.DowntimeKeeper
		stakingKeeper  types.StakingKeeper

		feeCollectorName string
>>>>>>> bb7ce7cd
	}
)

func NewKeeper(
	cdc codec.BinaryCodec,
	storeKey,
	memKey storetypes.StoreKey,
	ps paramtypes.Subspace,
	bankKeeper types.BankKeeper,
	accountKeeper types.AccountKeeper,
<<<<<<< HEAD
	specKeeper types.SpecKeeper,
	epochStorageKeeper types.EpochstorageKeeper,
=======
	downtimeKeeper types.DowntimeKeeper,
	stakingKeeper types.StakingKeeper,
	feeCollectorName string,
>>>>>>> bb7ce7cd
	timerStoreKeeper types.TimerStoreKeeper,
) *Keeper {
	// set KeyTable if it has not already been set
	if !ps.HasKeyTable() {
		ps = ps.WithKeyTable(types.ParamKeyTable())
	}

	keeper := Keeper{
		cdc:        cdc,
		storeKey:   storeKey,
		memKey:     memKey,
		paramstore: ps,

<<<<<<< HEAD
		bankKeeper:    bankKeeper,
		accountKeeper: accountKeeper,
		specKeeper:    specKeeper,
		epochstorage:  epochStorageKeeper,
=======
		bankKeeper:     bankKeeper,
		accountKeeper:  accountKeeper,
		downtimeKeeper: downtimeKeeper,
		stakingKeeper:  stakingKeeper,

		feeCollectorName: feeCollectorName,
>>>>>>> bb7ce7cd
	}

	subsTimerCallback := func(ctx sdk.Context, subkey, _ []byte) {
		keeper.DistributeMonthlyBonusRewards(ctx)
	}

	keeper.monthlyRewardsTS = *timerStoreKeeper.NewTimerStoreBeginBlock(storeKey, types.MonthlyRewardsTSPrefix).
		WithCallbackByBlockTime(subsTimerCallback)

	return &keeper
}

func (k Keeper) SetNextMonthRewardTime(ctx sdk.Context) {
	k.monthlyRewardsTS.AddTimerByBlockTime(ctx, uint64(common.NextMonth(ctx.BlockTime()).Unix()), []byte{}, []byte{})
}

func (k Keeper) Logger(ctx sdk.Context) log.Logger {
	return ctx.Logger().With("module", fmt.Sprintf("x/%s", types.ModuleName))
}

func (k Keeper) BondedTargetFactor(ctx sdk.Context) cosmosMath.LegacyDec {
	params := k.GetParams(ctx)

	minBonded := params.MinBondedTarget
	maxBonded := params.MaxBondedTarget
	lowFactor := params.LowFactor
	bonded := k.stakingKeeper.BondedRatio(ctx)

	if bonded.GT(maxBonded) {
		return lowFactor
	}

	if bonded.LTE(minBonded) {
		return cosmosMath.LegacyOneDec()
	} else {
		// equivalent to: (maxBonded - bonded) / (maxBonded - minBonded)
		// 					  + lowFactor * (bonded - minBonded) / (maxBonded - minBonded)
		min_max_diff := maxBonded.Sub(minBonded)
		e1 := maxBonded.Sub(bonded).Quo(min_max_diff)
		e2 := bonded.Sub(minBonded).Quo(min_max_diff)
		return e1.Add(e2.Mul(lowFactor))
	}
}<|MERGE_RESOLUTION|>--- conflicted
+++ resolved
@@ -9,7 +9,7 @@
 	storetypes "github.com/cosmos/cosmos-sdk/store/types"
 	sdk "github.com/cosmos/cosmos-sdk/types"
 	paramtypes "github.com/cosmos/cosmos-sdk/x/params/types"
-	common "github.com/lavanet/lava/common/types"
+	"github.com/lavanet/lava/utils"
 	"github.com/lavanet/lava/x/rewards/types"
 	timerstoretypes "github.com/lavanet/lava/x/timerstore/types"
 )
@@ -21,20 +21,16 @@
 		memKey     storetypes.StoreKey
 		paramstore paramtypes.Subspace
 
-<<<<<<< HEAD
-		bankKeeper       types.BankKeeper
-		accountKeeper    types.AccountKeeper
-		specKeeper       types.SpecKeeper
-		epochstorage     types.EpochstorageKeeper
-		monthlyRewardsTS timerstoretypes.TimerStore
-=======
 		bankKeeper     types.BankKeeper
 		accountKeeper  types.AccountKeeper
+		specKeeper     types.SpecKeeper
+		epochstorage   types.EpochstorageKeeper
 		downtimeKeeper types.DowntimeKeeper
 		stakingKeeper  types.StakingKeeper
 
+		monthlyRewardsTS timerstoretypes.TimerStore
+
 		feeCollectorName string
->>>>>>> bb7ce7cd
 	}
 )
 
@@ -45,14 +41,11 @@
 	ps paramtypes.Subspace,
 	bankKeeper types.BankKeeper,
 	accountKeeper types.AccountKeeper,
-<<<<<<< HEAD
 	specKeeper types.SpecKeeper,
 	epochStorageKeeper types.EpochstorageKeeper,
-=======
 	downtimeKeeper types.DowntimeKeeper,
 	stakingKeeper types.StakingKeeper,
 	feeCollectorName string,
->>>>>>> bb7ce7cd
 	timerStoreKeeper types.TimerStoreKeeper,
 ) *Keeper {
 	// set KeyTable if it has not already been set
@@ -66,19 +59,14 @@
 		memKey:     memKey,
 		paramstore: ps,
 
-<<<<<<< HEAD
-		bankKeeper:    bankKeeper,
-		accountKeeper: accountKeeper,
-		specKeeper:    specKeeper,
-		epochstorage:  epochStorageKeeper,
-=======
 		bankKeeper:     bankKeeper,
 		accountKeeper:  accountKeeper,
+		specKeeper:     specKeeper,
+		epochstorage:   epochStorageKeeper,
 		downtimeKeeper: downtimeKeeper,
 		stakingKeeper:  stakingKeeper,
 
 		feeCollectorName: feeCollectorName,
->>>>>>> bb7ce7cd
 	}
 
 	subsTimerCallback := func(ctx sdk.Context, subkey, _ []byte) {
@@ -92,7 +80,7 @@
 }
 
 func (k Keeper) SetNextMonthRewardTime(ctx sdk.Context) {
-	k.monthlyRewardsTS.AddTimerByBlockTime(ctx, uint64(common.NextMonth(ctx.BlockTime()).Unix()), []byte{}, []byte{})
+	k.monthlyRewardsTS.AddTimerByBlockTime(ctx, uint64(utils.NextMonth(ctx.BlockTime()).Unix()), []byte{}, []byte{})
 }
 
 func (k Keeper) Logger(ctx sdk.Context) log.Logger {
