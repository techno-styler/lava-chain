package keeper

import (
	"fmt"
	"sort"
	"strings"

	"cosmossdk.io/math"
	sdk "github.com/cosmos/cosmos-sdk/types"
	distributiontypes "github.com/cosmos/cosmos-sdk/x/distribution/types"
	"github.com/lavanet/lava/utils"
	"github.com/lavanet/lava/x/rewards/types"
)

const DAY_SECONDS = 60 * 60 * 24

func (k Keeper) AddIprpcCu(ctx sdk.Context, provider string, chainID string, cu uint64) {
	index := types.BasePayIndex{Provider: provider, ChainID: chainID}
	basepay, found := k.getBasePay(ctx, index)
	if !found {
		basepay = types.BasePay{IprpcCu: cu}
	} else {
		basepay.IprpcCu += cu
	}
	k.setBasePay(ctx, index, basepay)
}

func (k Keeper) AggregateRewards(ctx sdk.Context, provider, chainid string, adjustment sdk.Dec, rewards math.Int, sub string, cu uint64) {
	index := types.BasePayIndex{Provider: provider, ChainID: chainid}
	basepay, found := k.getBasePay(ctx, index)
	adjustedPay := adjustment.MulInt(rewards)
	adjustedPay = sdk.MinDec(adjustedPay, sdk.NewDecFromInt(rewards))
	if !found {
		basepay = types.BasePay{Total: rewards, TotalAdjusted: adjustedPay}
	} else {
		basepay.Total = basepay.Total.Add(rewards)
		basepay.TotalAdjusted = basepay.TotalAdjusted.Add(adjustedPay)
	}

	k.setBasePay(ctx, index, basepay)
}

// Distribute bonus rewards to providers across all chains based on performance
func (k Keeper) distributeMonthlyBonusRewards(ctx sdk.Context) {
	details := map[string]string{}
	coins := k.TotalPoolTokens(ctx, types.ProviderRewardsDistributionPool)
	total := coins.AmountOf(k.stakingKeeper.BondDenom(ctx))
	totalRewarded := sdk.ZeroInt()
	// specs emissions from the total reward pool base on stake
	specs := k.specEmissionParts(ctx)

	defer func() {
		k.removeAllBasePay(ctx)
		utils.LogLavaEvent(ctx, k.Logger(ctx), types.ProvidersBonusRewardsEventName, details, "provider bonus rewards distributed successfully")
	}()

	// Get serviced CU for each provider + spec
	specCuMap := map[string]types.SpecCuType{} // spec -> specCu
	for _, spec := range specs {
		// all providers basepays and the total basepay of the spec
		basepays, totalbasepay := k.specProvidersBasePay(ctx, spec.ChainID)
		if totalbasepay.IsZero() {
			continue
		}

		// calculate the maximum rewards for the spec
		specTotalPayout := k.specTotalPayout(ctx, total, sdk.NewDecFromInt(totalbasepay), spec)
		// distribute the rewards to all providers
		for _, basepay := range basepays {
			// count iprpc cu
			specCu, ok := specCuMap[spec.ChainID]
			if !ok {
				specCuMap[spec.ChainID] = types.SpecCuType{
					ProvidersCu: map[string]uint64{basepay.Provider: basepay.IprpcCu},
					TotalCu:     basepay.IprpcCu,
				}
			} else {
				_, ok := specCu.ProvidersCu[basepay.Provider]
				if !ok {
					specCu.ProvidersCu[basepay.Provider] = basepay.IprpcCu
				} else {
					specCu.ProvidersCu[basepay.Provider] += basepay.IprpcCu
				}
				specCu.TotalCu += basepay.IprpcCu
				specCuMap[spec.ChainID] = specCu
			}

			// calculate the providers bonus base on adjusted base pay
			reward := specTotalPayout.Mul(basepay.TotalAdjusted).QuoInt(totalbasepay).TruncateInt()
			totalRewarded = totalRewarded.Add(reward)
			if totalRewarded.GT(total) {
				utils.LavaFormatError("provider rewards are larger than the distribution pool balance", nil,
					utils.LogAttr("distribution_pool_balance", total.String()),
					utils.LogAttr("provider_reward", totalRewarded.String()))
				details["error"] = "provider rewards are larger than the distribution pool balance"
				return
			}
			// now give the reward the provider contributor and delegators
			providerAddr, err := sdk.AccAddressFromBech32(basepay.Provider)
			if err != nil {
				continue
			}
			_, _, err = k.dualstakingKeeper.RewardProvidersAndDelegators(ctx, providerAddr, basepay.ChainID, sdk.NewCoin(k.stakingKeeper.BondDenom(ctx), reward), string(types.ProviderRewardsDistributionPool), false, false, false)
			if err != nil {
				utils.LavaFormatError("failed to send bonus rewards to provider", err, utils.LogAttr("provider", basepay.Provider))
			}

			details[providerAddr.String()+" "+spec.ChainID] = reward.String()
		}
	}

	// Get current month IprpcReward and use it to distribute rewards
	iprpcReward, found := k.PopIprpcReward(ctx)
	if !found {
		utils.LavaFormatError("current month iprpc reward not found", fmt.Errorf("did not reward providers IPRPC bonus"))
		return
	}
<<<<<<< HEAD
	k.RemoveIprpcReward(ctx, iprpcReward.Id)

=======
	if len(specCuMap) == 0 {
		// none of the providers will get the IPRPC reward this month, transfer the funds to the next month
		nextMonthIprpcReward, found := k.PopIprpcReward(ctx)
		nextMonthId := k.GetIprpcRewardsCurrent(ctx)
		if !found {
			nextMonthIprpcReward = types.IprpcReward{Id: nextMonthId, SpecFunds: iprpcReward.SpecFunds}
		} else {
			for _, specFund := range nextMonthIprpcReward.SpecFunds {
				k.addSpecFunds(ctx, specFund.Spec, specFund.Fund, 1) // TODO: duration might be wrong
			}
		}
	} else {
		// providers will get this month's reward, remove the popped reward object
		k.RemoveIprpcReward(ctx, iprpcReward.Id)
	}
>>>>>>> b8785b7d
	for _, specFund := range iprpcReward.SpecFunds {
		// collect details
		details := map[string]string{"spec": specFund.Spec, "rewards": specFund.Fund.String()}

		// verify specCuMap holds an entry for the relevant spec
		specCu, ok := specCuMap[specFund.Spec]
		if !ok {
			utils.LavaFormatError("did not distribute iprpc rewards to providers in spec", fmt.Errorf("specCU not found"),
				utils.LogAttr("spec", details["spec"]),
				utils.LogAttr("rewards", details["rewards"]),
			)
			continue
		}

		// collect providers details
		providers := []string{}
		for provider := range specCu.ProvidersCu {
			providers = append(providers, provider)
		}
		sort.Strings(providers)
		details["providers"] = strings.Join(providers, ",")

		// distribute IPRPC reward for spec
		usedReward := sdk.NewCoins()
		for _, provider := range providers {
			providerAddr, err := sdk.AccAddressFromBech32(provider)
			if err != nil {
				continue
			}
			if specCu.TotalCu == 0 {
				// spec was not serviced by any provider, continue
				continue
			}
			// calculate provider IPRPC reward
			providerIprpcRewardPerc := math.LegacyNewDec(int64(specCu.ProvidersCu[provider])).QuoInt64(int64(specCu.TotalCu))

			for _, reward := range specFund.Fund {
				// reward the provider
				providerIprpcRewardAmount := providerIprpcRewardPerc.MulInt(reward.Amount).TruncateInt()
				providerIprpcReward := sdk.NewCoin(reward.Denom, providerIprpcRewardAmount)
				_, _, err = k.dualstakingKeeper.RewardProvidersAndDelegators(ctx, providerAddr, specFund.Spec, providerIprpcReward, string(types.IprpcPoolName), false, false, false)
				if err != nil {
					utils.LavaFormatError("failed to send iprpc rewards to provider", err, utils.LogAttr("provider", provider))
				}

				usedReward = usedReward.Add(providerIprpcReward)
			}
		}

		// handle leftovers
		usedReward = specFund.Fund.Sub(usedReward...)
		if !usedReward.IsZero() {
			err := k.FundCommunityPoolFromModule(ctx, usedReward, string(types.IprpcPoolName))
			if err != nil {
				utils.LavaFormatError("could not send iprpc leftover to community pool", err)
			}
		}

		utils.LogLavaEvent(ctx, k.Logger(ctx), types.IprpcPoolEmissionEventName, details, "IPRPC monthly rewards distributed successfully")
	}
}

// specTotalPayout calculates the total bonus for a specific spec
// specPayoutAllocation: maximum rewards that the spec can have
// rewardBoost: bonus based on the total rewards providers got factored by maxboost
// diminishingRewards: makes sure to diminish the bonuses in case there are enough consumers on the chain
func (k Keeper) specTotalPayout(ctx sdk.Context, totalMonthlyPayout math.Int, totalProvidersBaseRewards sdk.Dec, spec types.SpecEmissionPart) math.LegacyDec {
	specPayoutAllocation := spec.Emission.MulInt(totalMonthlyPayout)
	rewardBoost := totalProvidersBaseRewards.MulInt64(int64(k.MaxRewardBoost(ctx)))
	diminishingRewards := sdk.MaxDec(sdk.ZeroDec(), (sdk.NewDecWithPrec(15, 1).Mul(specPayoutAllocation)).Sub(sdk.NewDecWithPrec(5, 1).Mul(totalProvidersBaseRewards)))
	return sdk.MinDec(sdk.MinDec(specPayoutAllocation, rewardBoost), diminishingRewards)
}

func (k Keeper) specEmissionParts(ctx sdk.Context) (emissions []types.SpecEmissionPart) {
	chainIDs := k.specKeeper.GetAllChainIDs(ctx)
	totalStake := sdk.ZeroDec()
	chainStake := map[string]sdk.Dec{}
	for _, chainID := range chainIDs {
		spec, found := k.specKeeper.GetSpec(ctx, chainID)
		if !found {
			continue
		}

		if !spec.Enabled || spec.Shares == 0 {
			continue
		}

		stakeStorage, found := k.epochstorage.GetStakeStorageCurrent(ctx, chainID)
		if !found {
			continue
		}
		chainStake[chainID] = sdk.ZeroDec()
		for _, entry := range stakeStorage.StakeEntries {
			chainStake[chainID] = chainStake[chainID].Add(sdk.NewDecFromInt(entry.EffectiveStake()))
		}

		chainStake[chainID] = chainStake[chainID].MulInt64(int64(spec.Shares))
		totalStake = totalStake.Add(chainStake[chainID])
	}

	if totalStake.IsZero() {
		return emissions
	}

	for _, chainID := range chainIDs {
		if stake, ok := chainStake[chainID]; ok {
			if stake.IsZero() {
				continue
			}

			emissions = append(emissions, types.SpecEmissionPart{ChainID: chainID, Emission: stake.Quo(totalStake)})
		}
	}

	return emissions
}

func (k Keeper) specProvidersBasePay(ctx sdk.Context, chainID string) ([]types.BasePayWithIndex, math.Int) {
	basepays := k.popAllBasePayForChain(ctx, chainID)
	totalBasePay := math.ZeroInt()
	for _, basepay := range basepays {
		totalBasePay = totalBasePay.Add(basepay.Total)
	}
	return basepays, totalBasePay
}

// ContributeToValidatorsAndCommunityPool transfers some of the providers' rewards to the validators and community pool
// the function return the updated reward after the participation deduction
func (k Keeper) ContributeToValidatorsAndCommunityPool(ctx sdk.Context, reward sdk.Coin, senderModule string) (updatedReward sdk.Coin, err error) {
	// calculate validators and community participation fractions
	validatorsParticipation, communityParticipation, err := k.CalculateContributionPercentages(ctx, reward.Amount)
	if err != nil {
		return reward, err
	}

	if communityParticipation.Equal(sdk.OneDec()) {
		err := k.FundCommunityPoolFromModule(ctx, sdk.NewCoins(reward), senderModule)
		if err != nil {
			return reward, utils.LavaFormatError("failed funding the community pool with whole reward", err,
				utils.Attribute{Key: "reward", Value: reward.String()},
				utils.Attribute{Key: "community_participation", Value: communityParticipation.String()},
			)
		}
		return sdk.NewCoin(reward.Denom, math.ZeroInt()), nil
	}

	// send validators participation
	validatorsParticipationReward := validatorsParticipation.MulInt(reward.Amount).TruncateInt()
	if !validatorsParticipationReward.IsZero() {
		coins := sdk.NewCoins(sdk.NewCoin(reward.Denom, validatorsParticipationReward))
		pool := types.ValidatorsRewardsDistributionPoolName
		if k.isEndOfMonth(ctx) {
			pool = types.ValidatorsRewardsAllocationPoolName
		}
		err = k.bankKeeper.SendCoinsFromModuleToModule(ctx, senderModule, string(pool), coins)
		if err != nil {
			return reward, utils.LavaFormatError("sending validators participation failed", err,
				utils.Attribute{Key: "validators_participation_reward", Value: coins.String()},
				utils.Attribute{Key: "validators_participation", Value: validatorsParticipation.String()},
				utils.Attribute{Key: "reward", Value: reward.String()},
			)
		}
	}

	// send community participation
	communityParticipationReward := communityParticipation.MulInt(reward.Amount).TruncateInt()
	if !communityParticipationReward.IsZero() {
		err = k.FundCommunityPoolFromModule(ctx, sdk.NewCoins(sdk.NewCoin(reward.Denom, communityParticipationReward)), senderModule)
		if err != nil {
			return reward, utils.LavaFormatError("sending community participation failed", err,
				utils.Attribute{Key: "community_participation_reward", Value: communityParticipationReward.String() + k.stakingKeeper.BondDenom(ctx)},
				utils.Attribute{Key: "community_participation", Value: communityParticipation.String()},
				utils.Attribute{Key: "reward", Value: reward.String()},
			)
		}
	}

	// update reward amount
	reward = reward.SubAmount(communityParticipationReward).SubAmount(validatorsParticipationReward)

	return reward, nil
}

// CalculateContributionPercentages calculates the providers' rewards participation to the validators and community pool
func (k Keeper) CalculateContributionPercentages(ctx sdk.Context, reward math.Int) (validatorsParticipation math.LegacyDec, communityParticipation math.LegacyDec, err error) {
	communityTax := k.distributionKeeper.GetParams(ctx).CommunityTax
	if communityTax.Equal(sdk.OneDec()) {
		return sdk.ZeroDec(), sdk.OneDec(), nil
	}

	// validators_participation = validators_participation_param / (1-community_tax)
	validatorsParticipationParam := k.GetParams(ctx).ValidatorsSubscriptionParticipation
	validatorsParticipation = validatorsParticipationParam.Quo(sdk.OneDec().Sub(communityTax))
	if validatorsParticipation.GT(sdk.OneDec()) {
		return sdk.ZeroDec(), sdk.ZeroDec(), utils.LavaFormatError("validators participation bigger than 100%", fmt.Errorf("validators participation calc failed"),
			utils.Attribute{Key: "validators_participation", Value: validatorsParticipation.String()},
			utils.Attribute{Key: "validators_subscription_participation_param", Value: validatorsParticipationParam.String()},
			utils.Attribute{Key: "community_tax", Value: communityTax.String()},
		)
	}

	// community_participation = (community_tax + validators_participation_param) - validators_participation
	communityParticipation = communityTax.Add(validatorsParticipationParam).Sub(validatorsParticipation)
	if communityParticipation.IsNegative() || communityParticipation.GT(sdk.OneDec()) {
		return sdk.ZeroDec(), sdk.ZeroDec(), utils.LavaFormatError("community participation is negative or bigger than 100%", fmt.Errorf("community participation calc failed"),
			utils.Attribute{Key: "community_participation", Value: communityParticipation.String()},
			utils.Attribute{Key: "validators_participation", Value: validatorsParticipation.String()},
			utils.Attribute{Key: "validators_subscription_participation_param", Value: validatorsParticipationParam.String()},
			utils.Attribute{Key: "community_tax", Value: communityTax.String()},
		)
	}

	// check the participation rewards are not more than 100%
	if validatorsParticipation.Add(communityParticipation).GT(sdk.OneDec()) {
		return sdk.ZeroDec(), sdk.ZeroDec(), utils.LavaFormatError("validators and community participation parts are bigger than 100%", fmt.Errorf("validators and community participation aborted"),
			utils.Attribute{Key: "community_participation", Value: communityParticipation.String()},
			utils.Attribute{Key: "validators_participation", Value: validatorsParticipation.String()},
		)
	}

	return validatorsParticipation, communityParticipation, nil
}

func (k Keeper) FundCommunityPoolFromModule(ctx sdk.Context, amount sdk.Coins, senderModule string) error {
	if err := k.bankKeeper.SendCoinsFromModuleToModule(ctx, senderModule, distributiontypes.ModuleName, amount); err != nil {
		return err
	}

	feePool := k.distributionKeeper.GetFeePool(ctx)
	feePool.CommunityPool = feePool.CommunityPool.Add(sdk.NewDecCoinsFromCoins(amount...)...)
	k.distributionKeeper.SetFeePool(ctx, feePool)

	return nil
}

// isEndOfMonth checks that we're close to next timer expiry by at least 24 hours
func (k Keeper) isEndOfMonth(ctx sdk.Context) bool {
	return ctx.BlockTime().UTC().Unix()+DAY_SECONDS > k.TimeToNextTimerExpiry(ctx)
}<|MERGE_RESOLUTION|>--- conflicted
+++ resolved
@@ -115,10 +115,6 @@
 		utils.LavaFormatError("current month iprpc reward not found", fmt.Errorf("did not reward providers IPRPC bonus"))
 		return
 	}
-<<<<<<< HEAD
-	k.RemoveIprpcReward(ctx, iprpcReward.Id)
-
-=======
 	if len(specCuMap) == 0 {
 		// none of the providers will get the IPRPC reward this month, transfer the funds to the next month
 		nextMonthIprpcReward, found := k.PopIprpcReward(ctx)
@@ -134,7 +130,6 @@
 		// providers will get this month's reward, remove the popped reward object
 		k.RemoveIprpcReward(ctx, iprpcReward.Id)
 	}
->>>>>>> b8785b7d
 	for _, specFund := range iprpcReward.SpecFunds {
 		// collect details
 		details := map[string]string{"spec": specFund.Spec, "rewards": specFund.Fund.String()}
