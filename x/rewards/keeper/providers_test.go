package keeper_test

import (
	"testing"

	sdk "github.com/cosmos/cosmos-sdk/types"
	distributiontypes "github.com/cosmos/cosmos-sdk/x/distribution/types"
	"github.com/lavanet/lava/testutil/common"
	"github.com/lavanet/lava/x/rewards/types"
	subscription "github.com/lavanet/lava/x/subscription/keeper"
	"github.com/stretchr/testify/require"
)

// for this test there are no relays, this means no rewards will be given to the providers, and this means no bonus rewards should be sent
func TestZeroProvidersRewards(t *testing.T) {
	ts := newTester(t)

	providerAcc, _ := ts.AddAccount(common.PROVIDER, 1, testBalance)
	err := ts.StakeProvider(providerAcc.Addr.String(), ts.spec, testBalance)
	require.Nil(t, err)

	ts.AdvanceEpoch()

	consumerAcc, _ := ts.AddAccount(common.CONSUMER, 1, ts.plan.Price.Amount.Int64())
	_, err = ts.TxSubscriptionBuy(consumerAcc.Addr.String(), consumerAcc.Addr.String(), ts.plan.Index, 1, false)
	require.Nil(t, err)

	// first months there are no bonus rewards, just payment from the subscription
	// example: chain starts at block 1 and next distribution is in 100blocks, block 101 (1 month)
	// a user bought a subscription in block 2, it will expire in block 102
	// in block 101 we will distribute rewards but since there hasnt been any subscription monthly expiration no rewards were sent and thus the first month is always 0 rewards
	ts.AdvanceMonths(1)
	ts.AdvanceBlocks(ts.BlocksToSave() + 1)

	res, err := ts.QueryDualstakingDelegatorRewards(providerAcc.Addr.String(), providerAcc.Addr.String(), "")
	require.Nil(t, err)
	require.Len(t, res.Rewards, 0)

	ts.AdvanceMonths(1)
	ts.AdvanceEpoch()

	res, err = ts.QueryDualstakingDelegatorRewards(providerAcc.Addr.String(), providerAcc.Addr.String(), "")
	require.Nil(t, err)
	require.Len(t, res.Rewards, 0)
}

// the rewards here is maxboost*totalbaserewards, in this test the rewards for the providers are low (first third of the graph)
func TestBasicBoostProvidersRewards(t *testing.T) {
	ts := newTester(t)

	providerAcc, _ := ts.AddAccount(common.PROVIDER, 1, testBalance)
	err := ts.StakeProvider(providerAcc.Addr.String(), ts.spec, testBalance)
	require.Nil(t, err)

	ts.AdvanceEpoch()

	consumerAcc, _ := ts.AddAccount(common.CONSUMER, 1, ts.plan.Price.Amount.Int64())
	_, err = ts.TxSubscriptionBuy(consumerAcc.Addr.String(), consumerAcc.Addr.String(), ts.plan.Index, 1, false)
	require.Nil(t, err)

	baserewards := uint64(100)
	// the rewards by the subscription will be limited by LIMIT_TOKEN_PER_CU
	msg := ts.SendRelay(providerAcc.Addr.String(), consumerAcc, []string{ts.spec.Index}, baserewards)
	_, err = ts.TxPairingRelayPayment(msg.Creator, msg.Relays...)
	require.Nil(t, err)

	// first months there are no bonus rewards, just payment ffrom the subscription
	ts.AdvanceMonths(1)
	ts.AdvanceBlocks(ts.BlocksToSave() + 1)

	res, err := ts.QueryDualstakingDelegatorRewards(providerAcc.Addr.String(), providerAcc.Addr.String(), "")
	require.Nil(t, err)
	require.Len(t, res.Rewards, 1)
	expectedReward, _, _ := ts.DeductParticipationFees(sdk.NewIntFromUint64(baserewards * subscription.LIMIT_TOKEN_PER_CU))
	require.Equal(t, expectedReward, res.Rewards[0].Amount.Amount)
	_, err = ts.TxDualstakingClaimRewards(providerAcc.Addr.String(), providerAcc.Addr.String())
	require.Nil(t, err)

	// now the provider should get all of the provider allocation
	ts.AdvanceMonths(1)
	ts.AdvanceEpoch()

	res, err = ts.QueryDualstakingDelegatorRewards(providerAcc.Addr.String(), providerAcc.Addr.String(), "")
	require.Nil(t, err)
	require.Len(t, res.Rewards, 1)
	require.Equal(t, res.Rewards[0].Amount.Amount.Uint64(), baserewards*subscription.LIMIT_TOKEN_PER_CU*ts.Keepers.Rewards.GetParams(ts.Ctx).MaxRewardBoost)
	_, err = ts.TxDualstakingClaimRewards(providerAcc.Addr.String(), providerAcc.Addr.String())
	require.Nil(t, err)
}

// the rewards here is spec payout allocation (full rewards from the pool), in this test the rewards for the providers are medium (second third of the graph)
func TestSpecAllocationProvidersRewards(t *testing.T) {
	ts := newTester(t)

	providerAcc, _ := ts.AddAccount(common.PROVIDER, 1, testBalance)
	err := ts.StakeProvider(providerAcc.Addr.String(), ts.spec, testBalance)
	require.Nil(t, err)

	ts.AdvanceEpoch()

	consumerAcc, _ := ts.AddAccount(common.CONSUMER, 1, ts.plan.Price.Amount.Int64())
	_, err = ts.TxSubscriptionBuy(consumerAcc.Addr.String(), consumerAcc.Addr.String(), ts.plan.Index, 1, false)
	require.Nil(t, err)

	msg := ts.SendRelay(providerAcc.Addr.String(), consumerAcc, []string{ts.spec.Index}, ts.plan.Price.Amount.Uint64())
	_, err = ts.TxPairingRelayPayment(msg.Creator, msg.Relays...)
	require.Nil(t, err)

	// first months there are no bonus rewards, just payment ffrom the subscription
	ts.AdvanceMonths(1)
	ts.AdvanceBlocks(ts.BlocksToSave() + 1)

	res, err := ts.QueryDualstakingDelegatorRewards(providerAcc.Addr.String(), providerAcc.Addr.String(), "")
	require.Nil(t, err)
	require.Len(t, res.Rewards, 1)
	expectedReward, _, _ := ts.DeductParticipationFees(ts.plan.Price.Amount)
	require.Equal(t, expectedReward, res.Rewards[0].Amount.Amount)
	_, err = ts.TxDualstakingClaimRewards(providerAcc.Addr.String(), providerAcc.Addr.String())
	require.Nil(t, err)

	// now the provider should get all of the provider allocation
	ts.AdvanceMonths(1)
	distBalance := ts.Keepers.Rewards.TotalPoolTokens(ts.Ctx, types.ProviderRewardsDistributionPool)
	ts.AdvanceEpoch()

	res, err = ts.QueryDualstakingDelegatorRewards(providerAcc.Addr.String(), providerAcc.Addr.String(), "")
	require.Nil(t, err)
	require.Len(t, res.Rewards, 1)
	require.Equal(t, res.Rewards[0].Amount.Amount, distBalance)
	_, err = ts.TxDualstakingClaimRewards(providerAcc.Addr.String(), providerAcc.Addr.String())
	require.Nil(t, err)
}

// the rewards here is the diminishing part of the reward, in this test the rewards for the providers are high (third third of the graph)
func TestProvidersDiminishingRewards(t *testing.T) {
	ts := newTester(t)

	providerAcc, _ := ts.AddAccount(common.PROVIDER, 1, testBalance)
	err := ts.StakeProvider(providerAcc.Addr.String(), ts.spec, testBalance)
	require.Nil(t, err)

	ts.AdvanceEpoch()

	for i := 0; i < 7; i++ {
		consumerAcc, _ := ts.AddAccount(common.CONSUMER, 1, ts.plan.Price.Amount.Int64())
		_, err = ts.TxSubscriptionBuy(consumerAcc.Addr.String(), consumerAcc.Addr.String(), ts.plan.Index, 1, false)
		require.Nil(t, err)

		msg := ts.SendRelay(providerAcc.Addr.String(), consumerAcc, []string{ts.spec.Index}, ts.plan.Price.Amount.Uint64())
		_, err = ts.TxPairingRelayPayment(msg.Creator, msg.Relays...)
		require.Nil(t, err)
	}

	// first months there are no bonus rewards, just payment ffrom the subscription
	ts.AdvanceMonths(1)
	ts.AdvanceBlocks(ts.BlocksToSave() + 1)

	res, err := ts.QueryDualstakingDelegatorRewards(providerAcc.Addr.String(), providerAcc.Addr.String(), "")
	require.Nil(t, err)
	require.Len(t, res.Rewards, 1)

	expectedReward, _, _ := ts.DeductParticipationFees(ts.plan.Price.Amount)
	expectedReward = expectedReward.MulRaw(7) // the participation fees are done separately on each of the 7 relays
	require.Equal(t, expectedReward, res.Rewards[0].Amount.Amount)
	_, err = ts.TxDualstakingClaimRewards(providerAcc.Addr.String(), providerAcc.Addr.String())
	require.Nil(t, err)

	// now the provider should get all of the provider allocation
	ts.AdvanceMonths(1)
	distBalance := ts.Keepers.Rewards.TotalPoolTokens(ts.Ctx, types.ProviderRewardsDistributionPool)
	ts.AdvanceEpoch()

	res, err = ts.QueryDualstakingDelegatorRewards(providerAcc.Addr.String(), providerAcc.Addr.String(), "")
	require.Nil(t, err)
	require.Len(t, res.Rewards, 1)

	require.Equal(t, res.Rewards[0].Amount.Amount, sdk.NewDecWithPrec(15, 1).MulInt(distBalance).Sub(sdk.NewDecWithPrec(5, 1).MulInt(ts.plan.Price.Amount.MulRaw(7))).TruncateInt())
	_, err = ts.TxDualstakingClaimRewards(providerAcc.Addr.String(), providerAcc.Addr.String())
	require.Nil(t, err)
}

// the rewards here is the zero since base rewards are very big, in this test the rewards for the providers are at the end of the graph
func TestProvidersEndRewards(t *testing.T) {
	ts := newTester(t)

	providerAcc, _ := ts.AddAccount(common.PROVIDER, 1, testBalance)
	err := ts.StakeProvider(providerAcc.Addr.String(), ts.spec, testBalance)
	require.Nil(t, err)

	ts.AdvanceEpoch()

	for i := 0; i < 50; i++ {
		consumerAcc, _ := ts.AddAccount(common.CONSUMER, 1, ts.plan.Price.Amount.Int64())
		_, err = ts.TxSubscriptionBuy(consumerAcc.Addr.String(), consumerAcc.Addr.String(), ts.plan.Index, 1, false)
		require.Nil(t, err)

		msg := ts.SendRelay(providerAcc.Addr.String(), consumerAcc, []string{ts.spec.Index}, ts.plan.Price.Amount.Uint64())
		_, err = ts.TxPairingRelayPayment(msg.Creator, msg.Relays...)
		require.Nil(t, err)
	}

	// first months there are no bonus rewards, just payment ffrom the subscription
	ts.AdvanceMonths(1)
	ts.AdvanceBlocks(ts.BlocksToSave() + 1)

	res, err := ts.QueryDualstakingDelegatorRewards(providerAcc.Addr.String(), providerAcc.Addr.String(), "")
	require.Nil(t, err)
	require.Len(t, res.Rewards, 1)
	expectedReward, _, _ := ts.DeductParticipationFees(ts.plan.Price.Amount)
	expectedReward = expectedReward.MulRaw(50) // the participation fees are done separately on each of the 50 relays
	require.Equal(t, expectedReward, res.Rewards[0].Amount.Amount)
	_, err = ts.TxDualstakingClaimRewards(providerAcc.Addr.String(), providerAcc.Addr.String())
	require.Nil(t, err)

	// now the provider should get all of the provider allocation
	ts.AdvanceMonths(1)
	ts.AdvanceEpoch()

	res, err = ts.QueryDualstakingDelegatorRewards(providerAcc.Addr.String(), providerAcc.Addr.String(), "")
	require.Nil(t, err)
	require.Len(t, res.Rewards, 0)
	_, err = ts.TxDualstakingClaimRewards(providerAcc.Addr.String(), providerAcc.Addr.String())
	require.Nil(t, err)
}

// in this test we create 2 specs with 1 provider each, one of the specs shares is zero
// this means that no matter how much rewards the providers in this spec will get, they will get 0 bonus rewards
func Test2SpecsZeroShares(t *testing.T) {
	ts := newTester(t)
	spec2 := ts.spec
	spec2.Index = "mock2"
	spec2.Name = spec2.Index
	spec2.Shares = 0
	ts.AddSpec(spec2.Index, spec2)

	providerAcc, _ := ts.AddAccount(common.PROVIDER, 1, 2*testBalance)
	err := ts.StakeProvider(providerAcc.Addr.String(), ts.spec, testBalance)
	require.Nil(t, err)

	err = ts.StakeProvider(providerAcc.Addr.String(), spec2, testBalance)
	require.Nil(t, err)

	ts.AdvanceEpoch()

	consumerAcc, _ := ts.AddAccount(common.CONSUMER, 1, ts.plan.Price.Amount.Int64())
	_, err = ts.TxSubscriptionBuy(consumerAcc.Addr.String(), consumerAcc.Addr.String(), ts.plan.Index, 1, false)
	require.Nil(t, err)

	msg := ts.SendRelay(providerAcc.Addr.String(), consumerAcc, []string{ts.spec.Index}, ts.plan.Price.Amount.Uint64())
	_, err = ts.TxPairingRelayPayment(msg.Creator, msg.Relays...)
	require.Nil(t, err)

	consumerAcc2, _ := ts.AddAccount(common.CONSUMER, 1, ts.plan.Price.Amount.Int64())
	_, err = ts.TxSubscriptionBuy(consumerAcc2.Addr.String(), consumerAcc2.Addr.String(), ts.plan.Index, 1, false)
	require.Nil(t, err)

	msg = ts.SendRelay(providerAcc.Addr.String(), consumerAcc2, []string{spec2.Index}, ts.plan.Price.Amount.Uint64())
	_, err = ts.TxPairingRelayPayment(msg.Creator, msg.Relays...)
	require.Nil(t, err)

	// first months there are no bonus rewards, just payment ffrom the subscription
	ts.AdvanceMonths(1)
	ts.AdvanceBlocks(ts.BlocksToSave() + 1)

	res, err := ts.QueryDualstakingDelegatorRewards(providerAcc.Addr.String(), providerAcc.Addr.String(), "")
	require.Nil(t, err)
	require.Len(t, res.Rewards, 2)
	expectedReward, _, _ := ts.DeductParticipationFees(ts.plan.Price.Amount)
	require.Equal(t, expectedReward, res.Rewards[0].Amount.Amount)
	require.Equal(t, expectedReward, res.Rewards[1].Amount.Amount)
	_, err = ts.TxDualstakingClaimRewards(providerAcc.Addr.String(), "")
	require.Nil(t, err)

	// now the provider should get all of the provider allocation
	ts.AdvanceMonths(1)
	distBalance := ts.Keepers.Rewards.TotalPoolTokens(ts.Ctx, types.ProviderRewardsDistributionPool)
	ts.AdvanceEpoch()

	res, err = ts.QueryDualstakingDelegatorRewards(providerAcc.Addr.String(), providerAcc.Addr.String(), "")
	require.Nil(t, err)
	require.Len(t, res.Rewards, 1)
	require.Equal(t, distBalance, res.Rewards[0].Amount.Amount)
	require.Equal(t, res.Rewards[0].ChainId, ts.spec.Index)
	_, err = ts.TxDualstakingClaimRewards(providerAcc.Addr.String(), providerAcc.Addr.String())
	require.Nil(t, err)
}

// 2 specs with one of them double the shares than the other
// the providers will have the same amount of CU used, thus the same rewards
// the bonus for the provider with double the shares should be double than the other provider
func Test2SpecsDoubleShares(t *testing.T) {
	ts := newTester(t)
	spec2 := ts.spec
	spec2.Index = "mock2"
	spec2.Name = spec2.Index
	spec2.Shares *= 2
	ts.AddSpec(spec2.Index, spec2)

	providerAcc, _ := ts.AddAccount(common.PROVIDER, 1, 2*testBalance)
	err := ts.StakeProvider(providerAcc.Addr.String(), ts.spec, testBalance)
	require.Nil(t, err)

	err = ts.StakeProvider(providerAcc.Addr.String(), spec2, testBalance)
	require.Nil(t, err)

	ts.AdvanceEpoch()

	consumerAcc, _ := ts.AddAccount(common.CONSUMER, 1, ts.plan.Price.Amount.Int64())
	_, err = ts.TxSubscriptionBuy(consumerAcc.Addr.String(), consumerAcc.Addr.String(), ts.plan.Index, 1, false)
	require.Nil(t, err)

	msg := ts.SendRelay(providerAcc.Addr.String(), consumerAcc, []string{ts.spec.Index}, ts.plan.Price.Amount.Uint64())
	_, err = ts.TxPairingRelayPayment(msg.Creator, msg.Relays...)
	require.Nil(t, err)

	consumerAcc2, _ := ts.AddAccount(common.CONSUMER, 1, ts.plan.Price.Amount.Int64())
	_, err = ts.TxSubscriptionBuy(consumerAcc2.Addr.String(), consumerAcc2.Addr.String(), ts.plan.Index, 1, false)
	require.Nil(t, err)

	msg = ts.SendRelay(providerAcc.Addr.String(), consumerAcc2, []string{spec2.Index}, ts.plan.Price.Amount.Uint64())
	_, err = ts.TxPairingRelayPayment(msg.Creator, msg.Relays...)
	require.Nil(t, err)

	// first months there are no bonus rewards, just payment ffrom the subscription
	ts.AdvanceMonths(1)
	ts.AdvanceBlocks(ts.BlocksToSave() + 1)

	res, err := ts.QueryDualstakingDelegatorRewards(providerAcc.Addr.String(), providerAcc.Addr.String(), "")
	require.Nil(t, err)
	require.Len(t, res.Rewards, 2)
	expectedReward, _, _ := ts.DeductParticipationFees(ts.plan.Price.Amount)
	require.Equal(t, expectedReward, res.Rewards[0].Amount.Amount)
	require.Equal(t, expectedReward, res.Rewards[1].Amount.Amount)
	_, err = ts.TxDualstakingClaimRewards(providerAcc.Addr.String(), "")
	require.Nil(t, err)

	// now the provider should get all of the provider allocation
	ts.AdvanceMonths(1)
	ts.AdvanceEpoch()

	res, err = ts.QueryDualstakingDelegatorRewards(providerAcc.Addr.String(), providerAcc.Addr.String(), "")
	require.Nil(t, err)
	require.Len(t, res.Rewards, 2)
	require.Equal(t, res.Rewards[0].Amount.Amount, res.Rewards[1].Amount.Amount.MulRaw(2))
	_, err = ts.TxDualstakingClaimRewards(providerAcc.Addr.String(), providerAcc.Addr.String())
	require.Nil(t, err)
}

// in this test we setup 3 providers, each with different cu used (-> 3 different rewards from the plan) (1,2,4)
// the providers should get bonus rewards according to their plan rewards
func TestBonusRewards3Providers(t *testing.T) {
	ts := newTester(t)

	providerAcc1, _ := ts.AddAccount(common.PROVIDER, 1, 2*testBalance)
	err := ts.StakeProvider(providerAcc1.Addr.String(), ts.spec, testBalance)
	require.Nil(t, err)

	providerAcc2, _ := ts.AddAccount(common.PROVIDER, 2, 2*testBalance)
	err = ts.StakeProvider(providerAcc2.Addr.String(), ts.spec, 2*testBalance)
	require.Nil(t, err)

	providerAcc3, _ := ts.AddAccount(common.PROVIDER, 3, 3*testBalance)
	err = ts.StakeProvider(providerAcc3.Addr.String(), ts.spec, 3*testBalance)
	require.Nil(t, err)

	ts.AdvanceEpoch()

	consumerAcc, _ := ts.AddAccount(common.CONSUMER, 1, ts.plan.Price.Amount.Int64())
	_, err = ts.TxSubscriptionBuy(consumerAcc.Addr.String(), consumerAcc.Addr.String(), ts.plan.Index, 1, false)
	require.Nil(t, err)

	msg := ts.SendRelay(providerAcc1.Addr.String(), consumerAcc, []string{ts.spec.Index}, ts.plan.Price.Amount.Uint64()/2)
	_, err = ts.TxPairingRelayPayment(msg.Creator, msg.Relays...)
	require.Nil(t, err)

	msg = ts.SendRelay(providerAcc2.Addr.String(), consumerAcc, []string{ts.spec.Index}, ts.plan.Price.Amount.Uint64())
	_, err = ts.TxPairingRelayPayment(msg.Creator, msg.Relays...)
	require.Nil(t, err)

	msg = ts.SendRelay(providerAcc3.Addr.String(), consumerAcc, []string{ts.spec.Index}, ts.plan.Price.Amount.Uint64()*2)
	_, err = ts.TxPairingRelayPayment(msg.Creator, msg.Relays...)
	require.Nil(t, err)

	// first months there are no bonus rewards, just payment ffrom the subscription
	ts.AdvanceMonths(1)
	ts.AdvanceBlocks(ts.BlocksToSave() + 1)

	res, err := ts.QueryDualstakingDelegatorRewards(providerAcc1.Addr.String(), "", "")
	require.Nil(t, err)
	require.Len(t, res.Rewards, 1)
	_, err = ts.TxDualstakingClaimRewards(providerAcc1.Addr.String(), "")
	require.Nil(t, err)

	res, err = ts.QueryDualstakingDelegatorRewards(providerAcc2.Addr.String(), "", "")
	require.Nil(t, err)
	require.Len(t, res.Rewards, 1)
	_, err = ts.TxDualstakingClaimRewards(providerAcc2.Addr.String(), "")
	require.Nil(t, err)

	res, err = ts.QueryDualstakingDelegatorRewards(providerAcc3.Addr.String(), "", "")
	require.Nil(t, err)
	require.Len(t, res.Rewards, 1)
	_, err = ts.TxDualstakingClaimRewards(providerAcc3.Addr.String(), "")
	require.Nil(t, err)

	// now the provider should get all of the provider allocation
	ts.AdvanceMonths(1)
	distBalance := ts.Keepers.Rewards.TotalPoolTokens(ts.Ctx, types.ProviderRewardsDistributionPool)
	ts.AdvanceEpoch()

	res1, err := ts.QueryDualstakingDelegatorRewards(providerAcc1.Addr.String(), "", "")
	require.Nil(t, err)
	require.Len(t, res.Rewards, 1)
	// we sub 3 because of truncating
	require.Equal(t, res1.Rewards[0].Amount.Amount, distBalance.QuoRaw(7).SubRaw(3))
	_, err = ts.TxDualstakingClaimRewards(providerAcc1.Addr.String(), providerAcc1.Addr.String())
	require.Nil(t, err)

	res2, err := ts.QueryDualstakingDelegatorRewards(providerAcc2.Addr.String(), "", "")
	require.Nil(t, err)
	require.Len(t, res.Rewards, 1)
	// we sub 1 because of truncating
	require.Equal(t, res2.Rewards[0].Amount.Amount, distBalance.QuoRaw(7).MulRaw(2))
	_, err = ts.TxDualstakingClaimRewards(providerAcc2.Addr.String(), providerAcc2.Addr.String())
	require.Nil(t, err)

	res3, err := ts.QueryDualstakingDelegatorRewards(providerAcc3.Addr.String(), "", "")
	require.Nil(t, err)
	require.Len(t, res.Rewards, 1)
	// we add 6 because of truncating
	require.Equal(t, res3.Rewards[0].Amount.Amount, distBalance.QuoRaw(7).MulRaw(4).AddRaw(6))
	_, err = ts.TxDualstakingClaimRewards(providerAcc3.Addr.String(), providerAcc3.Addr.String())
	require.Nil(t, err)
}

<<<<<<< HEAD
// TestValidatorsAndCommunityParticipation checks that the validators and community participation funds
// are as expected (according to communityTax and validatorsSubscriptionParticipation params)
func TestValidatorsAndCommunityParticipation(t *testing.T) {
	ts := newTester(t)

	// set the communityTax and validatorsSubscriptionParticipation params to const values
	// communityTax = 50%
	// validatorsSubscriptionParticipation = 10%
	distParams := distributiontypes.DefaultParams()
	distParams.CommunityTax = sdk.NewDecWithPrec(5, 1) // 0.5
	err := ts.Keepers.Distribution.SetParams(ts.Ctx, distParams)
	require.Nil(t, err)

	paramKey := string(types.KeyValidatorsSubscriptionParticipation)
	newDecParam, err := sdk.NewDecWithPrec(1, 1).MarshalJSON() // 0.1
	require.Nil(ts.T, err)
	paramVal := string(newDecParam)
	err = ts.TxProposalChangeParam(types.ModuleName, paramKey, paramVal)
	require.Nil(ts.T, err)

	// create provider+comsumer, send relay and send relay payment TX
	providerAcc, _ := ts.AddAccount(common.PROVIDER, 1, testBalance)
	err = ts.StakeProvider(providerAcc.Addr.String(), ts.spec, testBalance)
=======
func TestBonusReward49months(t *testing.T) {
	ts := newTester(t)
	providerAcc, _ := ts.AddAccount(common.PROVIDER, 1, testBalance)
	err := ts.StakeProvider(providerAcc.Addr.String(), ts.spec, testBalance)
>>>>>>> 76ae036d
	require.Nil(t, err)

	ts.AdvanceEpoch()

<<<<<<< HEAD
	consumerAcc, _ := ts.AddAccount(common.CONSUMER, 1, ts.plan.Price.Amount.Int64())
	_, err = ts.TxSubscriptionBuy(consumerAcc.Addr.String(), consumerAcc.Addr.String(), ts.plan.Index, 1, false)
	require.Nil(t, err)

=======
	consumerAcc, _ := ts.AddAccount(common.CONSUMER, 1, ts.plan.Price.Amount.Int64()*100)
	_, err = ts.TxSubscriptionBuy(consumerAcc.Addr.String(), consumerAcc.Addr.String(), ts.plan.Index, 1, true)
	require.Nil(t, err)

	for i := 0; i < 50; i++ {
		ts.AdvanceMonths(1)
		ts.AdvanceBlocks(ts.BlocksToSave() + 1)
	}

>>>>>>> 76ae036d
	baserewards := uint64(100)
	// the rewards by the subscription will be limited by LIMIT_TOKEN_PER_CU
	msg := ts.SendRelay(providerAcc.Addr.String(), consumerAcc, []string{ts.spec.Index}, baserewards)
	_, err = ts.TxPairingRelayPayment(msg.Creator, msg.Relays...)
	require.Nil(t, err)

<<<<<<< HEAD
	// first months there are no bonus rewards, just payment from the subscription
	ts.AdvanceMonths(1)
	ts.AdvanceBlocks(ts.BlocksToSave() + 1)

	expectedReward := sdk.NewIntFromUint64(baserewards * subscription.LIMIT_TOKEN_PER_CU)
	res, err := ts.QueryDualstakingDelegatorRewards(providerAcc.Addr.String(), providerAcc.Addr.String(), "")
	require.Nil(t, err)
	require.Len(t, res.Rewards, 1)
	deductedReward, validatorsParticipation, communityParticipation := ts.DeductParticipationFees(expectedReward)
	require.True(t, expectedReward.Equal(deductedReward.Add(validatorsParticipation).Add(communityParticipation)))

	// check participation percentages values accoding to hard-coded values
	// validators participation percentage = (validatorsSubscriptionParticipation / (1 - communityTax)) = (10% / 100% - 50%) = 0.2
	// community participation percentage = (validatorsSubscriptionParticipation + communityTax) - validators participation percentage = (10% + 50%) - 0.2 = 0.4
	validatorsPerc := validatorsParticipation.MulRaw(100).Quo(expectedReward)
	communityPerc := communityParticipation.MulRaw(100).Quo(expectedReward)
	require.Equal(t, int64(20), validatorsPerc.Int64())
	require.Equal(t, int64(40), communityPerc.Int64())

	// check actual balance of the commuinty pool
	// community pool should have 40% of expected reward
	communityCoins := ts.Keepers.Distribution.GetFeePoolCommunityCoins(ts.Ctx)
	communityBalance := communityCoins.AmountOf(ts.TokenDenom()).TruncateInt()
	require.True(t, expectedReward.Mul(communityPerc).QuoRaw(100).Equal(communityBalance))
=======
	// first months there are no bonus rewards, just payment ffrom the subscription
	ts.AdvanceMonths(1)
	ts.AdvanceBlocks(ts.BlocksToSave() + 1)

	res, err := ts.QueryDualstakingDelegatorRewards(providerAcc.Addr.String(), providerAcc.Addr.String(), "")
	require.Nil(t, err)
	require.Len(t, res.Rewards, 1)
	_, err = ts.TxDualstakingClaimRewards(providerAcc.Addr.String(), providerAcc.Addr.String())
	require.Nil(t, err)

	// now the provider should get all of the provider allocation (but there arent any)
	ts.AdvanceMonths(1)
	ts.AdvanceEpoch()

	// there should be no bonus rewards
	res, err = ts.QueryDualstakingDelegatorRewards(providerAcc.Addr.String(), providerAcc.Addr.String(), "")
	require.Nil(t, err)
	require.Len(t, res.Rewards, 0)
>>>>>>> 76ae036d
}<|MERGE_RESOLUTION|>--- conflicted
+++ resolved
@@ -433,7 +433,6 @@
 	require.Nil(t, err)
 }
 
-<<<<<<< HEAD
 // TestValidatorsAndCommunityParticipation checks that the validators and community participation funds
 // are as expected (according to communityTax and validatorsSubscriptionParticipation params)
 func TestValidatorsAndCommunityParticipation(t *testing.T) {
@@ -457,39 +456,20 @@
 	// create provider+comsumer, send relay and send relay payment TX
 	providerAcc, _ := ts.AddAccount(common.PROVIDER, 1, testBalance)
 	err = ts.StakeProvider(providerAcc.Addr.String(), ts.spec, testBalance)
-=======
-func TestBonusReward49months(t *testing.T) {
-	ts := newTester(t)
-	providerAcc, _ := ts.AddAccount(common.PROVIDER, 1, testBalance)
-	err := ts.StakeProvider(providerAcc.Addr.String(), ts.spec, testBalance)
->>>>>>> 76ae036d
-	require.Nil(t, err)
-
-	ts.AdvanceEpoch()
-
-<<<<<<< HEAD
-	consumerAcc, _ := ts.AddAccount(common.CONSUMER, 1, ts.plan.Price.Amount.Int64())
-	_, err = ts.TxSubscriptionBuy(consumerAcc.Addr.String(), consumerAcc.Addr.String(), ts.plan.Index, 1, false)
-	require.Nil(t, err)
-
-=======
-	consumerAcc, _ := ts.AddAccount(common.CONSUMER, 1, ts.plan.Price.Amount.Int64()*100)
-	_, err = ts.TxSubscriptionBuy(consumerAcc.Addr.String(), consumerAcc.Addr.String(), ts.plan.Index, 1, true)
-	require.Nil(t, err)
-
-	for i := 0; i < 50; i++ {
-		ts.AdvanceMonths(1)
-		ts.AdvanceBlocks(ts.BlocksToSave() + 1)
-	}
-
->>>>>>> 76ae036d
+	require.Nil(t, err)
+
+	ts.AdvanceEpoch()
+
+	consumerAcc, _ := ts.AddAccount(common.CONSUMER, 1, ts.plan.Price.Amount.Int64())
+	_, err = ts.TxSubscriptionBuy(consumerAcc.Addr.String(), consumerAcc.Addr.String(), ts.plan.Index, 1, false)
+	require.Nil(t, err)
+
 	baserewards := uint64(100)
 	// the rewards by the subscription will be limited by LIMIT_TOKEN_PER_CU
 	msg := ts.SendRelay(providerAcc.Addr.String(), consumerAcc, []string{ts.spec.Index}, baserewards)
 	_, err = ts.TxPairingRelayPayment(msg.Creator, msg.Relays...)
 	require.Nil(t, err)
 
-<<<<<<< HEAD
 	// first months there are no bonus rewards, just payment from the subscription
 	ts.AdvanceMonths(1)
 	ts.AdvanceBlocks(ts.BlocksToSave() + 1)
@@ -514,7 +494,31 @@
 	communityCoins := ts.Keepers.Distribution.GetFeePoolCommunityCoins(ts.Ctx)
 	communityBalance := communityCoins.AmountOf(ts.TokenDenom()).TruncateInt()
 	require.True(t, expectedReward.Mul(communityPerc).QuoRaw(100).Equal(communityBalance))
-=======
+}
+
+func TestBonusReward49months(t *testing.T) {
+	ts := newTester(t)
+	providerAcc, _ := ts.AddAccount(common.PROVIDER, 1, testBalance)
+	err := ts.StakeProvider(providerAcc.Addr.String(), ts.spec, testBalance)
+	require.Nil(t, err)
+
+	ts.AdvanceEpoch()
+
+	consumerAcc, _ := ts.AddAccount(common.CONSUMER, 1, ts.plan.Price.Amount.Int64()*100)
+	_, err = ts.TxSubscriptionBuy(consumerAcc.Addr.String(), consumerAcc.Addr.String(), ts.plan.Index, 1, true)
+	require.Nil(t, err)
+
+	for i := 0; i < 50; i++ {
+		ts.AdvanceMonths(1)
+		ts.AdvanceBlocks(ts.BlocksToSave() + 1)
+	}
+
+	baserewards := uint64(100)
+	// the rewards by the subscription will be limited by LIMIT_TOKEN_PER_CU
+	msg := ts.SendRelay(providerAcc.Addr.String(), consumerAcc, []string{ts.spec.Index}, baserewards)
+	_, err = ts.TxPairingRelayPayment(msg.Creator, msg.Relays...)
+	require.Nil(t, err)
+
 	// first months there are no bonus rewards, just payment ffrom the subscription
 	ts.AdvanceMonths(1)
 	ts.AdvanceBlocks(ts.BlocksToSave() + 1)
@@ -533,5 +537,4 @@
 	res, err = ts.QueryDualstakingDelegatorRewards(providerAcc.Addr.String(), providerAcc.Addr.String(), "")
 	require.Nil(t, err)
 	require.Len(t, res.Rewards, 0)
->>>>>>> 76ae036d
 }