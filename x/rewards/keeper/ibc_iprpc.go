--- conflicted
+++ resolved
@@ -2,7 +2,6 @@
 
 import (
 	"fmt"
-	"strconv"
 
 	sdk "github.com/cosmos/cosmos-sdk/types"
 	transfertypes "github.com/cosmos/ibc-go/v7/modules/apps/transfer/types"
@@ -60,25 +59,8 @@
 		return printInvalidMemoWarning(memo, "memo's creator cannot be an on-chain spec index")
 	}
 
-<<<<<<< HEAD
-		// verify duration field
-		duration, ok := iprpcData["duration"]
-		if !ok {
-			return printInvalidMemoWarning(iprpcData, "memo data does not contain duration field")
-		}
-		durationStr, ok := duration.(string)
-		if !ok {
-			return printInvalidMemoWarning(iprpcData, "memo's duration field is not a string number")
-		}
-		durationUint64, err := strconv.ParseUint(durationStr, 10, 64)
-		if err != nil {
-			return printInvalidMemoWarning(iprpcData, "memo's duration field cannot be non-positive. err: "+err.Error())
-		}
-		memo.Duration = durationUint64
-=======
 	if memo.Duration == uint64(0) {
 		return printInvalidMemoWarning(memo, "memo's duration cannot be zero")
->>>>>>> 6a3ccb77
 	}
 
 	return nil
