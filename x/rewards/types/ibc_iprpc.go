--- conflicted
+++ resolved
@@ -2,10 +2,6 @@
 
 import (
 	"encoding/json"
-<<<<<<< HEAD
-	"strconv"
-=======
->>>>>>> 3400b006
 
 	sdk "github.com/cosmos/cosmos-sdk/types"
 	authtypes "github.com/cosmos/cosmos-sdk/x/auth/types"
@@ -15,20 +11,6 @@
 	return im.Creator == other.Creator && im.Duration == other.Duration && im.Spec == other.Spec
 }
 
-<<<<<<< HEAD
-func CreateIprpcMemo(creator string, spec string, duration uint64) (memo string, err error) {
-	durationStr := strconv.FormatUint(duration, 10)
-
-	data := map[string]interface{}{
-		"iprpc": map[string]interface{}{
-			"creator":  creator,
-			"spec":     spec,
-			"duration": durationStr,
-		},
-	}
-
-	memoBytes, err := json.Marshal(data)
-=======
 func CreateIprpcMemo(creator string, spec string, duration uint64) (memoStr string, err error) {
 	memo := IprpcMemo{
 		Creator:  creator,
@@ -44,23 +26,15 @@
 	}
 
 	bz, err := json.Marshal(memoWrapper)
->>>>>>> 3400b006
 	if err != nil {
 		return "", err
 	}
 
-<<<<<<< HEAD
-	return string(memoBytes), nil
-}
-
-// IbcIprpcReceiverAddress returns a Bech32 address for the string "iprpc"
-=======
 	return string(bz), nil
 }
 
 // IbcIprpcReceiverAddress is a temporary address that holds the funds from an IPRPC over IBC request. The funds are
 // then immediately transferred to the pending IPRPC pool
->>>>>>> 3400b006
 // Note, the NewModuleAddress() function is used for convenience. The IbcIprpcReceiver is not a module account
 func IbcIprpcReceiverAddress() sdk.AccAddress {
 	return authtypes.NewModuleAddress(IbcIprpcReceiver)
