--- conflicted
+++ resolved
@@ -33,20 +33,9 @@
 )
 
 const (
-<<<<<<< HEAD
-	GET_BLOCKNUM                = "getBlockNumber"
-	GET_BLOCK_BY_NUM            = "getBlockByNumber"
-	GET_CHAIN_ID                = "getChainId"
 	DEFAULT_PARSED_RESULT_INDEX = 0
 )
 
-var SupportedTags = [...]string{GET_BLOCKNUM, GET_BLOCK_BY_NUM, GET_CHAIN_ID}
-
-=======
-	DEFAULT_PARSED_RESULT_INDEX = 0
-)
-
->>>>>>> aaebba8c
 // allows unmarshaling parser func
 func (s PARSER_FUNC) MarshalJSON() ([]byte, error) {
 	buffer := bytes.NewBufferString(`"`)
