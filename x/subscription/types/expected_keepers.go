package types

import (
	"cosmossdk.io/math"
	storetypes "github.com/cosmos/cosmos-sdk/store/types"
	sdk "github.com/cosmos/cosmos-sdk/types"
	"github.com/cosmos/cosmos-sdk/x/auth/types"
	fixationtypes "github.com/lavanet/lava/x/fixationstore/types"
	planstypes "github.com/lavanet/lava/x/plans/types"
	projectstypes "github.com/lavanet/lava/x/projects/types"
	timerstoretypes "github.com/lavanet/lava/x/timerstore/types"
)

// AccountKeeper defines the expected account keeper used for simulations (noalias)
type AccountKeeper interface {
	GetAccount(ctx sdk.Context, addr sdk.AccAddress) types.AccountI
	// Methods imported from account should be defined here
}

// BankKeeper defines the expected interface needed to retrieve account balances.
type BankKeeper interface {
	GetBalance(ctx sdk.Context, addr sdk.AccAddress, denom string) sdk.Coin
	SendCoinsFromAccountToModule(ctx sdk.Context, senderAddr sdk.AccAddress, recipientModule string, amt sdk.Coins) error
	// Methods imported from bank should be defined here
}

type EpochstorageKeeper interface {
	BlocksToSave(ctx sdk.Context, block uint64) (uint64, error)
	GetEpochStart(ctx sdk.Context) uint64
	IsEpochStart(ctx sdk.Context) bool
	GetNextEpoch(ctx sdk.Context, block uint64) (nextEpoch uint64, erro error)
	// Methods imported from epochstorage should be defined here
}

type ProjectsKeeper interface {
	CreateAdminProject(ctx sdk.Context, subscriptionAddress string, plan planstypes.Plan) error
	CreateProject(ctx sdk.Context, subscriptionAddress string, projectData projectstypes.ProjectData, plan planstypes.Plan) error
	DeleteProject(ctx sdk.Context, creator, index string) error
	SnapshotSubscriptionProjects(ctx sdk.Context, subscriptionAddr string, block uint64)
	GetAllProjectsForSubscription(ctx sdk.Context, subscription string) []string
	// Methods imported from projectskeeper should be defined here
}

type PlansKeeper interface {
	GetPlan(ctx sdk.Context, index string) (planstypes.Plan, bool)
	DelPlan(ctx sdk.Context, index string) error
	FindPlan(ctx sdk.Context, index string, block uint64) (val planstypes.Plan, found bool)
	PutPlan(ctx sdk.Context, index string, block uint64)
	GetAllPlanIndices(ctx sdk.Context) []string
	// Methods imported from planskeeper should be defined here
}

type FixationStoreKeeper interface {
	NewFixationStore(storeKey storetypes.StoreKey, prefix string) *fixationtypes.FixationStore
}

type TimerStoreKeeper interface {
	NewTimerStoreBeginBlock(storeKey storetypes.StoreKey, prefix string) *timerstoretypes.TimerStore
	NewTimerStoreEndBlock(storeKey storetypes.StoreKey, prefix string) *timerstoretypes.TimerStore
}

type DualStakingKeeper interface {
	RewardProvidersAndDelegators(ctx sdk.Context, providerAddr sdk.AccAddress, chainID string, totalReward math.Int, senderModule string, calcOnlyProvider bool, calcOnlyDelegators bool, calcOnlyContributer bool) (providerReward math.Int, totalRewards math.Int, err error)
}

type RewardsKeeper interface {
<<<<<<< HEAD
	AggregateRewards(ctx sdk.Context, provider, chainid string, adjustment sdk.Dec, rewards math.Int)
	MaxRewardBoost(ctx sdk.Context) (res uint64)
=======
	AggregateRewards(ctx sdk.Context, provider, chainid string, adjustmentDenom uint64, rewards math.Int)
	ContributeToValidatorsAndCommunityPool(ctx sdk.Context, reward math.Int, senderModule string) (updatedReward math.Int, err error)
	FundCommunityPoolFromModule(ctx sdk.Context, amount math.Int, senderModule string) error
>>>>>>> 7bc670be
}

type StakingKeeper interface {
	BondDenom(ctx sdk.Context) string
}<|MERGE_RESOLUTION|>--- conflicted
+++ resolved
@@ -64,14 +64,10 @@
 }
 
 type RewardsKeeper interface {
-<<<<<<< HEAD
 	AggregateRewards(ctx sdk.Context, provider, chainid string, adjustment sdk.Dec, rewards math.Int)
 	MaxRewardBoost(ctx sdk.Context) (res uint64)
-=======
-	AggregateRewards(ctx sdk.Context, provider, chainid string, adjustmentDenom uint64, rewards math.Int)
 	ContributeToValidatorsAndCommunityPool(ctx sdk.Context, reward math.Int, senderModule string) (updatedReward math.Int, err error)
 	FundCommunityPoolFromModule(ctx sdk.Context, amount math.Int, senderModule string) error
->>>>>>> 7bc670be
 }
 
 type StakingKeeper interface {
