package keeper

import (
	"errors"
	"fmt"
	"strconv"

	"cosmossdk.io/math"
	sdk "github.com/cosmos/cosmos-sdk/types"
	legacyerrors "github.com/cosmos/cosmos-sdk/types/errors"
	"github.com/lavanet/lava/utils"
	epochstoragetypes "github.com/lavanet/lava/x/epochstorage/types"
	rewardstypes "github.com/lavanet/lava/x/rewards/types"
	"github.com/lavanet/lava/x/subscription/types"
)

const LIMIT_TOKEN_PER_CU = 100

// GetTrackedCu gets the tracked CU counter (with QoS influence) and the trackedCu entry's block
func (k Keeper) GetTrackedCu(ctx sdk.Context, sub string, provider string, chainID string, subBlock uint64) (cu uint64, found bool, key string) {
	cuTrackerKey := types.CuTrackerKey(sub, provider, chainID)
	var trackedCu types.TrackedCu
	entryBlock, _, _, found := k.cuTrackerFS.FindEntryDetailed(ctx, cuTrackerKey, subBlock, &trackedCu)
	if !found || entryBlock != subBlock {
		// entry not found/deleted -> this is the first, so not an error. return CU=0
		return 0, false, cuTrackerKey
	}
	return trackedCu.Cu, found, cuTrackerKey
}

// AddTrackedCu adds CU to the CU counters in relevant trackedCu entry
// Also, it counts the IPRPC CU if the subscription is IPRPC eligible
func (k Keeper) AddTrackedCu(ctx sdk.Context, sub string, operator string, chainID string, cuToAdd uint64, block uint64) error {
	k.rewardsKeeper.AggregateCU(ctx, sub, operator, chainID, cuToAdd)

	cu, found, key := k.GetTrackedCu(ctx, sub, operator, chainID, block)

	// Note that the trackedCu entry usually has one version since we used
	// the subscription's block which is constant during a specific month
	// (updating an entry using append in the same block acts as ModifyEntry).
	// At most, there can be two trackedCu entries. Two entries occur
	// in the time period after a month has passed but before the payment
	// timer ended (in this time, a provider can still request payment for the previous month)
	if found {
		k.cuTrackerFS.ModifyEntry(ctx, key, block, &types.TrackedCu{Cu: cu + cuToAdd})
	} else {
		err := k.cuTrackerFS.AppendEntry(ctx, key, block, &types.TrackedCu{Cu: cuToAdd})
		if err != nil {
			return utils.LavaFormatError("cannot create new tracked CU entry", err,
				utils.Attribute{Key: "tracked_cu_key", Value: key},
				utils.Attribute{Key: "sub_block", Value: strconv.FormatUint(block, 10)},
				utils.Attribute{Key: "current_cu", Value: strconv.FormatUint(cu, 10)},
				utils.Attribute{Key: "cu_to_be_added", Value: strconv.FormatUint(cuToAdd, 10)})
		}
	}

	utils.LavaFormatDebug("adding tracked cu",
		utils.LogAttr("sub", sub),
		utils.LogAttr("provider_operator", operator),
		utils.LogAttr("chain_id", chainID),
		utils.LogAttr("added_cu", cuToAdd),
		utils.LogAttr("block", block))

	return nil
}

// GetAllSubTrackedCuIndices gets all the trackedCu entries that are related to a specific subscription
func (k Keeper) GetAllSubTrackedCuIndices(ctx sdk.Context, sub string) []string {
	return k.cuTrackerFS.GetAllEntryIndicesWithPrefix(ctx, sub)
}

// removeCuTracker removes a trackedCu entry
func (k Keeper) resetCuTracker(ctx sdk.Context, sub string, info trackedCuInfo, subBlock uint64) error {
	key := types.CuTrackerKey(sub, info.provider, info.chainID)
	var trackedCu types.TrackedCu
	_, _, isLatest, _ := k.cuTrackerFS.FindEntryDetailed(ctx, key, subBlock, &trackedCu)
	if isLatest {
		return k.cuTrackerFS.DelEntry(ctx, key, uint64(ctx.BlockHeight()))
	}
	return nil
}

type trackedCuInfo struct {
	provider  string
	chainID   string
	trackedCu uint64
	block     uint64
}

func (k Keeper) GetSubTrackedCuInfo(ctx sdk.Context, sub string, block uint64) (trackedCuList []trackedCuInfo, totalCuTracked uint64) {
	keys := k.GetAllSubTrackedCuIndices(ctx, sub)

	for _, key := range keys {
		_, provider, chainID := types.DecodeCuTrackerKey(key)
		cu, found, _ := k.GetTrackedCu(ctx, sub, provider, chainID, block)
		if !found {
			utils.LavaFormatWarning("cannot remove cu tracker", legacyerrors.ErrKeyNotFound,
				utils.Attribute{Key: "sub", Value: sub},
				utils.Attribute{Key: "provider", Value: provider},
				utils.Attribute{Key: "chain_id", Value: chainID},
				utils.Attribute{Key: "block", Value: strconv.FormatUint(block, 10)},
			)
			continue
		}
		trackedCuList = append(trackedCuList, trackedCuInfo{
			provider:  provider,
			trackedCu: cu,
			chainID:   chainID,
			block:     block,
		})
		totalCuTracked += cu
	}

	return trackedCuList, totalCuTracked
}

// remove only before the sub is deleted
func (k Keeper) RewardAndResetCuTracker(ctx sdk.Context, cuTrackerTimerKeyBytes []byte, cuTrackerTimerData []byte) {
	sub := string(cuTrackerTimerKeyBytes)
	var timerData types.CuTrackerTimerData
	err := k.cdc.Unmarshal(cuTrackerTimerData, &timerData)
	if err != nil {
		utils.LavaFormatError(types.ErrCuTrackerPayoutFailed.Error(), fmt.Errorf("invalid data from cu tracker timer"),
			utils.Attribute{Key: "timer_data", Value: timerData.String()},
			utils.Attribute{Key: "consumer", Value: sub},
		)
		return
	}
	if !timerData.Validate() {
		return
	}
	trackedCuList, totalCuTracked := k.GetSubTrackedCuInfo(ctx, sub, timerData.Block)

	if len(trackedCuList) == 0 || totalCuTracked == 0 {
		// no tracked CU for this sub, return the credit to the sub
		k.returnCreditToSub(ctx, sub, timerData.Credit.Amount)
		return
	}

	// Note: We take the subscription from the FixationStore, based on the given block.
	// So, even if the plan changed during the month, we still take the original plan, based on the given block.
	block := trackedCuList[0].block

	totalTokenAmount := timerData.Credit.Amount
	if totalTokenAmount.Quo(sdk.NewIntFromUint64(totalCuTracked)).GT(sdk.NewIntFromUint64(LIMIT_TOKEN_PER_CU)) {
		totalTokenAmount = sdk.NewIntFromUint64(LIMIT_TOKEN_PER_CU * totalCuTracked)
	}

	// get the adjustment factor, and delete the entries
	adjustments := k.GetConsumerAdjustments(ctx, sub)
	adjustmentFactorForProvider := k.GetAdjustmentFactorProvider(ctx, adjustments)
	k.RemoveConsumerAdjustments(ctx, sub)

	totalTokenRewarded := sdk.ZeroInt()
	for _, trackedCuInfo := range trackedCuList {
		trackedCu := trackedCuInfo.trackedCu
		operator := trackedCuInfo.provider
		chainID := trackedCuInfo.chainID

<<<<<<< HEAD
		operatorAddr, err := sdk.AccAddressFromBech32(operator)
		if err != nil {
			utils.LavaFormatError("invalid provider address", err,
				utils.Attribute{Key: "provider", Value: operator},
			)
			continue
		}

=======
>>>>>>> 176507ce
		err = k.resetCuTracker(ctx, sub, trackedCuInfo, block)
		if err != nil {
			utils.LavaFormatError("removing/reseting tracked CU entry failed", err,
				utils.Attribute{Key: "provider", Value: operator},
				utils.Attribute{Key: "tracked_cu", Value: trackedCu},
				utils.Attribute{Key: "chain_id", Value: chainID},
				utils.Attribute{Key: "sub", Value: sub},
				utils.Attribute{Key: "block", Value: ctx.BlockHeight()},
			)
			continue
		}

		// provider monthly reward = (tracked_CU / total_CU_used_in_sub_this_month) * totalTokenAmount
		providerAdjustment, ok := adjustmentFactorForProvider[operator]
		if !ok {
			maxRewardBoost := k.rewardsKeeper.MaxRewardBoost(ctx)
			if maxRewardBoost == 0 {
				utils.LavaFormatWarning("maxRewardBoost is zero", fmt.Errorf("critical: Attempt to divide by zero"),
					utils.LogAttr("maxRewardBoost", maxRewardBoost),
				)
				return
			}
			providerAdjustment = sdk.OneDec().Quo(sdk.NewDecFromInt(sdk.NewIntFromUint64(maxRewardBoost)))
		}

		// calculate the provider reward (smaller than totalMonthlyReward
		// because it's shared with delegators)
		totalMonthlyRewardAmount := k.CalcTotalMonthlyReward(ctx, totalTokenAmount, trackedCu, totalCuTracked)
		creditToSub := sdk.NewCoin(k.stakingKeeper.BondDenom(ctx), totalMonthlyRewardAmount)
		totalTokenRewarded = totalTokenRewarded.Add(totalMonthlyRewardAmount)

		k.rewardsKeeper.AggregateRewards(ctx, operator, chainID, providerAdjustment, totalMonthlyRewardAmount)

		// Transfer some of the total monthly reward to validators contribution and community pool
		creditToSub, err = k.rewardsKeeper.ContributeToValidatorsAndCommunityPool(ctx, creditToSub, types.ModuleName)
		if err != nil {
			utils.LavaFormatError("could not contribute to validators and community pool", err,
				utils.Attribute{Key: "total_monthly_reward", Value: creditToSub.String()})
		}

		// Note: if the reward function doesn't reward the provider
		// because he was unstaked, we only print an error and not returning
<<<<<<< HEAD
		providerReward, _, err := k.dualstakingKeeper.RewardProvidersAndDelegators(ctx, operatorAddr, chainID, sdk.NewCoins(creditToSub), types.ModuleName, false, false, false)
=======
		providerReward, _, err := k.dualstakingKeeper.RewardProvidersAndDelegators(ctx, provider, chainID, sdk.NewCoins(creditToSub), types.ModuleName, false, false, false)
>>>>>>> 176507ce
		if errors.Is(err, epochstoragetypes.ErrProviderNotStaked) || errors.Is(err, epochstoragetypes.ErrStakeStorageNotFound) {
			utils.LavaFormatWarning("sending provider reward with delegations failed", err,
				utils.Attribute{Key: "provider", Value: operator},
				utils.Attribute{Key: "chain_id", Value: chainID},
				utils.Attribute{Key: "block", Value: strconv.FormatInt(ctx.BlockHeight(), 10)},
			)
		} else if err != nil {
			utils.LavaFormatError("sending provider reward with delegations failed", err,
				utils.Attribute{Key: "provider", Value: operator},
				utils.Attribute{Key: "tracked_cu", Value: trackedCu},
				utils.Attribute{Key: "chain_id", Value: chainID},
				utils.Attribute{Key: "sub", Value: sub},
				utils.Attribute{Key: "sub_total_used_cu", Value: totalCuTracked},
				utils.Attribute{Key: "block", Value: ctx.BlockHeight()},
			)
		} else {
			utils.LogLavaEvent(ctx, k.Logger(ctx), types.MonthlyCuTrackerProviderRewardEventName, map[string]string{
				"provider":       operator,
				"sub":            sub,
				"tracked_cu":     strconv.FormatUint(trackedCu, 10),
				"credit_used":    creditToSub.String(),
				"reward":         providerReward.String(),
				"block":          strconv.FormatInt(ctx.BlockHeight(), 10),
				"adjustment_raw": providerAdjustment.String(),
			}, "Provider got monthly reward successfully")
		}
	}

	updatedCredit := sdk.NewCoin(k.stakingKeeper.BondDenom(ctx), math.ZeroInt())
	if timerData.Credit.Amount.GT(totalTokenRewarded) {
		updatedCredit = k.returnCreditToSub(ctx, sub, timerData.Credit.Amount.Sub(totalTokenRewarded))
	}

	utils.LogLavaEvent(ctx, k.Logger(ctx), types.RemainingCreditEventName, map[string]string{
		"sub":              sub,
		"credit_remaining": updatedCredit.String(),
		"block":            strconv.FormatInt(ctx.BlockHeight(), 10),
	}, "CU tracker reward and reset executed")
}

func (k Keeper) CalcTotalMonthlyReward(ctx sdk.Context, totalAmount math.Int, trackedCu uint64, totalCuUsedBySub uint64) math.Int {
	if totalCuUsedBySub == 0 {
		return math.ZeroInt()
	}

	totalMonthlyReward := totalAmount.Mul(sdk.NewIntFromUint64(trackedCu)).Quo(sdk.NewIntFromUint64(totalCuUsedBySub))
	return totalMonthlyReward
}

func (k Keeper) returnCreditToSub(ctx sdk.Context, sub string, credit math.Int) sdk.Coin {
	var latestSub types.Subscription
	latestEntryBlock, _, _, found := k.subsFS.FindEntryDetailed(ctx, sub, uint64(ctx.BlockHeight()), &latestSub)
	if found {
		latestSub.Credit = latestSub.Credit.AddAmount(credit)
		k.subsFS.ModifyEntry(ctx, latestSub.Consumer, latestEntryBlock, &latestSub)
		return latestSub.Credit
	} else {
		// sub expired (no need to update credit), send rewards remainder to the validators
		pool := rewardstypes.ValidatorsRewardsDistributionPoolName
		err := k.bankKeeper.SendCoinsFromModuleToModule(ctx, types.ModuleName, string(pool), sdk.NewCoins(sdk.NewCoin(k.stakingKeeper.BondDenom(ctx), credit)))
		if err != nil {
			utils.LavaFormatError("failed sending remainder of rewards to the community pool", err,
				utils.Attribute{Key: "rewards_remainder", Value: credit.String()},
			)
		}
	}

	return sdk.NewCoin(k.stakingKeeper.BondDenom(ctx), math.ZeroInt())
}<|MERGE_RESOLUTION|>--- conflicted
+++ resolved
@@ -157,17 +157,6 @@
 		operator := trackedCuInfo.provider
 		chainID := trackedCuInfo.chainID
 
-<<<<<<< HEAD
-		operatorAddr, err := sdk.AccAddressFromBech32(operator)
-		if err != nil {
-			utils.LavaFormatError("invalid provider address", err,
-				utils.Attribute{Key: "provider", Value: operator},
-			)
-			continue
-		}
-
-=======
->>>>>>> 176507ce
 		err = k.resetCuTracker(ctx, sub, trackedCuInfo, block)
 		if err != nil {
 			utils.LavaFormatError("removing/reseting tracked CU entry failed", err,
@@ -210,11 +199,7 @@
 
 		// Note: if the reward function doesn't reward the provider
 		// because he was unstaked, we only print an error and not returning
-<<<<<<< HEAD
-		providerReward, _, err := k.dualstakingKeeper.RewardProvidersAndDelegators(ctx, operatorAddr, chainID, sdk.NewCoins(creditToSub), types.ModuleName, false, false, false)
-=======
-		providerReward, _, err := k.dualstakingKeeper.RewardProvidersAndDelegators(ctx, provider, chainID, sdk.NewCoins(creditToSub), types.ModuleName, false, false, false)
->>>>>>> 176507ce
+		providerReward, _, err := k.dualstakingKeeper.RewardProvidersAndDelegators(ctx, operator, chainID, sdk.NewCoins(creditToSub), types.ModuleName, false, false, false)
 		if errors.Is(err, epochstoragetypes.ErrProviderNotStaked) || errors.Is(err, epochstoragetypes.ErrStakeStorageNotFound) {
 			utils.LavaFormatWarning("sending provider reward with delegations failed", err,
 				utils.Attribute{Key: "provider", Value: operator},
