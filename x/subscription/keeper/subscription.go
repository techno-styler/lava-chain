package keeper

import (
	"fmt"
	"strconv"

	sdk "github.com/cosmos/cosmos-sdk/types"
	legacyerrors "github.com/cosmos/cosmos-sdk/types/errors"
	common "github.com/lavanet/lava/common/types"
	"github.com/lavanet/lava/utils"
	epochstoragetypes "github.com/lavanet/lava/x/epochstorage/types"
	planstypes "github.com/lavanet/lava/x/plans/types"
	projectstypes "github.com/lavanet/lava/x/projects/types"
	"github.com/lavanet/lava/x/subscription/types"
)

<<<<<<< HEAD
const MONTHS_IN_YEAR = 12

=======
>>>>>>> bb7ce7cd
// GetSubscription returns the subscription of a given consumer
func (k Keeper) GetSubscription(ctx sdk.Context, consumer string) (val types.Subscription, found bool) {
	block := uint64(ctx.BlockHeight())

	var sub types.Subscription
	found = k.subsFS.FindEntry(ctx, consumer, block, &sub)

	return sub, found
}

// CreateSubscription creates a subscription for a consumer
func (k Keeper) CreateSubscription(
	ctx sdk.Context,
	creator string,
	consumer string,
	planIndex string,
	duration uint64,
	autoRenewalFlag bool,
) error {
	var err error

	block := uint64(ctx.BlockHeight())

	if _, err = sdk.AccAddressFromBech32(consumer); err != nil {
		return utils.LavaFormatWarning("invalid subscription consumer address", err,
			utils.Attribute{Key: "consumer", Value: consumer},
		)
	}

	creatorAcct, err := sdk.AccAddressFromBech32(creator)
	if err != nil {
		return utils.LavaFormatWarning("invalid subscription creator address", err,
			utils.Attribute{Key: "creator", Value: creator},
		)
	}

	plan, found := k.plansKeeper.GetPlan(ctx, planIndex)
	if !found {
		return utils.LavaFormatWarning("cannot create subcscription with invalid plan", err,
			utils.Attribute{Key: "plan", Value: planIndex},
			utils.Attribute{Key: "block", Value: block},
		)
	}

	var sub types.Subscription
	found = k.subsFS.FindEntry(ctx, consumer, block, &sub)

	// Subscription creation:
	//   When: if not already exists for consumer address)
	//   What: find plan, create default project, set duration, calculate price,
	//         charge fees, save subscription.
	//
	// Subscription renewal:
	//   When: if already exists and existing plan is the same as current plans
	//         ("same" means same index and same block of creation)
	//   What: find plan, update duration (total and remaining), calculate price,
	//         charge fees, save subscription.
	//
	// Subscription upgrade: (TBD)
	//
	// Subscription downgrade: (TBD)

	if !found {
		// creeate new subscription with this plan
		sub = types.Subscription{
			Creator:       creator,
			Consumer:      consumer,
			Block:         block,
			PlanIndex:     planIndex,
			PlanBlock:     plan.Block,
			DurationTotal: 0,
			AutoRenewal:   autoRenewalFlag,
		}

		sub.MonthCuTotal = plan.PlanPolicy.GetTotalCuLimit()
		sub.MonthCuLeft = plan.PlanPolicy.GetTotalCuLimit()
		sub.Cluster = types.GetClusterKey(sub)

		// new subscription needs a default project
		err = k.projectsKeeper.CreateAdminProject(ctx, consumer, plan)
		if err != nil {
			return utils.LavaFormatWarning("failed to create default project", err)
		}
	} else {
		// allow renewal with the same plan ("same" means both plan index);
		// otherwise, only one subscription per consumer.
		if plan.Index != sub.PlanIndex {
			return utils.LavaFormatWarning("consumer has existing subscription with a different plan",
				fmt.Errorf("subscription renewal failed"),
				utils.Attribute{Key: "consumer", Value: consumer},
			)
		}

		// if the plan was changed since the subscription originally bought it, allow extension
		// only if the updated plan's price is up to 5% more than the original price
		if plan.Block != sub.PlanBlock {
			subPlan, found := k.plansKeeper.FindPlan(ctx, plan.Index, sub.PlanBlock)
			if !found {
				return utils.LavaFormatError("cannot extend subscription", fmt.Errorf("critical: cannot find subscription's plan"),
					utils.Attribute{Key: "plan_index", Value: plan.Index},
					utils.Attribute{Key: "block", Value: strconv.FormatUint(sub.PlanBlock, 10)})
			}
			if plan.Price.Amount.GT(subPlan.Price.Amount.MulRaw(105).QuoRaw(100)) {
				// current_plan_price > 1.05 * original_plan_price
				return utils.LavaFormatError("cannot auto-extend subscription", fmt.Errorf("subscription's original plan price is lower by more than 5 percent than current plan"),
					utils.Attribute{Key: "sub", Value: sub.Consumer},
					utils.Attribute{Key: "plan", Value: plan.Index},
					utils.Attribute{Key: "original_plan_block", Value: strconv.FormatUint(subPlan.Block, 10)},
					utils.Attribute{Key: "original_plan_price", Value: subPlan.Price.String()},
					utils.Attribute{Key: "current_plan_block", Value: strconv.FormatUint(plan.Block, 10)},
					utils.Attribute{Key: "current_plan_block", Value: plan.Price.String()},
				)
			}

			// update sub plan
			sub.PlanBlock = plan.Block
		}

		// The total duration may not exceed MAX_SUBSCRIPTION_DURATION, but allow an
		// extra month to account for renwewals before the end of current subscription
		if sub.DurationLeft+duration > types.MAX_SUBSCRIPTION_DURATION+1 {
			str := strconv.FormatInt(types.MAX_SUBSCRIPTION_DURATION, 10)
			return utils.LavaFormatWarning("duration would exceed limit ("+str+" months)",
				fmt.Errorf("subscription renewal failed"),
				utils.Attribute{Key: "duration", Value: sub.DurationLeft},
			)
		}
	}

	// update total (last requested) duration and remaining duration
	sub.DurationBought = duration
	sub.DurationLeft += duration

	if err := sub.ValidateSubscription(); err != nil {
		return utils.LavaFormatWarning("create subscription failed", err)
	}

	// subscription looks good; let's charge the creator
	price := plan.GetPrice()
	price.Amount = price.Amount.MulRaw(int64(duration))

	if duration >= utils.MONTHS_IN_YEAR {
		// adjust cost if discount given
		discount := plan.GetAnnualDiscountPercentage()
		if discount > 0 {
			factor := int64(100 - discount)
			price.Amount = price.Amount.MulRaw(factor).QuoRaw(100)
		}
	}

	if k.bankKeeper.GetBalance(ctx, creatorAcct, epochstoragetypes.TokenDenom).IsLT(price) {
		return utils.LavaFormatWarning("create subscription failed", legacyerrors.ErrInsufficientFunds,
			utils.Attribute{Key: "creator", Value: creator},
			utils.Attribute{Key: "price", Value: price},
		)
	}

	err = k.bankKeeper.SendCoinsFromAccountToModule(ctx, creatorAcct, types.ModuleName, []sdk.Coin{price})
	if err != nil {
		return utils.LavaFormatError("create subscription failed. funds transfer failed", err,
			utils.Attribute{Key: "creator", Value: creator},
			utils.Attribute{Key: "price", Value: price},
		)
	}

	if !found {
<<<<<<< HEAD
		expiry := uint64(common.NextMonth(ctx.BlockTime()).UTC().Unix())
=======
		expiry := uint64(utils.NextMonth(ctx.BlockTime()).UTC().Unix())
>>>>>>> bb7ce7cd
		sub.MonthExpiryTime = expiry
		k.subsTS.AddTimerByBlockTime(ctx, expiry, []byte(consumer), []byte{})
		err = k.subsFS.AppendEntry(ctx, consumer, block, &sub)
	} else {
		k.subsFS.ModifyEntry(ctx, consumer, sub.Block, &sub)
	}

	return err
}

func (k Keeper) advanceMonth(ctx sdk.Context, subkey []byte) {
	date := ctx.BlockTime()
	block := uint64(ctx.BlockHeight())
	consumer := string(subkey)

	var sub types.Subscription
	if found := k.subsFS.FindEntry(ctx, consumer, block, &sub); !found {
		// subscription (monthly) timer has expired for an unknown subscription:
		// either the timer was set wrongly, or the subscription was incorrectly
		// removed; and we cannot even return an error about it.
		utils.LavaFormatError("critical: month expiry for unknown subscription, skipping",
			fmt.Errorf("subscription not found"),
			utils.Attribute{Key: "consumer", Value: consumer},
			utils.Attribute{Key: "block", Value: block},
		)
		return
	}

	blocksToSave, err := k.epochstorageKeeper.BlocksToSave(ctx, block)
	if err != nil {
		utils.LavaFormatError("critical: failed assigning CU tracker callback, skipping", err,
			utils.Attribute{Key: "block", Value: block},
		)
	} else {
		k.cuTrackerTS.AddTimerByBlockHeight(ctx, block+blocksToSave-1, []byte(sub.Consumer), []byte(strconv.FormatUint(sub.Block, 10)))
	}

	if sub.DurationLeft == 0 {
		// subscription duration has already reached zero before and should have
		// been removed before. Extend duration by another month (without adding
		// CUs) to allow smooth operation.
		utils.LavaFormatError("critical: negative duration for subscription, extend by 1 month",
			fmt.Errorf("negative duration in AdvanceMonth()"),
			utils.Attribute{Key: "consumer", Value: consumer},
			utils.Attribute{Key: "plan", Value: sub.PlanIndex},
			utils.Attribute{Key: "block", Value: block},
		)
		// normally would panic! but can "recover" by auto-extending by 1 month
		// (don't bother to modfy sub.MonthExpiryTime to minimize state changes)
<<<<<<< HEAD
		expiry := uint64(common.NextMonth(date).UTC().Unix())
=======
		expiry := uint64(utils.NextMonth(date).UTC().Unix())
>>>>>>> bb7ce7cd
		k.subsTS.AddTimerByBlockTime(ctx, expiry, []byte(consumer), []byte{})
		return
	}

	sub.DurationLeft -= 1

	if sub.DurationLeft > 0 {
		// reset projects CU allowance for this coming month
		k.projectsKeeper.SnapshotSubscriptionProjects(ctx, sub.Consumer)

		// reset subscription CU allowance for this coming month
		sub.MonthCuLeft = sub.MonthCuTotal
		sub.Block = block

		// restart timer and append new (fixated) version of this subscription
<<<<<<< HEAD
		expiry := uint64(common.NextMonth(date).UTC().Unix())
=======
		expiry := uint64(utils.NextMonth(date).UTC().Unix())
>>>>>>> bb7ce7cd
		sub.MonthExpiryTime = expiry
		k.subsTS.AddTimerByBlockTime(ctx, expiry, []byte(consumer), []byte{})

		sub.DurationTotal += 1

		// since the total duration increases, the cluster might change
		sub.Cluster = types.GetClusterKey(sub)

		err := k.subsFS.AppendEntry(ctx, consumer, block, &sub)
		if err != nil {
			// normally would panic! but ok to ignore - the subscription remains
			// as is with same remaining duration (but not renewed CU)
			utils.LavaFormatError("critical: failed to recharge subscription", err,
				utils.Attribute{Key: "consumer", Value: consumer},
				utils.Attribute{Key: "plan", Value: sub.PlanIndex},
				utils.Attribute{Key: "block", Value: block},
			)
		}
	} else {
		if sub.AutoRenewal {
			// apply the DurationLeft decrease to 0 and buy an extra month
			k.subsFS.ModifyEntry(ctx, sub.Consumer, sub.Block, &sub)
			err := k.CreateSubscription(ctx, sub.Creator, sub.Consumer, sub.PlanIndex, 1, sub.AutoRenewal)
			if err != nil {
				utils.LavaFormatWarning("subscription auto renewal failed. removing subscription", err,
					utils.Attribute{Key: "consumer", Value: sub.Consumer},
				)
				k.RemoveExpiredSubscription(ctx, consumer, block)
			}
		} else {
			k.RemoveExpiredSubscription(ctx, consumer, block)
		}
	}
}

func (k Keeper) RemoveExpiredSubscription(ctx sdk.Context, consumer string, block uint64) {
	// delete all projects before deleting
	k.delAllProjectsFromSubscription(ctx, consumer)

	// delete subscription effective now (don't wait for end of epoch)
	k.subsFS.DelEntry(ctx, consumer, block)

	details := map[string]string{"consumer": consumer}
	utils.LogLavaEvent(ctx, k.Logger(ctx), types.ExpireSubscriptionEventName, details, "subscription expired")
}

func (k Keeper) GetPlanFromSubscription(ctx sdk.Context, consumer string, block uint64) (planstypes.Plan, error) {
	var sub types.Subscription
	if found := k.subsFS.FindEntry(ctx, consumer, block, &sub); !found {
		return planstypes.Plan{}, fmt.Errorf("can't find subscription with consumer address: %s", consumer)
	}

	plan, found := k.plansKeeper.FindPlan(ctx, sub.PlanIndex, sub.PlanBlock)
	if !found {
		// normally would panic! but can "recover" by ignoring and returning error
		err := utils.LavaFormatError("critical: failed to find existing subscription plan", legacyerrors.ErrKeyNotFound,
			utils.Attribute{Key: "consumer", Value: consumer},
			utils.Attribute{Key: "planIndex", Value: sub.PlanIndex},
			utils.Attribute{Key: "planBlock", Value: sub.PlanBlock},
		)
		return plan, err
	}

	return plan, nil
}

func (k Keeper) AddProjectToSubscription(ctx sdk.Context, consumer string, projectData projectstypes.ProjectData) error {
	var sub types.Subscription
	if found := k.subsFS.FindEntry(ctx, consumer, uint64(ctx.BlockHeight()), &sub); !found {
		return legacyerrors.ErrKeyNotFound.Wrapf("AddProjectToSubscription_can't_get_subscription_of_%s", consumer)
	}

	plan, found := k.plansKeeper.FindPlan(ctx, sub.PlanIndex, sub.PlanBlock)
	if !found {
		err := utils.LavaFormatError("critical: failed to find existing subscriptio plan", legacyerrors.ErrKeyNotFound,
			utils.Attribute{Key: "consumer", Value: sub.Creator},
			utils.Attribute{Key: "planIndex", Value: sub.PlanIndex},
			utils.Attribute{Key: "planBlock", Value: sub.PlanBlock},
		)
		return err
	}

	return k.projectsKeeper.CreateProject(ctx, consumer, projectData, plan)
}

func (k Keeper) DelProjectFromSubscription(ctx sdk.Context, consumer, name string) error {
	var sub types.Subscription
	if found := k.subsFS.FindEntry(ctx, consumer, uint64(ctx.BlockHeight()), &sub); !found {
		return legacyerrors.ErrKeyNotFound.Wrapf("AddProjectToSubscription_can't_get_subscription_of_%s", consumer)
	}

	projectID := projectstypes.ProjectIndex(consumer, name)
	return k.projectsKeeper.DeleteProject(ctx, consumer, projectID)
}

func (k Keeper) delAllProjectsFromSubscription(ctx sdk.Context, consumer string) {
	allProjectsIDs := k.projectsKeeper.GetAllProjectsForSubscription(ctx, consumer)
	for _, projectID := range allProjectsIDs {
		err := k.projectsKeeper.DeleteProject(ctx, consumer, projectID)
		if err != nil {
			// TODO: should panic (should never fail because these are exactly the
			// subscription's current projects)
			utils.LavaFormatError("critical: delete project failed at subscription removal", err,
				utils.Attribute{Key: "subscription", Value: consumer},
				utils.Attribute{Key: "project", Value: projectID},
				utils.Attribute{Key: "block", Value: uint64(ctx.BlockHeight())},
			)
		}
	}
}

func (k Keeper) ChargeComputeUnitsToSubscription(ctx sdk.Context, consumer string, block, cuAmount uint64) (types.Subscription, error) {
	var sub types.Subscription
	if found := k.subsFS.FindEntry(ctx, consumer, block, &sub); !found {
		return sub, utils.LavaFormatError("can't charge cu to subscription",
			fmt.Errorf("subscription not found"),
			utils.Attribute{Key: "subscription", Value: consumer},
			utils.Attribute{Key: "block", Value: block},
		)
	}

	if sub.MonthCuLeft < cuAmount {
		sub.MonthCuLeft = 0
	} else {
		sub.MonthCuLeft -= cuAmount
	}

	k.subsFS.ModifyEntry(ctx, consumer, sub.Block, &sub)
	return sub, nil
}<|MERGE_RESOLUTION|>--- conflicted
+++ resolved
@@ -6,7 +6,6 @@
 
 	sdk "github.com/cosmos/cosmos-sdk/types"
 	legacyerrors "github.com/cosmos/cosmos-sdk/types/errors"
-	common "github.com/lavanet/lava/common/types"
 	"github.com/lavanet/lava/utils"
 	epochstoragetypes "github.com/lavanet/lava/x/epochstorage/types"
 	planstypes "github.com/lavanet/lava/x/plans/types"
@@ -14,11 +13,6 @@
 	"github.com/lavanet/lava/x/subscription/types"
 )
 
-<<<<<<< HEAD
-const MONTHS_IN_YEAR = 12
-
-=======
->>>>>>> bb7ce7cd
 // GetSubscription returns the subscription of a given consumer
 func (k Keeper) GetSubscription(ctx sdk.Context, consumer string) (val types.Subscription, found bool) {
 	block := uint64(ctx.BlockHeight())
@@ -185,11 +179,7 @@
 	}
 
 	if !found {
-<<<<<<< HEAD
-		expiry := uint64(common.NextMonth(ctx.BlockTime()).UTC().Unix())
-=======
 		expiry := uint64(utils.NextMonth(ctx.BlockTime()).UTC().Unix())
->>>>>>> bb7ce7cd
 		sub.MonthExpiryTime = expiry
 		k.subsTS.AddTimerByBlockTime(ctx, expiry, []byte(consumer), []byte{})
 		err = k.subsFS.AppendEntry(ctx, consumer, block, &sub)
@@ -239,11 +229,7 @@
 		)
 		// normally would panic! but can "recover" by auto-extending by 1 month
 		// (don't bother to modfy sub.MonthExpiryTime to minimize state changes)
-<<<<<<< HEAD
-		expiry := uint64(common.NextMonth(date).UTC().Unix())
-=======
 		expiry := uint64(utils.NextMonth(date).UTC().Unix())
->>>>>>> bb7ce7cd
 		k.subsTS.AddTimerByBlockTime(ctx, expiry, []byte(consumer), []byte{})
 		return
 	}
@@ -259,11 +245,7 @@
 		sub.Block = block
 
 		// restart timer and append new (fixated) version of this subscription
-<<<<<<< HEAD
-		expiry := uint64(common.NextMonth(date).UTC().Unix())
-=======
 		expiry := uint64(utils.NextMonth(date).UTC().Unix())
->>>>>>> bb7ce7cd
 		sub.MonthExpiryTime = expiry
 		k.subsTS.AddTimerByBlockTime(ctx, expiry, []byte(consumer), []byte{})
 
