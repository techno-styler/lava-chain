package keeper_test

import (
	"fmt"
	"strconv"
	"testing"
	"time"

	"cosmossdk.io/math"
	"github.com/lavanet/lava/testutil/common"
	keepertest "github.com/lavanet/lava/testutil/keeper"
	"github.com/lavanet/lava/utils"
	"github.com/lavanet/lava/utils/sigs"
	pairingtypes "github.com/lavanet/lava/x/pairing/types"
	planstypes "github.com/lavanet/lava/x/plans/types"
	projectstypes "github.com/lavanet/lava/x/projects/types"
	"github.com/lavanet/lava/x/subscription/types"
	"github.com/stretchr/testify/require"
)

type tester struct {
	common.Tester
}

func newTester(t *testing.T) *tester {
	ts := &tester{Tester: *common.NewTester(t)}
	freePlan := common.CreateMockPlan()
	freePlan.Block = ts.BlockHeight()
	ts.AddPlan("free", freePlan)

	premiumPlan := common.CreateMockPlan()
	premiumPlan.Index = "premium"
	premiumPlan.Price = freePlan.Price.AddAmount(math.NewInt(100))
	premiumPlan.Block = ts.BlockHeight()
<<<<<<< HEAD
	premiumPlan.PlanPolicy.TotalCuLimit += 10000
	premiumPlan.PlanPolicy.EpochCuLimit += 1000
	ts.AddPlan(premiumPlan.Index, premiumPlan)

=======
	premiumPlan.AnnualDiscountPercentage += 5
	premiumPlan.PlanPolicy.TotalCuLimit += 100
	premiumPlan.PlanPolicy.EpochCuLimit += 10
	ts.AddPlan(premiumPlan.Index, premiumPlan)

	ts.DisableParticipationFees()
>>>>>>> d11373d1
	return ts
}

func (ts *tester) getSubscription(consumer string) (types.Subscription, bool) {
	sub, err := ts.QuerySubscriptionCurrent(consumer)
	require.Nil(ts.T, err)
	if sub.Sub == nil {
		return types.Subscription{}, false
	}
	return *sub.Sub, true
}

func getSubscriptionAndFailTestIfNotFound(t *testing.T, ts *tester, consumer string) types.Subscription {
	sub, found := ts.getSubscription(consumer)
	require.True(t, found)
	require.NotNil(t, sub)
	return sub
}

func getProjectAndFailTestIfNotFound(t *testing.T, ts *tester, consumer string, block uint64) projectstypes.Project {
	project, err := ts.GetProjectForDeveloper(consumer, block)
	require.NoError(t, err)
	require.NotNil(t, project)
	return project
}

func TestCreateSubscription(t *testing.T) {
	ts := newTester(t)
	ts.SetupAccounts(2, 0, 4) // 2 sub, 0 adm, 4 dev

	_, sub1Addr := ts.Account("sub1")
	_, sub2Addr := ts.Account("sub2")
	_, dev1Addr := ts.Account("dev1")
	_, dev2Addr := ts.Account("dev2")
	_, dev3Addr := ts.Account("dev3")

	consumers := []string{dev1Addr, dev2Addr, dev3Addr, "invalid"}
	creators := []string{sub1Addr, sub2Addr, "invalid"}

	var plans []planstypes.Plan
	for i := 0; i < 3; i++ {
		plan := ts.Plan("free")
		plan.Index += strconv.Itoa(i + 1)
		plan.Block = ts.BlockHeight()
		err := ts.TxProposalAddPlans(plan)
		require.NoError(t, err)
		plans = append(plans, plan)
	}

	// delete one plan, and advance to next epoch to take effect
	err := ts.TxProposalDelPlans(plans[2].Index)
	require.NoError(t, err)

	ts.AdvanceEpoch()

	template := []struct {
		name      string
		index     string
		creator   int
		consumers []int
		duration  int
		success   bool
	}{
		{
			name:      "create subscriptions",
			index:     plans[0].Index,
			creator:   0,
			consumers: []int{0, 1},
			duration:  1,
			success:   true,
		},
		{
			name:      "invalid creator",
			index:     plans[0].Index,
			creator:   2,
			consumers: []int{2},
			duration:  1,
			success:   false,
		},
		{
			name:      "invalid consumer",
			index:     plans[0].Index,
			creator:   0,
			consumers: []int{3},
			duration:  1,
			success:   false,
		},
		{
			name:      "duration too long",
			index:     plans[0].Index,
			creator:   0,
			consumers: []int{2},
			duration:  13,
			success:   false,
		},
		{
			name:      "insufficient funds",
			index:     plans[0].Index,
			creator:   1,
			consumers: []int{2},
			duration:  1,
			success:   false,
		},
		{
			name:      "invalid plan",
			index:     "",
			creator:   0,
			consumers: []int{2},
			duration:  1,
			success:   false,
		},
		{
			name:      "unknown plan",
			index:     "no-such-plan",
			creator:   0,
			consumers: []int{2},
			duration:  1,
			success:   false,
		},
		{
			name:      "deleted plan",
			index:     plans[2].Index,
			creator:   0,
			consumers: []int{2},
			duration:  1,
			success:   false,
		},
		{
			name:      "upgrade subscription",
			index:     plans[1].Index,
			creator:   0,
			consumers: []int{0},
			duration:  1,
			success:   true,
		},
	}

	for _, tt := range template {
		for _, consumer := range tt.consumers {
			t.Run(tt.name, func(t *testing.T) {
				sub := types.Subscription{
					Creator:   creators[tt.creator],
					Consumer:  consumers[consumer],
					PlanIndex: tt.index,
				}

				_, err := ts.TxSubscriptionBuy(sub.Creator, sub.Consumer, sub.PlanIndex, tt.duration, false, false)
				if tt.success {
					require.Nil(t, err, tt.name)
					_, found := ts.getSubscription(sub.Consumer)
					require.True(t, found, tt.name)
				} else {
					require.NotNil(t, err, tt.name)
				}
			})
		}
	}
}

func TestSubscriptionExpiration(t *testing.T) {
	ts := newTester(t)
	ts.SetupAccounts(1, 0, 0) // 2 sub, 0 adm, 0 dev

	_, sub1Addr := ts.Account("sub1")
	plan := ts.Plan("free")

	_, err := ts.TxSubscriptionBuy(sub1Addr, sub1Addr, plan.Index, 1, false, false)
	require.NoError(t, err)
	_, found := ts.getSubscription(sub1Addr)
	require.True(t, found)

	// advance 1 month + epoch, subscription should expire
	ts.AdvanceMonths(1)
	ts.AdvanceEpoch()

	_, found = ts.getSubscription(sub1Addr)
	require.False(t, found)
}

func TestRenewSubscription(t *testing.T) {
	ts := newTester(t)
	ts.SetupAccounts(1, 0, 0) // 1 sub, 0 adm, 0 dev

	_, sub1Addr := ts.Account("sub1")
	plan := ts.Plan("free")

	_, err := ts.TxSubscriptionBuy(sub1Addr, sub1Addr, plan.Index, 6, false, false)
	require.NoError(t, err)
	_, found := ts.getSubscription(sub1Addr)
	require.True(t, found)

	// fast-forward three months
	ts.AdvanceMonths(3).AdvanceEpoch()
	sub, found := ts.getSubscription(sub1Addr)
	require.True(t, found)
	require.Equal(t, uint64(3), sub.DurationLeft)

	// with 3 months duration left, asking for 12 more should fail
	_, err = ts.TxSubscriptionBuy(sub1Addr, sub1Addr, plan.Index, 12, false, false)
	require.NotNil(t, err)

	// but 9 additional month (even 10, the extra month extension below)
	_, err = ts.TxSubscriptionBuy(sub1Addr, sub1Addr, plan.Index, 9, false, false)
	require.NoError(t, err)
	sub, found = ts.getSubscription(sub1Addr)
	require.True(t, found)

	require.Equal(t, uint64(12), sub.DurationLeft)
	require.Equal(t, uint64(9), sub.DurationBought)

	// edit the subscription's plan (allow more CU)
	cuPerEpoch := plan.PlanPolicy.EpochCuLimit
	plan.PlanPolicy.EpochCuLimit += 100
	plan.Price.Amount = plan.Price.Amount.MulRaw(2)

	err = keepertest.SimulatePlansAddProposal(ts.Ctx, ts.Keepers.Plans, []planstypes.Plan{plan}, false)
	require.NoError(t, err)

	// try extending the subscription (we could extend with 1 more month,
<<<<<<< HEAD
	// but since the subscription's plan changed, it should create a future subscription instead
	_, err = ts.TxSubscriptionBuy(sub1Addr, sub1Addr, plan.Index, 1, false, false)
	require.NoError(t, err)
	sub = getSubscriptionAndFailTestIfNotFound(t, ts, sub.Consumer)
	require.NotNil(t, sub.FutureSubscription)
=======
	// but since the subscription's plan changed and its new price is increased
	// by more than 5% , the extension should fail)
	_, err = ts.TxSubscriptionBuy(sub1Addr, sub1Addr, plan.Index, 1, false, false)
	require.NotNil(t, err)
>>>>>>> d11373d1
	require.Equal(t, uint64(12), sub.DurationLeft)
	require.Equal(t, uint64(9), sub.DurationBought)

	// get the subscription's plan and make sure it uses the old plan
	plan, found = ts.FindPlan(sub.PlanIndex, sub.PlanBlock)
	require.True(t, found)
	require.Equal(t, cuPerEpoch, plan.PlanPolicy.EpochCuLimit)

	// delete the plan, and try to renew the subscription again
	err = ts.TxProposalDelPlans(plan.Index)
	require.NoError(t, err)

	ts.AdvanceEpoch()

	// fast-forward another month, renewal should fail
	ts.AdvanceMonths(1).AdvanceEpoch()
	_, found = ts.getSubscription(sub1Addr)
	require.True(t, found)
	_, err = ts.TxSubscriptionBuy(sub1Addr, sub1Addr, plan.Index, 10, false, false)
	require.NotNil(t, err)
}

func TestSubscriptionAdminProject(t *testing.T) {
	ts := newTester(t)
	ts.SetupAccounts(1, 0, 0) // 1 sub, 0 adm, 0 dev

	_, sub1Addr := ts.Account("sub1")
	plan := ts.Plan("free")

	_, err := ts.TxSubscriptionBuy(sub1Addr, sub1Addr, plan.Index, 1, false, false)
	require.NoError(t, err)

	// a newly created subscription is expected to have one default project,
	// with the subscription address as its developer key
	_, err = ts.GetProjectDeveloperData(sub1Addr, ts.BlockHeight())
	require.NoError(t, err)
}

func TestMonthlyRechargeCU(t *testing.T) {
	ts := newTester(t)
	ts.SetupAccounts(1, 1, 1) // 1 sub, 1 adm, 1 dev

	_, sub1Addr := ts.Account("sub1")
	_, adm1Addr := ts.Account("adm1")
	_, dev1Addr := ts.Account("dev1")
	plan := ts.Plan("free")

	_, err := ts.TxSubscriptionBuy(sub1Addr, sub1Addr, plan.Index, 3, false, false)
	require.NoError(t, err)

	// add another project under the subscription
	projectData := projectstypes.ProjectData{
		Name:    "another_project",
		Enabled: true,
		ProjectKeys: []projectstypes.ProjectKey{
			projectstypes.ProjectDeveloperKey(dev1Addr),
		},
		Policy: &planstypes.Policy{
			GeolocationProfile: 1,
			TotalCuLimit:       1000,
			EpochCuLimit:       100,
			MaxProvidersToPair: 3,
		},
	}
	err = ts.TxSubscriptionAddProject(sub1Addr, projectData)
	require.NoError(t, err)

	template := []struct {
		name             string
		subscription     string
		developer        string
		usedCuPerProject uint64 // total sub CU is 1000; each project uses 500
	}{
		{"default project", sub1Addr, sub1Addr, 500},
		{"second project (non-default)", sub1Addr, dev1Addr, 500},
	}
	for ti, tt := range template {
		t.Run(tt.name, func(t *testing.T) {
			block1 := ts.BlockHeight()
			ts.AdvanceEpoch()

			// charge the subscription
			_, err = ts.Keepers.Subscription.ChargeComputeUnitsToSubscription(
				ts.Ctx, tt.subscription, block1, tt.usedCuPerProject)
			require.NoError(t, err)

			// verify the CU charge of the subscription is updated correctly
			sub, found := ts.getSubscription(tt.subscription)
			require.True(t, found)
			require.Equal(t, sub.MonthCuLeft, sub.MonthCuTotal-tt.usedCuPerProject)

			// charge the project
			proj, err := ts.GetProjectForDeveloper(tt.developer, block1)
			require.NoError(t, err)
			err = ts.Keepers.Projects.ChargeComputeUnitsToProject(
				ts.Ctx, proj, block1, tt.usedCuPerProject)
			require.NoError(t, err)

			// verify that project used the CU
			proj, err = ts.GetProjectForDeveloper(tt.developer, block1)
			require.NoError(t, err)
			require.Equal(t, tt.usedCuPerProject, proj.UsedCu)

			block2 := ts.BlockHeight()

			// force fixation entry (by adding project key)
			projKey := []projectstypes.ProjectKey{projectstypes.ProjectAdminKey(adm1Addr)}
			ts.Keepers.Projects.AddKeysToProject(ts.Ctx, projectstypes.ADMIN_PROJECT_NAME, tt.developer, projKey)

			// fast-forward one month
			ts.AdvanceMonths(1).AdvanceEpoch()
			sub, found = ts.getSubscription(sub1Addr)
			require.True(t, found)
			require.Equal(t, sub.DurationBought-uint64(ti+1), sub.DurationLeft)

			block3 := ts.BlockHeight()

			// check that subscription and project have renewed CUs, and that
			// the project created a snapshot for last month
			sub, found = ts.getSubscription(tt.subscription)
			require.True(t, found)
			require.Equal(t, sub.MonthCuLeft, sub.MonthCuTotal)

			proj, err = ts.GetProjectForDeveloper(tt.developer, block1)
			require.NoError(t, err)
			require.Equal(t, tt.usedCuPerProject, proj.UsedCu)
			proj, err = ts.GetProjectForDeveloper(tt.developer, block2)
			require.NoError(t, err)
			require.Equal(t, tt.usedCuPerProject, proj.UsedCu)
			proj, err = ts.GetProjectForDeveloper(tt.developer, block3)
			require.NoError(t, err)
			require.Equal(t, uint64(0), proj.UsedCu)
		})
	}
}

func TestExpiryTime(t *testing.T) {
	ts := newTester(t)

	template := []struct {
		now    [3]int // year, month, day
		res    [3]int // year, month, day
		months int
	}{
		// monthly
		{[3]int{2000, 3, 1}, [3]int{2000, 4, 1}, 1},
		{[3]int{2000, 3, 30}, [3]int{2000, 4, 28}, 1},
		{[3]int{2000, 3, 31}, [3]int{2000, 4, 28}, 1},
		{[3]int{2000, 2, 1}, [3]int{2000, 3, 1}, 1},
		{[3]int{2000, 2, 28}, [3]int{2000, 3, 28}, 1},
		{[3]int{2001, 2, 28}, [3]int{2001, 3, 28}, 1},
		{[3]int{2000, 2, 29}, [3]int{2000, 3, 28}, 1},
		{[3]int{2000, 1, 28}, [3]int{2000, 2, 28}, 1},
		{[3]int{2001, 1, 28}, [3]int{2001, 2, 28}, 1},
		{[3]int{2000, 1, 29}, [3]int{2000, 2, 28}, 1},
		{[3]int{2001, 1, 29}, [3]int{2001, 2, 28}, 1},
		{[3]int{2000, 1, 30}, [3]int{2000, 2, 28}, 1},
		{[3]int{2001, 1, 30}, [3]int{2001, 2, 28}, 1},
		{[3]int{2000, 1, 31}, [3]int{2000, 2, 28}, 1},
		{[3]int{2001, 1, 31}, [3]int{2001, 2, 28}, 1},
		{[3]int{2001, 12, 31}, [3]int{2002, 1, 28}, 1},
		// duration > 1
		{[3]int{2000, 3, 1}, [3]int{2000, 4, 1}, 2},
		{[3]int{2000, 3, 1}, [3]int{2000, 4, 1}, 6},
		{[3]int{2000, 3, 1}, [3]int{2000, 4, 1}, 12},
	}

	plan := ts.Plan("free")

	for _, tt := range template {
		now := time.Date(tt.now[0], time.Month(tt.now[1]), tt.now[2], 12, 0, 0, 0, time.UTC)

		t.Run(now.Format("2006-01-02"), func(t *testing.T) {
			// new account per attempt
			_, sub1Addr := ts.AddAccount("tmp", 0, 10000)

			delta := now.Sub(ts.BlockTime())
			ts.AdvanceBlock(delta)

			_, err := ts.TxSubscriptionBuy(sub1Addr, sub1Addr, plan.Index, tt.months, false, false)
			require.NoError(t, err)

			sub, found := ts.getSubscription(sub1Addr)
			require.True(t, found)
			require.Equal(t, uint64(tt.months), sub.DurationBought)

			// will expire and remove
			ts.AdvanceMonths(tt.months).AdvanceEpoch()
			ts.AdvanceBlockUntilStale()
		})
	}
}

func TestSubscriptionExpire(t *testing.T) {
	ts := newTester(t)
	ts.SetupAccounts(1, 0, 0) // 1 sub, 0 adm, 0 dev

	sub1Acct, sub1Addr := ts.Account("sub1")
	plan := ts.Plan("free")

	coins := common.NewCoins(ts.TokenDenom(), 10000)
	ts.Keepers.BankKeeper.SetBalance(ts.Ctx, sub1Acct.Addr, coins)

	_, err := ts.TxSubscriptionBuy(sub1Addr, sub1Addr, plan.Index, 1, false, false)
	require.NoError(t, err)

	block := ts.BlockHeight()

	_, found := ts.getSubscription(sub1Addr)
	require.True(t, found)

	_, err = ts.Keepers.Subscription.ChargeComputeUnitsToSubscription(
		ts.Ctx, sub1Addr, block, 10)
	require.NoError(t, err)

	// fast-forward one month
	ts.AdvanceMonths(1).AdvanceEpoch()

	// subscription no longer searchable, but can still charge for previous usage
	_, found = ts.getSubscription(sub1Addr)
	require.False(t, found)

	_, err = ts.Keepers.Subscription.ChargeComputeUnitsToSubscription(
		ts.Ctx, sub1Addr, block, 10)
	require.NoError(t, err)

	ts.AdvanceBlockUntilStale()

	// subscription no longer charge-able for previous usage
	_, err = ts.Keepers.Subscription.ChargeComputeUnitsToSubscription(
		ts.Ctx, sub1Addr, block, 10)
	require.NotNil(t, err)
}

func TestPrice(t *testing.T) {
	ts := newTester(t)

	template := []struct {
		name     string
		duration int
		discount uint64
		price    int64
		cost     int64
	}{
		{"1 month", 1, 0, 100, 100},
		{"2 months", 2, 0, 100, 200},
		{"11 months", 11, 0, 100, 1100},
		{"yearly without discount", 12, 0, 100, 1200},
		{"yearly with discount", 12, 25, 100, 900},
	}

	for _, tt := range template {
		t.Run(tt.name, func(t *testing.T) {
			// new account per attempt
			sub1Acct, sub1Addr := ts.AddAccount("tmp", 0, 10000)

			plan := ts.Plan("free")
			plan.AnnualDiscountPercentage = tt.discount
			plan.Price = common.NewCoin(ts.TokenDenom(), tt.price)
			err := ts.TxProposalAddPlans(plan)
			require.NoError(t, err)

			_, err = ts.TxSubscriptionBuy(sub1Addr, sub1Addr, plan.Index, tt.duration, false, false)
			require.NoError(t, err)

			_, found := ts.getSubscription(sub1Addr)
			require.True(t, found)

			balance := ts.GetBalance(sub1Acct.Addr)
			require.Equal(t, balance, 10000-tt.cost)

			// will expire and remove
			ts.AdvanceMonths(tt.duration)
		})
	}
}

func TestAddProjectToSubscription(t *testing.T) {
	ts := newTester(t)
	ts.SetupAccounts(1, 1, 1) // 1 sub, 0 adm, 2 dev

	_, sub1Addr := ts.Account("sub1")
	_, adm1Addr := ts.Account("adm1")
	_, dev1Addr := ts.Account("dev1")
	plan := ts.Plan("free")

	_, err := ts.TxSubscriptionBuy(sub1Addr, dev1Addr, plan.Index, 1, false, false)
	require.NoError(t, err)

	template := []struct {
		name         string
		subscription string
		anotherAdmin string
		projectName  string
		success      bool
	}{
		{"project admin = regular account", dev1Addr, adm1Addr, "test1", true},
		{"project admin = subscription payer account", dev1Addr, sub1Addr, "test2", true},
		{"bad subscription account (regular account)", adm1Addr, dev1Addr, "test3", false},
		{"bad subscription account (subscription payer account)", sub1Addr, dev1Addr, "test4", false},
		{"bad projectName (duplicate)", dev1Addr, adm1Addr, "invalid:name", false},
	}

	for _, tt := range template {
		t.Run(tt.name, func(t *testing.T) {
			projectData := projectstypes.ProjectData{
				Name:    tt.projectName,
				Enabled: true,
				ProjectKeys: []projectstypes.ProjectKey{
					projectstypes.ProjectAdminKey(tt.anotherAdmin),
				},
			}
			projectID := projectstypes.ProjectIndex(tt.subscription, tt.projectName)
			err = ts.TxSubscriptionAddProject(tt.subscription, projectData)
			if tt.success {
				require.NoError(t, err)
				proj, err := ts.GetProjectForBlock(projectID, ts.BlockHeight())
				require.NoError(t, err)
				require.Equal(t, tt.subscription, proj.Subscription)
			} else {
				require.NotNil(t, err)
			}
		})
	}
}

func TestGetProjectsForSubscription(t *testing.T) {
	ts := newTester(t)
	ts.SetupAccounts(2, 0, 0) // 2 sub, 0 adm, 0 dev

	_, sub1Addr := ts.Account("sub1")
	_, sub2Addr := ts.Account("sub2")
	plan := ts.Plan("free")

	// buy two subscriptions
	_, err := ts.TxSubscriptionBuy(sub1Addr, sub1Addr, plan.Index, 1, false, false)
	require.NoError(t, err)
	_, err = ts.TxSubscriptionBuy(sub2Addr, sub2Addr, plan.Index, 1, false, false)
	require.NoError(t, err)

	// add two projects to the first subscription
	projData1 := projectstypes.ProjectData{
		Name:    "proj1",
		Enabled: true,
		Policy:  &plan.PlanPolicy,
	}
	err = ts.TxSubscriptionAddProject(sub1Addr, projData1)
	require.NoError(t, err)

	projData2 := projectstypes.ProjectData{
		Name:    "proj2",
		Enabled: false,
		Policy:  &plan.PlanPolicy,
	}
	err = ts.TxSubscriptionAddProject(sub1Addr, projData2)
	require.NoError(t, err)

	res1, err := ts.QuerySubscriptionListProjects(sub1Addr)
	require.NoError(t, err)

	res2, err := ts.QuerySubscriptionListProjects(sub2Addr)
	require.NoError(t, err)

	// number of projects +1 to account for auto-generated admin project
	require.Equal(t, 3, len(res1.Projects))
	require.Equal(t, 1, len(res2.Projects))

	err = ts.TxSubscriptionDelProject(sub1Addr, projData2.Name)
	require.NoError(t, err)
}

func TestAddDelProjectForSubscription(t *testing.T) {
	ts := newTester(t)
	ts.SetupAccounts(1, 0, 0) // 1 sub, 0 adm, 0 dev

	_, sub1Addr := ts.Account("sub1")
	plan := ts.Plan("free")

	// buy subscription and add project
	_, err := ts.TxSubscriptionBuy(sub1Addr, sub1Addr, plan.Index, 1, false, false)
	require.NoError(t, err)

	projData := projectstypes.ProjectData{
		Name:    "proj",
		Enabled: true,
		Policy:  &plan.PlanPolicy,
	}
	err = ts.TxSubscriptionAddProject(sub1Addr, projData)
	require.NoError(t, err)

	ts.AdvanceEpoch()

	res, err := ts.QuerySubscriptionListProjects(sub1Addr)
	require.NoError(t, err)
	require.Equal(t, 2, len(res.Projects))

	// del project to the subscription
	err = ts.TxSubscriptionDelProject(sub1Addr, projData.Name)
	require.NoError(t, err)

	ts.AdvanceEpoch()

	res, err = ts.QuerySubscriptionListProjects(sub1Addr)
	require.NoError(t, err)
	require.Equal(t, 1, len(res.Projects))
}

func TestDelProjectEndSubscription(t *testing.T) {
	ts := newTester(t)
	ts.SetupAccounts(1, 0, 0) // 1 sub, 0 adm, 0 dev

	_, sub1Addr := ts.Account("sub1")
	plan := ts.Plan("free")

	// buy subscription
	_, err := ts.TxSubscriptionBuy(sub1Addr, sub1Addr, plan.Index, 1, false, false)
	require.NoError(t, err)

	// time of buy subscription
	start := ts.BlockTime()

	// add project to the subscription
	projData := projectstypes.ProjectData{
		Name:    "proj",
		Enabled: true,
		Policy:  &plan.PlanPolicy,
	}
	err = ts.TxSubscriptionAddProject(sub1Addr, projData)
	require.NoError(t, err)

	ts.AdvanceEpoch()

	res, err := ts.QuerySubscriptionListProjects(sub1Addr)
	require.NoError(t, err)
	require.Equal(t, 2, len(res.Projects))

	// advance time to just before subscription expiry, so project deletion
	// and the subsequent expiry will occur in the same epoch
	ts.AdvanceMonthsFrom(start, 1)

	// del project to the subscription
	err = ts.TxSubscriptionDelProject(sub1Addr, projData.Name)
	require.NoError(t, err)

	// expire subscription (by advancing an epoch, we are close enough to expiry)
	ts.AdvanceEpoch()

	_, err = ts.QuerySubscriptionListProjects(sub1Addr)
	require.NotNil(t, err)

	// should not panic
	ts.AdvanceBlocks(2 * ts.BlocksToSave())
}

// TestDurationTotal tests that the total duration of the subscription is updated correctly
func TestDurationTotal(t *testing.T) {
	ts := newTester(t)
	ts.SetupAccounts(1, 0, 0) // 1 sub, 0 adm, 0 dev
	months := 12
	plan := ts.Plan("free")

	_, subAddr := ts.Account("sub1")
	_, err := ts.TxSubscriptionBuy(subAddr, subAddr, plan.Index, months, false, false)
	require.NoError(t, err)

	for i := 0; i < months-1; i++ {
		subRes, err := ts.QuerySubscriptionCurrent(subAddr)
		sub := subRes.Sub
		require.NoError(t, err)
		require.Equal(t, uint64(i), sub.DurationTotal)
		ts.AdvanceMonths(1)
		ts.AdvanceEpoch()
	}

	// buy extra 4 months and check duration total continues from last count
	subRes, err := ts.QuerySubscriptionCurrent(subAddr)
	require.NoError(t, err)
	durationSoFar := subRes.Sub.DurationTotal

	extraMonths := 4
	_, err = ts.TxSubscriptionBuy(subAddr, subAddr, plan.Index, extraMonths, false, false)
	require.NoError(t, err)

	for i := 0; i < extraMonths; i++ {
		subRes, err := ts.QuerySubscriptionCurrent(subAddr)
		sub := subRes.Sub
		require.NoError(t, err)
		require.Equal(t, uint64(i)+durationSoFar, sub.DurationTotal)
		ts.AdvanceMonths(1)
		ts.AdvanceEpoch()
	}

	// expire subscription and buy a new one. verify duration total starts from scratch
	ts.AdvanceMonths(1)
	ts.AdvanceEpoch()
	subRes, err = ts.QuerySubscriptionCurrent(subAddr)
	require.NoError(t, err)
	require.Nil(t, subRes.Sub)

	_, err = ts.TxSubscriptionBuy(subAddr, subAddr, plan.Index, extraMonths, false, false)
	require.NoError(t, err)
	subRes, err = ts.QuerySubscriptionCurrent(subAddr)
	require.NoError(t, err)
	require.Equal(t, uint64(0), subRes.Sub.DurationTotal)
}

// TestSubAutoRenewal is a happy flow test for subscription auto-renewal
// checks that the two methods for enabling auto renewal works
// verifies that subs with auto-renewal enabled get renewed automatically
func TestSubAutoRenewal(t *testing.T) {
	ts := newTester(t)
	subA := "A"
	subB := "B"
	subC := "C"

	plan := ts.Plan("free")
<<<<<<< HEAD
=======
	_, subAddr1 := ts.Account("sub1")
	_, subAddr2 := ts.Account("sub2")
	_, subAddr3 := ts.Account("sub3")

	// buy two subscriptions with enabled auto-renewal in two different ways
	// and one with disabled auto-renewal.
	// verify the auto-renewal flag is true in the first two subs
	_, err := ts.TxSubscriptionBuy(subAddr1, subAddr1, plan.Index, 1, true, false)
	require.NoError(t, err)
	_, err = ts.TxSubscriptionBuy(subAddr2, subAddr2, plan.Index, 1, false, false)
	require.NoError(t, err)
	err = ts.TxSubscriptionAutoRenewal(subAddr2, true)
	require.NoError(t, err)
	_, err = ts.TxSubscriptionBuy(subAddr3, subAddr3, plan.Index, 1, false, false)
	require.NoError(t, err)
>>>>>>> d11373d1

	testCases := []struct {
		creator                   string
		consumer                  string
		immediatelyBuyAutoRenewal bool
		buyAutoRenewal            bool
		autoRenewalCreator        string
		autoRenewalConsumer       string
		shouldFail                bool
	}{
		{
			creator:                   subA,
			consumer:                  subA,
			immediatelyBuyAutoRenewal: true,
			buyAutoRenewal:            false,
			autoRenewalCreator:        subA,
			autoRenewalConsumer:       subA,
			shouldFail:                false,
		},
		{
			creator:                   subA,
			consumer:                  subA,
			immediatelyBuyAutoRenewal: false,
			buyAutoRenewal:            true,
			autoRenewalCreator:        subA,
			autoRenewalConsumer:       subA,
			shouldFail:                false,
		},
		{
			creator:                   subA,
			consumer:                  subA,
			immediatelyBuyAutoRenewal: false,
			buyAutoRenewal:            false,
			autoRenewalCreator:        subA,
			autoRenewalConsumer:       subA,
			shouldFail:                false,
		},
		{
			creator:                   subA,
			consumer:                  subA,
			immediatelyBuyAutoRenewal: true,
			buyAutoRenewal:            true,
			autoRenewalCreator:        subA,
			autoRenewalConsumer:       subA,
			shouldFail:                false,
		},
		{
			creator:                   subA,
			consumer:                  subB,
			immediatelyBuyAutoRenewal: true,
			buyAutoRenewal:            false,
			autoRenewalCreator:        subA,
			autoRenewalConsumer:       subB,
			shouldFail:                false,
		},
		{
			creator:                   subA,
			consumer:                  subB,
			immediatelyBuyAutoRenewal: false,
			buyAutoRenewal:            true,
			autoRenewalCreator:        subA,
			autoRenewalConsumer:       subB,
			shouldFail:                false,
		},
		{
			creator:                   subA,
			consumer:                  subB,
			immediatelyBuyAutoRenewal: true,
			buyAutoRenewal:            true,
			autoRenewalCreator:        subA,
			autoRenewalConsumer:       subB,
			shouldFail:                false,
		},
		{
			creator:                   subA,
			consumer:                  subB,
			immediatelyBuyAutoRenewal: false,
			buyAutoRenewal:            true,
			autoRenewalCreator:        subA,
			autoRenewalConsumer:       subA,
			shouldFail:                true,
		},
		{
			creator:                   subA,
			consumer:                  subB,
			immediatelyBuyAutoRenewal: false,
			buyAutoRenewal:            true,
			autoRenewalCreator:        subB,
			autoRenewalConsumer:       subB,
			shouldFail:                false,
		},
		{
			creator:                   subA,
			consumer:                  subB,
			immediatelyBuyAutoRenewal: false,
			buyAutoRenewal:            true,
			autoRenewalCreator:        subC,
			autoRenewalConsumer:       subB,
			shouldFail:                true,
		},
	}

	addAccounts := func(idx int) []string {
		creatorAccountName := testCases[idx].creator
		consumerAccountName := testCases[idx].consumer
		autoRenewalCreatorAccountName := testCases[idx].autoRenewalCreator
		autoRenewalConsumerAccountName := testCases[idx].autoRenewalConsumer

		accounts := map[string]struct{}{}
		if _, ok := accounts[creatorAccountName]; !ok {
			accounts[creatorAccountName] = struct{}{}
		}
		if _, ok := accounts[consumerAccountName]; !ok {
			accounts[consumerAccountName] = struct{}{}
		}
		if _, ok := accounts[autoRenewalCreatorAccountName]; !ok {
			accounts[autoRenewalCreatorAccountName] = struct{}{}
		}
		if _, ok := accounts[autoRenewalConsumerAccountName]; !ok {
			accounts[autoRenewalConsumerAccountName] = struct{}{}
		}

		for sub := range accounts {
			ts.AddAccount(sub, idx, 1000000)
		}

		return []string{creatorAccountName, consumerAccountName, autoRenewalCreatorAccountName, autoRenewalConsumerAccountName}
	}

	allAccounts := map[int][]string{}

	for i := 0; i < len(testCases); i++ {
		allAccounts[i] = addAccounts(i)
	}

	for i := 0; i < len(testCases); i++ {
		_, creatorAccountAddr := ts.GetAccount(allAccounts[i][0], i)
		_, consumerAccountAddr := ts.GetAccount(allAccounts[i][1], i)
		_, autoRenewalCreatorAccountAddr := ts.GetAccount(allAccounts[i][2], i)
		_, autoRenewalConsumerAccountAddr := ts.GetAccount(allAccounts[i][3], i)

		testCase := testCases[i]

		_, err := ts.TxSubscriptionBuy(creatorAccountAddr, consumerAccountAddr, plan.Index, 1, testCase.immediatelyBuyAutoRenewal, false)
		require.Nil(t, err)

		if testCase.buyAutoRenewal {
			err = ts.TxSubscriptionAutoRenewal(autoRenewalCreatorAccountAddr, autoRenewalConsumerAccountAddr, plan.Index, true)
			if !testCase.shouldFail {
				require.Nil(t, err, testCase)
			} else {
				require.NotNil(t, err, testCase)
			}
		}

		sub, found := ts.getSubscription(consumerAccountAddr)
		require.True(t, found)
		if (testCase.immediatelyBuyAutoRenewal || testCase.buyAutoRenewal) && !testCase.shouldFail {
			require.Equal(t, sub.AutoRenewalNextPlan, plan.Index, testCase)
			require.Equal(t, sub.Creator, autoRenewalCreatorAccountAddr, testCase)
		} else {
			require.Equal(t, sub.AutoRenewalNextPlan, types.AUTO_RENEWAL_PLAN_NONE, testCase)
		}
	}

	// advance a couple of months to expire and automatically
	// extend all subscriptions. verify that sub1 and sub2 can
	// still be found and their duration left is always 1
	for month := 0; month < 5; month++ {
		ts.AdvanceMonths(1).AdvanceEpoch()

		for i := 0; i < len(testCases); i++ {
			testCase := testCases[i]

			_, consumerAccountAddr := ts.GetAccount(allAccounts[i][1], i)
			newSub, found := ts.getSubscription(consumerAccountAddr)
			if (testCase.immediatelyBuyAutoRenewal || testCase.buyAutoRenewal) && !testCase.shouldFail {
				require.True(t, found, testCase)
				require.Equal(t, uint64(1), newSub.DurationLeft, testCase)
			} else {
				require.False(t, found, testCase)
			}
		}
	}
}

func TestSubAutoRenewalDisable(t *testing.T) {
	ts := newTester(t)
	ts.SetupAccounts(3, 0, 0) // 3 sub, 0 adm, 0 dev

	freePlan := ts.Plan("free")
	_, consumer1 := ts.Account("sub1")
	_, creator2 := ts.Account("sub2")
	_, consumer2 := ts.Account("sub3")

<<<<<<< HEAD
	// Buy subscription with auto-renewal on
	_, err := ts.TxSubscriptionBuy(consumer1, consumer1, freePlan.Index, 1, true, false)
=======
	_, err := ts.TxSubscriptionBuy(subAddr1, subAddr1, plan.Index, 1, true, false)
>>>>>>> d11373d1
	require.NoError(t, err)
	// Check subscription has auto-renewal
	sub, found := ts.getSubscription(consumer1)
	require.True(t, found)
	require.Equal(t, freePlan.Index, sub.AutoRenewalNextPlan)

	// Disable auto-renewal
	err = ts.TxSubscriptionAutoRenewal(consumer1, consumer1, freePlan.Index, false)
	require.NoError(t, err)
	// Check subscription does not have auto-renewal
	sub, found = ts.getSubscription(consumer1)
	require.True(t, found)
	require.Equal(t, types.AUTO_RENEWAL_PLAN_NONE, sub.AutoRenewalNextPlan)

	ts.AdvanceMonths(1).AdvanceEpoch()

	// Check subscription is expired
	sub, found = ts.getSubscription(consumer1)
	require.False(t, found)

	// Buy subscription with auto-renewal on
	_, err = ts.TxSubscriptionBuy(creator2, consumer2, freePlan.Index, 1, true, false)
	require.Nil(t, err)
	// Check subscription has auto-renewal
	sub, found = ts.getSubscription(consumer2)
	require.True(t, found)
	require.Equal(t, freePlan.Index, sub.AutoRenewalNextPlan)

	// Disable auto-renewal
	err = ts.TxSubscriptionAutoRenewal(creator2, consumer2, freePlan.Index, false)
	require.Nil(t, err)
	// Check subscription does not have auto-renewal
	sub, found = ts.getSubscription(consumer2)
	require.True(t, found)
	require.Equal(t, types.AUTO_RENEWAL_PLAN_NONE, sub.AutoRenewalNextPlan)

	ts.AdvanceMonths(1).AdvanceEpoch()

	// Check subscription is expired
	sub, found = ts.getSubscription(consumer2)
	require.False(t, found)
}

func TestSubAutoRenewalDifferentPlanIndexOnSubBuy(t *testing.T) {
	ts := newTester(t)

	freePlan := ts.Plan("free")
	premiumPlan := ts.Plan("premium")
	creatorAcc, creatorAddr := ts.AddAccount("sub", 1, 20000)
	creatorBalance := ts.GetBalance(creatorAcc.Addr)
	_, consumerAddr := ts.AddAccount("sub", 2, 200000)

	// Buy subscription with auto-renewal on
	_, err := ts.TxSubscriptionBuy(creatorAddr, consumerAddr, freePlan.Index, 1, true, false)
	require.Nil(t, err)
	// Check subscription has auto-renewal
	sub, found := ts.getSubscription(consumerAddr)
	require.True(t, found)
	require.Equal(t, freePlan.Index, sub.AutoRenewalNextPlan)
	// Check creator paid
	creatorBalance -= freePlan.Price.Amount.Int64()
	require.Equal(t, creatorBalance, ts.GetBalance(creatorAcc.Addr))

	ts.AdvanceMonths(1).AdvanceEpoch()

	// Check new subscription
	sub, found = ts.getSubscription(consumerAddr)
	require.True(t, found)
	require.Equal(t, freePlan.Index, sub.AutoRenewalNextPlan)
	require.Equal(t, freePlan.Index, sub.PlanIndex)

	// Check creator paid for free plan
	creatorBalance -= freePlan.Price.Amount.Int64()
	require.Equal(t, creatorBalance, ts.GetBalance(creatorAcc.Addr))

	// Set auto-renewal to premium
	err = ts.TxSubscriptionAutoRenewal(creatorAddr, consumerAddr, premiumPlan.Index, true)
	require.Nil(t, err)
	// Check subscription has auto-renewal
	sub, found = ts.getSubscription(consumerAddr)
	require.True(t, found)
	require.Equal(t, premiumPlan.Index, sub.AutoRenewalNextPlan)
	require.Equal(t, creatorAddr, sub.Creator)

	ts.AdvanceMonths(1).AdvanceEpoch()

	// Check new subscription
	sub, found = ts.getSubscription(consumerAddr)
	require.True(t, found)
	require.Equal(t, premiumPlan.Index, sub.AutoRenewalNextPlan)
	require.Equal(t, premiumPlan.Index, sub.PlanIndex)

	// Check creator paid for new sub
	creatorBalance -= premiumPlan.Price.Amount.Int64()
	require.Equal(t, creatorBalance, ts.GetBalance(creatorAcc.Addr))
}

func TestSubAutoRenewalDifferentPlanIndexOnSubBuyDifferentCreator(t *testing.T) {
	ts := newTester(t)

	freePlan := ts.Plan("free")
	premiumPlan := ts.Plan("premium")
	creatorAcc, creatorAddr := ts.AddAccount("sub", 1, 20000)
	creatorBalance := ts.GetBalance(creatorAcc.Addr)
	consumerAcc, consumerAddr := ts.AddAccount("sub", 2, 200000)
	consumerBalance := ts.GetBalance(consumerAcc.Addr)

	// Buy subscription with auto-renewal on
	_, err := ts.TxSubscriptionBuy(creatorAddr, consumerAddr, freePlan.Index, 1, true, false)
	require.Nil(t, err)
	// Check subscription has auto-renewal
	sub, found := ts.getSubscription(consumerAddr)
	require.True(t, found)
	require.Equal(t, freePlan.Index, sub.AutoRenewalNextPlan)
	// Check creator paid
	creatorBalance -= freePlan.Price.Amount.Int64()
	require.Equal(t, creatorBalance, ts.GetBalance(creatorAcc.Addr))

	ts.AdvanceMonths(1).AdvanceEpoch()

	// Check new subscription
	sub, found = ts.getSubscription(consumerAddr)
	require.True(t, found)
	require.Equal(t, freePlan.Index, sub.AutoRenewalNextPlan)
	require.Equal(t, freePlan.Index, sub.PlanIndex)

	// Check creator paid for free plan
	creatorBalance -= freePlan.Price.Amount.Int64()
	require.Equal(t, creatorBalance, ts.GetBalance(creatorAcc.Addr))

	// Set auto-renewal to premium
	err = ts.TxSubscriptionAutoRenewal(consumerAddr, consumerAddr, premiumPlan.Index, true)
	require.Nil(t, err)
	// Check subscription has auto-renewal
	sub, found = ts.getSubscription(consumerAddr)
	require.True(t, found)
	require.Equal(t, premiumPlan.Index, sub.AutoRenewalNextPlan)
	require.Equal(t, consumerAddr, sub.Creator)

	ts.AdvanceMonths(1).AdvanceEpoch()

	// Check new subscription
	sub, found = ts.getSubscription(consumerAddr)
	require.True(t, found)
	require.Equal(t, premiumPlan.Index, sub.AutoRenewalNextPlan)
	require.Equal(t, premiumPlan.Index, sub.PlanIndex)

	// Check creator paid for new sub
	consumerBalance -= premiumPlan.Price.Amount.Int64()
	require.Equal(t, consumerBalance, ts.GetBalance(consumerAcc.Addr))
}

func TestSubAutoRenewalDifferentPlanIndexOnAutoRenewTx(t *testing.T) {
	ts := newTester(t)

	freePlan := ts.Plan("free")
	premiumPlan := ts.Plan("premium")
	creatorAcc, creatorAddr := ts.AddAccount("sub", 1, 20000)
	creatorBalance := ts.GetBalance(creatorAcc.Addr)
	_, consumerAddr := ts.AddAccount("sub", 2, 200000)

	// Buy subscription with auto-renewal off
	_, err := ts.TxSubscriptionBuy(creatorAddr, consumerAddr, freePlan.Index, 1, false, false)
	require.Nil(t, err)
	// Check subscription does not have auto-renewal
	sub, found := ts.getSubscription(consumerAddr)
	require.True(t, found)
	require.Equal(t, types.AUTO_RENEWAL_PLAN_NONE, sub.AutoRenewalNextPlan)
	// Check creator paid
	creatorBalance -= freePlan.Price.Amount.Int64()
	require.Equal(t, creatorBalance, ts.GetBalance(creatorAcc.Addr))

	// Enable auto-renewal for premium
	err = ts.TxSubscriptionAutoRenewal(creatorAddr, consumerAddr, premiumPlan.Index, true)
	require.Nil(t, err)
	// Check subscription has auto-renewal
	sub, found = ts.getSubscription(consumerAddr)
	require.True(t, found)
	require.Equal(t, premiumPlan.Index, sub.AutoRenewalNextPlan)
	require.Equal(t, creatorAddr, sub.Creator)

	ts.AdvanceMonths(1).AdvanceEpoch()

	// Check new subscription
	sub, found = ts.getSubscription(consumerAddr)
	require.True(t, found)
	require.Equal(t, premiumPlan.Index, sub.AutoRenewalNextPlan)
	require.Equal(t, premiumPlan.Index, sub.PlanIndex)

	// Check creator paid for new sub
	creatorBalance -= premiumPlan.Price.Amount.Int64()
	require.Equal(t, creatorBalance, ts.GetBalance(creatorAcc.Addr))
}

// TestNextToMonthExpiryQuery checks that the NextToMonthExpiry query works as intended
// scenario - buy 3 subs: 2 at the same time, and one a little after. The query should return the two subs
// then, expire those and expect to get the last one from the query
func TestNextToMonthExpiryQuery(t *testing.T) {
	ts := newTester(t)
	ts.SetupAccounts(3, 0, 0) // 1 sub, 0 adm, 0 dev
	months := 1
	plan := ts.Plan("free")

	_, sub1 := ts.Account("sub1")
	_, sub2 := ts.Account("sub2")
	_, sub3 := ts.Account("sub3")

	// buy 3 subs - 2 at the same time and one a second later
	_, err := ts.TxSubscriptionBuy(sub1, sub1, plan.Index, months, false, false)
	require.NoError(t, err)
	_, err = ts.TxSubscriptionBuy(sub2, sub2, plan.Index, months, false, false)
	require.NoError(t, err)
	sub1Obj, found := ts.getSubscription(sub1)
	require.True(t, found)

	ts.AdvanceBlock(time.Second)
	_, err = ts.TxSubscriptionBuy(sub3, sub3, plan.Index, months, false, false)
	require.NoError(t, err)
	sub3Obj, found := ts.getSubscription(sub3)
	require.True(t, found)
	require.Equal(t, sub3Obj.MonthExpiryTime, sub1Obj.MonthExpiryTime+1) // sub3 should expire one second after sub1

	// query - expect subs 1 and 2 in the output
	res, err := ts.QuerySubscriptionNextToMonthExpiry()
	require.NoError(t, err)
	require.Equal(t, 2, len(res.Subscriptions))

	for _, sub := range res.Subscriptions {
		if sub.Consumer != sub1 && sub.Consumer != sub2 {
			require.Fail(t, "resulting subscription are not sub1 or sub2")
		}
		require.Equal(t, sub1Obj.MonthExpiryTime, sub.MonthExpiry)
	}

	// advance month minus 4 seconds
	ts.AdvanceMonths(1).AdvanceBlock(4 * time.Second)

	// query - expect sub 3 in the output
	res, err = ts.QuerySubscriptionNextToMonthExpiry()
	require.NoError(t, err)
	require.Equal(t, 1, len(res.Subscriptions))
	require.Equal(t, sub3, res.Subscriptions[0].Consumer)
	require.Equal(t, sub3Obj.MonthExpiryTime, res.Subscriptions[0].MonthExpiry)

	// advance another second to expire sub3. Expect empty output from the query
	ts.AdvanceBlock(time.Second)
	res, err = ts.QuerySubscriptionNextToMonthExpiry()
	require.NoError(t, err)
	require.Equal(t, 0, len(res.Subscriptions))
}

func TestSubBuySamePlanBlockUpdated(t *testing.T) {
	ts := newTester(t)
	ts.SetupAccounts(1, 0, 0) // 1 sub, 0 adm, 0 dev

	consumerAcc, consumerAddr := ts.Account("sub1")
	consumerBalance := ts.GetBalance(consumerAcc.Addr)
	plan := ts.Plan("free")

	_, err := ts.TxSubscriptionBuy(consumerAddr, consumerAddr, plan.Index, 1, false, false)
	require.Nil(t, err)
	consumerBalance -= plan.Price.Amount.Int64()
	_, found := ts.getSubscription(consumerAddr)
	require.True(t, found)

	// Advance block so the new plan will get a new block
	ts.AdvanceBlock()

	// Edit the subscription's plan (increase the price)
	plan.PlanPolicy.EpochCuLimit += 100
	plan.Price.Amount = plan.Price.Amount.AddRaw(10)
	planBlock := ts.BlockHeight()

	// Propose new plan
	err = keepertest.SimulatePlansAddProposal(ts.Ctx, ts.Keepers.Plans, []planstypes.Plan{plan}, false)
	require.Nil(t, err)

	// Advance epoch so the new plan will be appended
	ts.AdvanceEpoch()

	// Buy the plan again
	_, err = ts.TxSubscriptionBuy(consumerAddr, consumerAddr, plan.Index, 1, false, false)
	require.Nil(t, err)
	// Make sure that the consumer paid for it
	consumerBalance -= plan.Price.Amount.Int64()
	require.Equal(t, consumerBalance, ts.GetBalance(consumerAcc.Addr))

	// Make sure that the new plan is now a FutureSubscription
	sub, found := ts.getSubscription(consumerAddr)
	require.True(t, found)
	require.NotNil(t, sub.FutureSubscription)
	require.Equal(t, plan.Index, sub.FutureSubscription.PlanIndex)
	require.Equal(t, planBlock, sub.FutureSubscription.PlanBlock)
	require.Equal(t, consumerAddr, sub.FutureSubscription.Creator)
}

// TestPlanRemovedWhenSubscriptionExpires checks that if a subscription is expired
// the plan's refcount is decreased.
// in this test, we buy a subscription, update the plan and expire the subscription
// since the old plan version's refcount is decreased, the old plan should be removed
// note that we had to update the plan because latest versions (of every fixation object)
// is never deleted
func TestPlanRemovedWhenSubscriptionExpires(t *testing.T) {
	ts := newTester(t)
	ts.SetupAccounts(1, 0, 0) // 1 sub, 0 adm, 0 dev
	months := 1
	plan := ts.Plan("free")

	_, sub1 := ts.Account("sub1")

	// buy sub with plan first version
	_, err := ts.TxSubscriptionBuy(sub1, sub1, plan.Index, months, false, false)
	require.NoError(t, err)
	oldPlanBlock := ts.BlockHeight()

	// update plan
	ts.AdvanceEpoch()
	plan.OveruseRate++
	err = ts.Keepers.Plans.AddPlan(ts.Ctx, plan, false)
	require.NoError(t, err)

	// expire the subscription
	ts.AdvanceMonths(1)
	ts.AdvanceBlock(6)
	res, err := ts.QuerySubscriptionCurrent(sub1)
	require.NoError(t, err)
	require.Nil(t, res.Sub)

	// wait the stale period and check old plan doesn't exist
	ts.AdvanceBlockUntilStale()
	_, found := ts.Keepers.Plans.FindPlan(ts.Ctx, plan.Index, oldPlanBlock)
	require.False(t, found)
}

func TestSubscriptionUpgrade(t *testing.T) {
	ts := newTester(t)
	ts.SetupAccounts(1, 0, 0) // 1 sub, 0 adm, 0 dev

	ts.AddSpec("myspec", common.CreateMockSpec())
	spec := ts.Spec("myspec")

	_, consumer := ts.Account("sub1")
	freePlan := ts.Plan("free")
	premiumPlan := ts.Plan("premium")

	// Buy free plan
	_, err := ts.TxSubscriptionBuy(consumer, consumer, freePlan.Index, 1, false, false)
	require.NoError(t, err)
	// Verify subscription found inside getSubscription
	sub := getSubscriptionAndFailTestIfNotFound(t, ts, consumer)
	require.Equal(t, freePlan.PlanPolicy.TotalCuLimit, sub.MonthCuTotal)

	pairingEffectivePolicy, err := ts.QueryPairingEffectivePolicy(spec.Index, consumer)
	require.NoError(t, err)
	require.Equal(t, freePlan.PlanPolicy.EpochCuLimit, pairingEffectivePolicy.Policy.EpochCuLimit)

	// Charge CU from project so we can differentiate the old project from the new one
	projectCuUsed := uint64(100)
	project := getProjectAndFailTestIfNotFound(t, ts, consumer, ts.BlockHeight())
	err = ts.Keepers.Projects.ChargeComputeUnitsToProject(ts.Ctx, project, ts.BlockHeight(), projectCuUsed)
	require.NoError(t, err)

	// Validate the charge of CU
	project = getProjectAndFailTestIfNotFound(t, ts, consumer, ts.BlockHeight())
	require.Equal(t, projectCuUsed, project.UsedCu)

	ts.AdvanceEpochs(2)
	sub = getSubscriptionAndFailTestIfNotFound(t, ts, consumer)
	currentDurationTotal := sub.DurationTotal

	// Buy premium plan
	_, err = ts.TxSubscriptionBuy(consumer, consumer, premiumPlan.Index, 1, false, false)
	require.NoError(t, err)

	nextEpoch := ts.GetNextEpoch()

	// Test that the subscription and project are not changed until next epoch
	for ts.BlockHeight() < nextEpoch {
		sub := getSubscriptionAndFailTestIfNotFound(t, ts, consumer)
		require.Equal(t, freePlan.Index, sub.PlanIndex, "plan should be free until next epoch. Block: %v", ts.BlockHeight())
		require.Equal(t, currentDurationTotal, sub.DurationTotal)

		project = getProjectAndFailTestIfNotFound(t, ts, consumer, ts.BlockHeight())
		require.Equal(t, projectCuUsed, project.UsedCu)

		ts.AdvanceBlock()
	}

	// Test that the subscription is now updated
	sub = getSubscriptionAndFailTestIfNotFound(t, ts, consumer)
	require.Equal(t, premiumPlan.Index, sub.PlanIndex)
	require.Equal(t, premiumPlan.PlanPolicy.TotalCuLimit, sub.MonthCuTotal)

	pairingEffectivePolicy, err = ts.QueryPairingEffectivePolicy(spec.Index, consumer)
	require.NoError(t, err)
	require.Equal(t, premiumPlan.PlanPolicy.EpochCuLimit, pairingEffectivePolicy.Policy.EpochCuLimit)

	// Test that the project is now updated
	project = getProjectAndFailTestIfNotFound(t, ts, consumer, ts.BlockHeight())
	require.Equal(t, uint64(0), project.UsedCu)
}

func TestSubscriptionDowngradeFails(t *testing.T) {
	ts := newTester(t)
	ts.SetupAccounts(1, 0, 0) // 1 sub, 0 adm, 0 dev

	_, consumer := ts.Account("sub1")
	freePlan := ts.Plan("free")
	premiumPlan := ts.Plan("premium")

	// Buy premium plan
	_, err := ts.TxSubscriptionBuy(consumer, consumer, premiumPlan.Index, 1, false, false)
	require.NoError(t, err)
	// Verify subscription found inside getSubscription
	getSubscriptionAndFailTestIfNotFound(t, ts, consumer)

	ts.AdvanceEpochs(2)

	// Buy premium plan
	_, err = ts.TxSubscriptionBuy(consumer, consumer, freePlan.Index, 1, false, false)
	require.NotNil(t, err)

	ts.AdvanceEpoch()

	sub := getSubscriptionAndFailTestIfNotFound(t, ts, consumer)
	require.Equal(t, premiumPlan.Index, sub.PlanIndex)
}

func TestSubscriptionCuExhaustAndUpgrade(t *testing.T) {
	ts := newTester(t)
	ts.SetupAccounts(1, 0, 0) // 1 sub, 0 adm, 0 dev
	consumerAcc, consumerAddr := ts.Account("sub1")

	spec := ts.AddSpec("testSpec", common.CreateMockSpec()).Spec("testSpec")

	// Setup validator and provider
	testBalance := int64(1000000)
	testStake := int64(100000)

	validationAcc, _ := ts.AddAccount(common.VALIDATOR, 0, testBalance)
	ts.TxCreateValidator(validationAcc, math.NewInt(testBalance))

	_, providerAddr := ts.AddAccount(common.PROVIDER, 0, testBalance)
	err := ts.StakeProviderExtra(providerAddr, spec, testStake, nil, 0, "provider")
	require.NoError(t, err)

	// Trigger changes
	ts.AdvanceEpoch()

	freePlan := ts.Plan("free")
	premiumPlan := ts.Plan("premium")

	// Add premium-plus plan
	premiumPlusPlan := common.CreateMockPlan()
	premiumPlusPlan.Index = "premium-plus"
	premiumPlusPlan.Price = premiumPlan.Price.AddAmount(math.NewInt(100))
	premiumPlusPlan.PlanPolicy.TotalCuLimit += 1000
	premiumPlusPlan.PlanPolicy.EpochCuLimit += 100
	ts.AddPlan(premiumPlusPlan.Index, premiumPlusPlan)

	// Buy free plan
	_, err = ts.TxSubscriptionBuy(consumerAddr, consumerAddr, freePlan.Index, 3, false, false)
	require.NoError(t, err)

	// Verify subscription found inside getSubscription
	getSubscriptionAndFailTestIfNotFound(t, ts, consumerAddr)

	// Send relay
	sessionId := uint64(1)
	relayNum := uint64(1)
	sendRelayPayment := func() {
		relaySession := &pairingtypes.RelaySession{
			Provider:    providerAddr,
			ContentHash: []byte(spec.ApiCollections[0].Apis[0].Name),
			SessionId:   sessionId,
			SpecId:      spec.Index,
			CuSum:       1000,
			Epoch:       int64(ts.EpochStart(ts.BlockHeight())),
			RelayNum:    relayNum,
		}

		sig, err := sigs.Sign(consumerAcc.SK, *relaySession)
		require.Nil(ts.T, err)
		relaySession.Sig = sig

		_, err = ts.TxPairingRelayPayment(providerAddr, relaySession)
		require.NoError(t, err)

		sessionId++
		relayNum++
	}

	// Send relay under the free subscription
	sendRelayPayment()

	// Buy premium plan
	_, err = ts.TxSubscriptionBuy(consumerAddr, consumerAddr, premiumPlan.Index, 1, false, false)
	require.NoError(t, err)

	// Trigger new subscription
	ts.AdvanceEpoch()

	// Test that the subscription is now updated
	sub := getSubscriptionAndFailTestIfNotFound(t, ts, consumerAddr)
	require.Equal(t, premiumPlan.Index, sub.PlanIndex)

	// Test that the project is now updated
	project := getProjectAndFailTestIfNotFound(t, ts, consumerAddr, ts.BlockHeight())
	require.Equal(t, uint64(0), project.UsedCu)

	// Send relay under the premium subscription
	sendRelayPayment()

	// Buy premium-plus plan
	_, err = ts.TxSubscriptionBuy(consumerAddr, consumerAddr, premiumPlusPlan.Index, 1, false, false)
	require.NoError(t, err)

	// Trigger new subscription
	ts.AdvanceEpoch()

	// Test that the subscription is now updated
	sub = getSubscriptionAndFailTestIfNotFound(t, ts, consumerAddr)
	require.Equal(t, premiumPlusPlan.Index, sub.PlanIndex)

	// Test that the project is now updated
	project = getProjectAndFailTestIfNotFound(t, ts, consumerAddr, ts.BlockHeight())
	require.Equal(t, uint64(0), project.UsedCu)

	// Send relay under the premium-plus subscription
	sendRelayPayment()

	// Advance month + blocksToSave + 1 to trigger the provider monthly payment
	ts.AdvanceMonths(1)
	ts.AdvanceBlocks(ts.BlocksToSave() + 1)

	// Query provider's rewards
	rewards, err := ts.QueryDualstakingDelegatorRewards(providerAddr, providerAddr, spec.Index)
	require.NoError(t, err)
	require.Len(t, rewards.Rewards, 1)
	reward := rewards.Rewards[0]

	// Verify that provider got rewarded for both subscriptions
	expectedPrice := freePlan.Price.AddAmount(premiumPlan.Price.Amount).AddAmount(premiumPlusPlan.Price.Amount)
	require.Equal(t, expectedPrice, reward.Amount)
}

<<<<<<< HEAD
// ### Advance Purchase Tests ###

func TestSubscriptionAdvancePurchaseStartsOnExpirationOfCurrent(t *testing.T) {
	ts := newTester(t)
	ts.SetupAccounts(1, 0, 0) // 1 sub, 0 adm, 0 dev

	consumerAcc, consumerAddr := ts.Account("sub1")
=======
func TestSubscriptionAdvancePurchaseStartsOnExpirationOfCurrent(t *testing.T) {
	ts := newTester(t)
	ts.SetupAccounts(1, 0, 0) // 1 sub, 0 adm, 0 dev
	ts.AddSpec("myspec", common.CreateMockSpec())

	consumerAcc, consumerAddr := ts.Account("sub1")
	spec := ts.Spec("myspec")
>>>>>>> d11373d1
	freePlan := ts.Plan("free")
	premiumPlan := ts.Plan("premium")
	consumerBalance := ts.GetBalance(consumerAcc.Addr)

	// Buy free plan
	freePlanDuration := int64(2)
	_, err := ts.TxSubscriptionBuy(consumerAddr, consumerAddr, freePlan.Index, int(freePlanDuration), false, false)
	require.Nil(t, err)
	// Verify subscription found inside getSubscription
	getSubscriptionAndFailTestIfNotFound(t, ts, consumerAddr)
	consumerBalance -= freePlan.Price.Amount.MulRaw(freePlanDuration).Int64()
	// Make sure the balance checks out
	require.Equal(t, consumerBalance, ts.GetBalance(consumerAcc.Addr))

	newSubDuration := uint64(4)
	_, err = ts.TxSubscriptionBuy(consumerAddr, consumerAddr, premiumPlan.Index, int(newSubDuration), false, true)
	require.Nil(t, err)

	// Verify that the consumer charged with the correct amount
	consumerShouldPay := premiumPlan.Price.Amount.MulRaw(int64(newSubDuration))
	expectedConsumerBalance := consumerBalance - consumerShouldPay.Int64()
	require.Equal(t, expectedConsumerBalance, ts.GetBalance(consumerAcc.Addr))

	// Verify new future subscription
	sub := getSubscriptionAndFailTestIfNotFound(t, ts, consumerAddr)
	futureSub := sub.FutureSubscription
	require.NotNil(t, futureSub)
	require.Equal(t, premiumPlan.Index, futureSub.PlanIndex)
	require.Equal(t, premiumPlan.Block, futureSub.PlanBlock)
	require.Equal(t, newSubDuration, futureSub.DurationBought)

	ts.AdvanceMonths(1).AdvanceEpoch()

	// Should still be the same before the subscription expires
	sub = getSubscriptionAndFailTestIfNotFound(t, ts, consumerAddr)
	futureSub = sub.FutureSubscription
	require.NotNil(t, futureSub)
	require.Equal(t, premiumPlan.Index, futureSub.PlanIndex)
	require.Equal(t, premiumPlan.Block, futureSub.PlanBlock)
	require.Equal(t, newSubDuration, futureSub.DurationBought)

	ts.AdvanceMonths(1).AdvanceEpoch()

	// New subscription should now be active
	sub = getSubscriptionAndFailTestIfNotFound(t, ts, consumerAddr)
	require.Nil(t, sub.FutureSubscription)
	require.Equal(t, premiumPlan.Index, sub.PlanIndex)
	require.Equal(t, premiumPlan.Block, sub.PlanBlock)
	require.Equal(t, newSubDuration, sub.DurationBought)
	require.Equal(t, newSubDuration, sub.DurationLeft)
<<<<<<< HEAD
	require.Equal(t, uint64(2), sub.DurationTotal)
=======
	require.Equal(t, uint64(0), sub.DurationTotal)
	require.Equal(t, premiumPlan.PlanPolicy.TotalCuLimit, sub.MonthCuTotal)

	pairingEffectivePolicy, err := ts.QueryPairingEffectivePolicy(spec.Index, consumerAddr)
	require.NoError(t, err)
	require.Equal(t, premiumPlan.PlanPolicy.EpochCuLimit, pairingEffectivePolicy.Policy.EpochCuLimit)
>>>>>>> d11373d1
}

func TestSubscriptionAdvancePurchaseSuccessOnPricierPlan_SameBlock(t *testing.T) {
	ts := newTester(t)
	ts.SetupAccounts(1, 0, 0) // 1 sub, 0 adm, 0 dev

	CHEAP := "cheap"
	MEDIUM := "medium"
	EXPENSIVE := "expensive"

	cheapPlan := common.CreateMockPlan()
	cheapPlan.Index = CHEAP
	cheapPlan.Price = common.NewCoin(ts.TokenDenom(), 100)
	cheapPlan.Block = ts.BlockHeight()
	ts.AddPlan(cheapPlan.Index, cheapPlan)

	mediumPlan := common.CreateMockPlan()
	mediumPlan.Index = MEDIUM
	mediumPlan.Price = common.NewCoin(ts.TokenDenom(), 200)
	mediumPlan.Block = ts.BlockHeight()
	ts.AddPlan(mediumPlan.Index, mediumPlan)

	expansivePlan := common.CreateMockPlan()
	expansivePlan.Index = EXPENSIVE
	expansivePlan.Price = common.NewCoin(ts.TokenDenom(), 400)
	expansivePlan.Block = ts.BlockHeight()
	ts.AddPlan(expansivePlan.Index, expansivePlan)

	// We start with the medium plan.
	// All these test cases should be with a new plan that is more expensive than the plan before them:
	// 		1. Expansive plan && less duration
	// 		2. Cheaper plan && more duration
	// 		3. Same plan && more duration
	// 		4. Expansive plan && same duration
	// 		5. Expansive plan && more duration

	startingDuration := int64(3)
	originalPlanCost := mediumPlan.Price.Amount.MulRaw(startingDuration).Int64()
	testCases := []struct {
		name     string
		plan     *planstypes.Plan
		duration int64
		price    int64
	}{
		{
			name:     "Expansive plan && less duration",
			plan:     &expansivePlan,                                                  //   400
			duration: startingDuration - 1,                                            // * 2
			price:    expansivePlan.Price.Amount.MulRaw(startingDuration - 1).Int64(), // = 800,
		},
		{
			name:     "Cheaper plan && more duration",
			plan:     &cheapPlan,                                                  //   100
			duration: startingDuration + 6,                                        // * 9
			price:    cheapPlan.Price.Amount.MulRaw(startingDuration + 6).Int64(), // = 900
		},
		{
			name:     "Same plan && more duration",
			plan:     &mediumPlan,                                                  //   200
			duration: startingDuration + 2,                                         // * 5
			price:    mediumPlan.Price.Amount.MulRaw(startingDuration + 2).Int64(), // = 1000
		},
		{
			name:     "Expansive plan && same duration",
			plan:     &expansivePlan,                                              //   400
			duration: startingDuration,                                            // * 3
			price:    expansivePlan.Price.Amount.MulRaw(startingDuration).Int64(), // = 1200,
		},
		{
			name:     "Expansive plan && more duration",
			plan:     &expansivePlan,                                                  //   400
			duration: startingDuration + 1,                                            // * 4
			price:    expansivePlan.Price.Amount.MulRaw(startingDuration + 1).Int64(), // = 1600,
		},
	}

	consumerAcc, consumerAddr := ts.Account("sub1")
	consumerBalance := ts.GetBalance(consumerAcc.Addr)

	// Buy medium plan
	_, err := ts.TxSubscriptionBuy(consumerAddr, consumerAddr, mediumPlan.Index, 1, false, false)
	require.Nil(t, err)
	// Verify subscription found inside getSubscription
	getSubscriptionAndFailTestIfNotFound(t, ts, consumerAddr)

	consumerBalance -= mediumPlan.Price.Amount.Int64()
	// Make sure the balance checks out
	require.Equal(t, consumerBalance, ts.GetBalance(consumerAcc.Addr))

	// Buy future medium plan
	_, err = ts.TxSubscriptionBuy(consumerAddr, consumerAddr, mediumPlan.Index, int(startingDuration), false, true)
	require.Nil(t, err)
	// Verify subscription found inside getSubscription
	getSubscriptionAndFailTestIfNotFound(t, ts, consumerAddr)

	consumerBalance -= mediumPlan.Price.Amount.MulRaw(startingDuration).Int64()
	// Make sure the balance checks out
	require.Equal(t, consumerBalance, ts.GetBalance(consumerAcc.Addr))

<<<<<<< HEAD
=======
	prevPlanPrice := originalPlanCost
>>>>>>> d11373d1
	for _, testCase := range testCases {
		testName := fmt.Sprintf("%s -> Price: %d", testCase.name, testCase.price)
		// Buy new plan
		_, err := ts.TxSubscriptionBuy(consumerAddr, consumerAddr, testCase.plan.Index, int(testCase.duration), false, true)
		require.Nil(t, err, testName)

<<<<<<< HEAD
		priceDiff := testCase.price - originalPlanCost
		consumerBalance -= priceDiff

=======
		priceDiff := testCase.price - prevPlanPrice
		consumerBalance -= priceDiff

		prevPlanPrice = testCase.price

>>>>>>> d11373d1
		// Make sure the balance is updated
		require.Equal(t, consumerBalance, ts.GetBalance(consumerAcc.Addr), testName)
	}
}

func TestSubscriptionAdvancePurchaseSuccessOnPricierPlan_NewBlock(t *testing.T) {
	ts := newTester(t)
	ts.SetupAccounts(1, 0, 0) // 1 sub, 0 adm, 0 dev

	MEDIUM := "medium"

	mediumPlan := common.CreateMockPlan()
	mediumPlan.Index = MEDIUM
	mediumPlan.Price = common.NewCoin(ts.TokenDenom(), 200)
	mediumPlan.Block = ts.BlockHeight()
	ts.AddPlan(mediumPlan.Index, mediumPlan)

	// We start with the medium plan.
	// All these test cases should be with a new plan that is more expensive than current:
	// 		1. Same plan && cheaper && more duration
	// 		2. Same plan && more expensive && less duration
	// 		3. Same plan && more expensive && same duration
	// 		4. Same plan && more expensive && more duration

	startingDuration := int64(2)
<<<<<<< HEAD
	originalPlanCost := mediumPlan.Price.Amount.MulRaw(startingDuration)
	// Original cost: 200 * 2 = 400
=======
>>>>>>> d11373d1

	consumerAcc, consumerAddr := ts.Account("sub1")
	consumerBalance := ts.GetBalance(consumerAcc.Addr)

	// Buy medium plan
	_, err := ts.TxSubscriptionBuy(consumerAddr, consumerAddr, mediumPlan.Index, 1, false, false)
<<<<<<< HEAD
	require.Nil(t, err)
=======
	require.NoError(t, err)
>>>>>>> d11373d1
	// Verify subscription found inside getSubscription
	getSubscriptionAndFailTestIfNotFound(t, ts, consumerAddr)

	// Make sure the balance checks out
	consumerBalance -= mediumPlan.Price.Amount.Int64()
	require.Equal(t, consumerBalance, ts.GetBalance(consumerAcc.Addr))

	// Buy future medium plan
	_, err = ts.TxSubscriptionBuy(consumerAddr, consumerAddr, mediumPlan.Index, int(startingDuration), false, true)
<<<<<<< HEAD
	require.Nil(t, err)
=======
	require.NoError(t, err)
>>>>>>> d11373d1
	// Verify subscription found inside getSubscription
	getSubscriptionAndFailTestIfNotFound(t, ts, consumerAddr)

	// Make sure the balance checks out
<<<<<<< HEAD
	consumerBalance -= mediumPlan.Price.Amount.MulRaw(startingDuration).Int64()
=======
	prevPlanCost := mediumPlan.Price.Amount.MulRaw(startingDuration).Int64()
	consumerBalance -= prevPlanCost
>>>>>>> d11373d1
	require.Equal(t, consumerBalance, ts.GetBalance(consumerAcc.Addr))

	ts.AdvanceBlock()

	// Create plan with same index - cheaper price
	mediumPlanCheaper := common.CreateMockPlan()
	mediumPlanCheaper.Index = MEDIUM
	mediumPlanCheaper.Price = common.NewCoin(ts.TokenDenom(), 100)
	mediumPlanCheaper.Block = ts.BlockHeight()
	ts.AddPlan(mediumPlanCheaper.Index, mediumPlanCheaper)

	// 1. Buy new plan
	newPlanDuration := startingDuration + 3                               // 5
	newPlanCost := mediumPlanCheaper.Price.Amount.MulRaw(newPlanDuration) // 500
	_, err = ts.TxSubscriptionBuy(consumerAddr, consumerAddr, mediumPlanCheaper.Index, int(newPlanDuration), false, true)
<<<<<<< HEAD
	require.Nil(t, err, "Same plan && cheaper && more duration -> Price: "+newPlanCost.String())

	priceDiff := newPlanCost.Sub(originalPlanCost).Int64()
	consumerBalance -= priceDiff

=======
	require.NoError(t, err, "Same plan && cheaper && more duration -> Price: "+newPlanCost.String())

	priceDiff := newPlanCost.SubRaw(prevPlanCost).Int64()
	consumerBalance -= priceDiff

	prevPlanCost = newPlanCost.Int64()

>>>>>>> d11373d1
	// Make sure the balance has changed
	require.Equal(t, consumerBalance, ts.GetBalance(consumerAcc.Addr))

	ts.AdvanceBlock()

	// Create plan with same index - higher price
	mediumPlanExpensive := common.CreateMockPlan()
	mediumPlanExpensive.Index = MEDIUM
	mediumPlanExpensive.Price = common.NewCoin(ts.TokenDenom(), 600)
	mediumPlanExpensive.Block = ts.BlockHeight()
	ts.AddPlan(mediumPlanExpensive.Index, mediumPlanExpensive)

	// 2. Buy new plan
	newPlanDuration = startingDuration - 1                                 // 1
	newPlanCost = mediumPlanExpensive.Price.Amount.MulRaw(newPlanDuration) // 600
	_, err = ts.TxSubscriptionBuy(consumerAddr, consumerAddr, mediumPlanExpensive.Index, int(newPlanDuration), false, true)
<<<<<<< HEAD
	require.Nil(t, err, "Same plan && more expensive && less duration -> Price: "+newPlanCost.String())

	priceDiff = newPlanCost.Sub(originalPlanCost).Int64()
	consumerBalance -= priceDiff

=======
	require.NoError(t, err, "Same plan && more expensive && less duration -> Price: "+newPlanCost.String())

	priceDiff = newPlanCost.SubRaw(prevPlanCost).Int64()
	consumerBalance -= priceDiff

	prevPlanCost = newPlanCost.Int64()

>>>>>>> d11373d1
	// Make sure the balance has changed
	require.Equal(t, consumerBalance, ts.GetBalance(consumerAcc.Addr))

	// 3. Buy new plan
	newPlanDuration = startingDuration                                     // 2
	newPlanCost = mediumPlanExpensive.Price.Amount.MulRaw(newPlanDuration) // 1200
	_, err = ts.TxSubscriptionBuy(consumerAddr, consumerAddr, mediumPlanExpensive.Index, int(newPlanDuration), false, true)
<<<<<<< HEAD
	require.Nil(t, err, "Same plan && more expensive && same duration -> Price: "+newPlanCost.String())

	priceDiff = newPlanCost.Sub(originalPlanCost).Int64()
	consumerBalance -= priceDiff

=======
	require.NoError(t, err, "Same plan && more expensive && same duration -> Price: "+newPlanCost.String())

	priceDiff = newPlanCost.SubRaw(prevPlanCost).Int64()
	consumerBalance -= priceDiff

	prevPlanCost = newPlanCost.Int64()

>>>>>>> d11373d1
	// Make sure the balance has changed
	require.Equal(t, consumerBalance, ts.GetBalance(consumerAcc.Addr))

	// 4. Buy new plan
	newPlanDuration = startingDuration + 1                                 // 3
	newPlanCost = mediumPlanExpensive.Price.Amount.MulRaw(newPlanDuration) // 1800
	_, err = ts.TxSubscriptionBuy(consumerAddr, consumerAddr, mediumPlanExpensive.Index, int(newPlanDuration), false, true)
<<<<<<< HEAD
	require.Nil(t, err, "Same plan && more expensive && more duration -> Price: "+newPlanCost.String())

	priceDiff = newPlanCost.Sub(originalPlanCost).Int64()
=======
	require.NoError(t, err, "Same plan && more expensive && more duration -> Price: "+newPlanCost.String())

	priceDiff = newPlanCost.SubRaw(prevPlanCost).Int64()
>>>>>>> d11373d1
	consumerBalance -= priceDiff

	// Make sure the balance has changed
	require.Equal(t, consumerBalance, ts.GetBalance(consumerAcc.Addr))
}

func TestSubscriptionAdvancePurchaseFailOnCheaperPlans_SameBlock(t *testing.T) {
	ts := newTester(t)
	ts.SetupAccounts(1, 0, 0) // 1 sub, 0 adm, 0 dev

	CHEAP := "cheap"
	MEDIUM := "medium"
	EXPENSIVE := "expensive"

	cheapPlan := common.CreateMockPlan()
	cheapPlan.Index = CHEAP
	cheapPlan.Price = common.NewCoin(ts.TokenDenom(), 100)
	cheapPlan.Block = ts.BlockHeight()
	ts.AddPlan(cheapPlan.Index, cheapPlan)

	mediumPlan := common.CreateMockPlan()
	mediumPlan.Index = MEDIUM
	mediumPlan.Price = common.NewCoin(ts.TokenDenom(), 200)
	mediumPlan.Block = ts.BlockHeight()
	ts.AddPlan(mediumPlan.Index, mediumPlan)

	expansivePlan := common.CreateMockPlan()
	expansivePlan.Index = EXPENSIVE
	expansivePlan.Price = common.NewCoin(ts.TokenDenom(), 300)
	expansivePlan.Block = ts.BlockHeight()
	ts.AddPlan(expansivePlan.Index, expansivePlan)

	// We start with the medium plan.
	// All these test cases should be with a new plan that is equal or cheaper than current:
	// 		1. Same plan && same duration = equal
	// 		2. Same plan && less duration = cheaper
	// 		3. Cheaper plan && same duration = cheaper
	// 		4. Cheaper plan && more duration = equal
	// 		5. Cheaper plan && more duration = cheaper
	// 		6. Expansive plan && less duration = equal
	// 		7. Expansive plan && less duration = cheaper

	startingDuration := int64(3)
	// Original cost: 200 * 3 = 600
	testCases := []struct {
		name     string
		plan     *planstypes.Plan
		duration int64
		price    int64
	}{
		{
			name:     "Same plan && same duration",
			plan:     &mediumPlan,                                              //   200
			duration: startingDuration,                                         // * 3
			price:    mediumPlan.Price.Amount.MulRaw(startingDuration).Int64(), // = 600
		},
		{
			name:     "Same plan && less duration",
			plan:     &mediumPlan,                                                  //   200
			duration: startingDuration - 1,                                         // * 2
			price:    mediumPlan.Price.Amount.MulRaw(startingDuration - 1).Int64(), // = 400
		},
		{
			name:     "Cheaper plan && same duration",
			plan:     &cheapPlan,                                              //   100
			duration: startingDuration,                                        // * 3
			price:    cheapPlan.Price.Amount.MulRaw(startingDuration).Int64(), // = 300,
		},
		{
			name:     "Cheaper plan && more duration",
			plan:     &cheapPlan,                                                  //   100
			duration: startingDuration + 3,                                        // * 6
			price:    cheapPlan.Price.Amount.MulRaw(startingDuration + 3).Int64(), // = 600,
		},
		{
			name:     "Cheaper plan && more duration",
			plan:     &cheapPlan,                                                  //   100
			duration: startingDuration + 1,                                        // * 4
			price:    cheapPlan.Price.Amount.MulRaw(startingDuration + 1).Int64(), // = 400,
		},
		{
			name:     "Expansive plan && less duration",
			plan:     &expansivePlan,                                                  //   300
			duration: startingDuration - 1,                                            // * 2
			price:    expansivePlan.Price.Amount.MulRaw(startingDuration - 1).Int64(), // = 600,
		},
		{
			name:     "Expansive plan && less duration",
			plan:     &expansivePlan,                                                  //   300
			duration: startingDuration - 2,                                            // * 1
			price:    expansivePlan.Price.Amount.MulRaw(startingDuration - 2).Int64(), // = 300,
		},
	}

	consumerAcc, consumerAddr := ts.Account("sub1")
	consumerBalance := ts.GetBalance(consumerAcc.Addr)

	// Buy medium plan
	_, err := ts.TxSubscriptionBuy(consumerAddr, consumerAddr, mediumPlan.Index, 1, false, false)
	require.Nil(t, err)
	// Verify subscription found inside getSubscription
	getSubscriptionAndFailTestIfNotFound(t, ts, consumerAddr)

	consumerBalance -= mediumPlan.Price.Amount.Int64()
	// Make sure the balance checks out
	require.Equal(t, consumerBalance, ts.GetBalance(consumerAcc.Addr))

	// Buy future medium plan
	_, err = ts.TxSubscriptionBuy(consumerAddr, consumerAddr, mediumPlan.Index, int(startingDuration), false, true)
	require.Nil(t, err)
	// Verify subscription found inside getSubscription
	getSubscriptionAndFailTestIfNotFound(t, ts, consumerAddr)

	consumerBalance -= mediumPlan.Price.Amount.MulRaw(startingDuration).Int64()
	// Make sure the balance checks out
	require.Equal(t, consumerBalance, ts.GetBalance(consumerAcc.Addr))

	for _, testCase := range testCases {
		testName := fmt.Sprintf("%s -> Price: %d", testCase.name, testCase.price)

		// Buy new plan
		_, err := ts.TxSubscriptionBuy(consumerAddr, consumerAddr, testCase.plan.Index, int(testCase.duration), false, true)
		require.NotNil(t, err, testName)

		// Make sure the balance is not changed
		require.Equal(t, consumerBalance, ts.GetBalance(consumerAcc.Addr), testName)
	}
}

func TestSubscriptionAdvancePurchaseFailOnCheaperPlans_NewBlock(t *testing.T) {
	ts := newTester(t)
	ts.SetupAccounts(1, 0, 0) // 1 sub, 0 adm, 0 dev

	MEDIUM := "medium"

	mediumPlan := common.CreateMockPlan()
	mediumPlan.Index = MEDIUM
	mediumPlan.Price = common.NewCoin(ts.TokenDenom(), 200)
	mediumPlan.Block = ts.BlockHeight()
	ts.AddPlan(mediumPlan.Index, mediumPlan)

	// We start with the medium plan.
	// All these test cases should be with a new plan that is equal or cheaper than current:
	// 		1. Same plan && more expensive && less duration = equal
	// 		2. Same plan && more expensive && less duration = cheaper
	// 		3. Same plan && cheaper && more duration = equal
	// 		4. Same plan && cheaper && more duration = cheaper

	startingDuration := int64(3)
	// Original cost: 200 * 3 = 600

	consumerAcc, consumerAddr := ts.Account("sub1")
	consumerBalance := ts.GetBalance(consumerAcc.Addr)

	// Buy medium plan
	_, err := ts.TxSubscriptionBuy(consumerAddr, consumerAddr, mediumPlan.Index, 1, false, false)
	require.Nil(t, err)
	// Verify subscription found inside getSubscription
	getSubscriptionAndFailTestIfNotFound(t, ts, consumerAddr)

	// Make sure the balance checks out
	consumerBalance -= mediumPlan.Price.Amount.Int64()
	require.Equal(t, consumerBalance, ts.GetBalance(consumerAcc.Addr))

	// Buy future medium plan
	_, err = ts.TxSubscriptionBuy(consumerAddr, consumerAddr, mediumPlan.Index, int(startingDuration), false, true)
	require.Nil(t, err)
	// Verify subscription found inside getSubscription
	getSubscriptionAndFailTestIfNotFound(t, ts, consumerAddr)

	// Make sure the balance checks out
	consumerBalance -= mediumPlan.Price.Amount.MulRaw(startingDuration).Int64()
	require.Equal(t, consumerBalance, ts.GetBalance(consumerAcc.Addr))

	ts.AdvanceBlock()

	// Create plan with same index - cheaper price
	mediumPlanCheaper := common.CreateMockPlan()
	mediumPlanCheaper.Index = MEDIUM
	mediumPlanCheaper.Price = common.NewCoin(ts.TokenDenom(), 100)
	mediumPlanCheaper.Block = ts.BlockHeight()
	ts.AddPlan(mediumPlanCheaper.Index, mediumPlanCheaper)

	// Buy new plan
	_, err = ts.TxSubscriptionBuy(consumerAddr, consumerAddr, mediumPlanCheaper.Index, int(startingDuration+3), false, true)
	require.NotNil(t, err, "Same plan && cheaper && more duration -> Price: "+
		mediumPlanCheaper.Price.Amount.MulRaw(startingDuration+3).String()) // 600

	// Make sure the balance is not changed
	require.Equal(t, consumerBalance, ts.GetBalance(consumerAcc.Addr))

	// Buy new plan
	_, err = ts.TxSubscriptionBuy(consumerAddr, consumerAddr, mediumPlanCheaper.Index, int(startingDuration+2), false, true)
	require.NotNil(t, err, "Same plan && cheaper && more duration -> Price: "+
		mediumPlanCheaper.Price.Amount.MulRaw(startingDuration+2).String()) // 500

	// Make sure the balance is not changed
	require.Equal(t, consumerBalance, ts.GetBalance(consumerAcc.Addr))

	ts.AdvanceBlock()

	// Create plan with same index - higher price
	mediumPlanExpensive := common.CreateMockPlan()
	mediumPlanExpensive.Index = MEDIUM
	mediumPlanExpensive.Price = common.NewCoin(ts.TokenDenom(), 300)
	mediumPlanExpensive.Block = ts.BlockHeight()
	ts.AddPlan(mediumPlanExpensive.Index, mediumPlanExpensive)

	// Buy new plan
	_, err = ts.TxSubscriptionBuy(consumerAddr, consumerAddr, mediumPlanCheaper.Index, int(startingDuration-1), false, true)
	require.NotNil(t, err, "Same plan && cheaper && more duration -> Price: "+
		mediumPlanCheaper.Price.Amount.MulRaw(startingDuration-1).String()) // 600

	// Make sure the balance is not changed
	require.Equal(t, consumerBalance, ts.GetBalance(consumerAcc.Addr))

	// Buy new plan
	_, err = ts.TxSubscriptionBuy(consumerAddr, consumerAddr, mediumPlanCheaper.Index, int(startingDuration-2), false, true)
	require.NotNil(t, err, "Same plan && cheaper && more duration -> Price: "+
		mediumPlanCheaper.Price.Amount.MulRaw(startingDuration-2).String()) // 500

	// Make sure the balance is not changed
	require.Equal(t, consumerBalance, ts.GetBalance(consumerAcc.Addr))
}

func TestSubscriptionAdvancePurchaseFailOnNoSubscription(t *testing.T) {
	ts := newTester(t)
	ts.SetupAccounts(1, 0, 0) // 1 sub, 0 adm, 0 dev

	consumerAcc, consumerAddr := ts.Account("sub1")
	premiumPlan := ts.Plan("premium")
	consumerBalance := ts.GetBalance(consumerAcc.Addr)

	// Advance purchase the subscription with no active subscription
	newSubDuration := int64(4)
	_, err := ts.TxSubscriptionBuy(consumerAddr, consumerAddr, premiumPlan.Index, int(newSubDuration), false, true)
	require.NotNil(t, err)

	// Verify that the consumer is not charged
	require.Equal(t, consumerBalance, ts.GetBalance(consumerAcc.Addr))

	// Verify that there is no new subscription
	_, found := ts.getSubscription(consumerAddr)
	require.False(t, found)
}

func TestSubscriptionAdvancePurchaseNewCreator(t *testing.T) {
	ts := newTester(t)
	ts.SetupAccounts(1, 0, 0) // 1 sub, 0 adm, 0 dev

	creator1Acc, creator1Addr := ts.AddAccount("sugar1", 0, 20000)
	creator1Balance := ts.GetBalance(creator1Acc.Addr)

	creator2Acc, creator2Addr := ts.AddAccount("sugar2", 1, 20000)
	creator2Balance := ts.GetBalance(creator2Acc.Addr)

	consumerAcc, consumerAddr := ts.Account("sub1")
	consumerBalance := ts.GetBalance(consumerAcc.Addr)
	freePlan := ts.Plan("free")
	premiumPlan := ts.Plan("premium")

	// Buy free plan
	freePlanDuration := int64(2)
	_, err := ts.TxSubscriptionBuy(consumerAddr, consumerAddr, freePlan.Index, int(freePlanDuration), false, false)
	require.Nil(t, err)
	// Verify subscription found inside getSubscription
	getSubscriptionAndFailTestIfNotFound(t, ts, consumerAddr)
	consumerBalance -= freePlan.Price.Amount.MulRaw(freePlanDuration).Int64()
	// Make sure that creator1 paid for the subscription
	require.Equal(t, consumerBalance, ts.GetBalance(consumerAcc.Addr))

	// Creator1 buys a future subscription
	newSubDuration := uint64(1)
	_, err = ts.TxSubscriptionBuy(creator1Addr, consumerAddr, premiumPlan.Index, int(newSubDuration), false, true)
	require.Nil(t, err)

	// Make sure that creator1 paid for the new subscription
	creator1Balance -= premiumPlan.Price.Amount.MulRaw(int64(newSubDuration)).Int64()
	require.Equal(t, creator1Balance, ts.GetBalance(creator1Acc.Addr))

	// Trigger new subscription
	ts.AdvanceMonths(int(freePlanDuration)).AdvanceEpoch()

	// Make sure that creator1 is now the creator of the subscription
	sub := getSubscriptionAndFailTestIfNotFound(t, ts, consumerAddr)
	require.Nil(t, sub.FutureSubscription)
	require.Equal(t, creator1Addr, sub.Creator)

	// Creator2 buys a future subscription
	_, err = ts.TxSubscriptionBuy(creator2Addr, consumerAddr, premiumPlan.Index, int(newSubDuration), false, true)
	require.Nil(t, err)

	// Make sure that creator2 paid for the new subscription
	creator2Balance -= premiumPlan.Price.Amount.MulRaw(int64(newSubDuration)).Int64()
	require.Equal(t, creator2Balance, ts.GetBalance(creator2Acc.Addr))

	// Trigger new subscription
	ts.AdvanceMonths(int(newSubDuration)).AdvanceEpoch()

	// Make sure that creator2 is now the creator of the subscription
	sub = getSubscriptionAndFailTestIfNotFound(t, ts, consumerAddr)
	require.Nil(t, sub.FutureSubscription)
	require.Equal(t, creator2Addr, sub.Creator)

	// Original consumer buys a future subscription
	_, err = ts.TxSubscriptionBuy(consumerAddr, consumerAddr, premiumPlan.Index, int(newSubDuration), false, true)
	require.Nil(t, err)

	// Make sure that consumer paid for the new subscription
	consumerBalance -= premiumPlan.Price.Amount.MulRaw(int64(newSubDuration)).Int64()
	require.Equal(t, consumerBalance, ts.GetBalance(consumerAcc.Addr))

	// Trigger new subscription
	ts.AdvanceMonths(int(newSubDuration)).AdvanceEpoch()

	// Make sure that consumer is now the creator of the subscription
	sub = getSubscriptionAndFailTestIfNotFound(t, ts, consumerAddr)
	require.Nil(t, sub.FutureSubscription)
	require.Equal(t, consumerAddr, sub.Creator)
}

<<<<<<< HEAD
=======
func TestSubscriptionAdvancePurchaseAnnuallyDiscount(t *testing.T) {
	ts := newTester(t)
	ts.SetupAccounts(1, 0, 0) // 1 sub, 0 adm, 0 dev

	consumerAcc, consumerAddr := ts.Account("sub1")
	consumerBalance := ts.GetBalance(consumerAcc.Addr)
	freePlan := ts.Plan("free")
	premiumPlan := ts.Plan("premium")

	premiumPlusPlan := common.CreateMockPlan()
	premiumPlusPlan.Index = "premiumPlus"
	premiumPlusPlan.Price = premiumPlan.Price.AddAmount(math.NewInt(100))
	premiumPlusPlan.Block = ts.BlockHeight()
	premiumPlusPlan.AnnualDiscountPercentage += 5
	premiumPlusPlan.PlanPolicy.TotalCuLimit += 100
	premiumPlusPlan.PlanPolicy.EpochCuLimit += 10
	ts.AddPlan(premiumPlusPlan.Index, premiumPlusPlan)

	// Buy free plan
	freePlanDuration := int64(12)
	_, err := ts.TxSubscriptionBuy(consumerAddr, consumerAddr, freePlan.Index, int(freePlanDuration), false, false)
	require.Nil(t, err)
	// Verify subscription found inside getSubscription
	getSubscriptionAndFailTestIfNotFound(t, ts, consumerAddr)

	discount := freePlan.GetAnnualDiscountPercentage()
	factor := int64(100 - discount)
	freePlanPriceAfterDiscount := freePlan.Price.Amount.MulRaw(freePlanDuration).MulRaw(factor).QuoRaw(100).Int64()
	consumerBalance -= freePlanPriceAfterDiscount

	// Make sure that consumer paid for the subscription
	require.Equal(t, consumerBalance, ts.GetBalance(consumerAcc.Addr))

	// Consumer buys a future premium subscription
	newSubDuration := uint64(12)
	_, err = ts.TxSubscriptionBuy(consumerAddr, consumerAddr, premiumPlan.Index, int(newSubDuration), false, true)
	require.Nil(t, err)

	// Make sure that consumer paid for the new subscription
	discount = premiumPlan.GetAnnualDiscountPercentage()
	factor = int64(100 - discount)
	premiumPlanPriceAfterDiscount := premiumPlan.Price.Amount.MulRaw(int64(newSubDuration)).MulRaw(factor).QuoRaw(100).Int64()
	consumerBalance -= premiumPlanPriceAfterDiscount
	require.Equal(t, consumerBalance, ts.GetBalance(consumerAcc.Addr))

	// Consumer buys a future premiumPlus subscription
	_, err = ts.TxSubscriptionBuy(consumerAddr, consumerAddr, premiumPlusPlan.Index, int(newSubDuration), false, true)
	require.Nil(t, err)

	// Make sure that consumer paid for the new subscription
	discount = premiumPlusPlan.GetAnnualDiscountPercentage()
	factor = int64(100 - discount)
	premiumPlusPlanPriceAfterDiscount := premiumPlusPlan.Price.Amount.MulRaw(int64(newSubDuration)).MulRaw(factor).QuoRaw(100).Int64()
	diffPrice := premiumPlusPlanPriceAfterDiscount - premiumPlanPriceAfterDiscount
	consumerBalance -= diffPrice
	require.Equal(t, consumerBalance, ts.GetBalance(consumerAcc.Addr))
}

>>>>>>> d11373d1
func TestSubscriptionUpgradeAffectsTimer(t *testing.T) {
	ts := newTester(t)
	ts.SetupAccounts(1, 0, 0) // 1 sub, 0 adm, 0 dev
	_, consumerAddr := ts.Account("sub1")

	freePlan := ts.Plan("free")

	// Add premium plan
	premiumPlan := common.CreateMockPlan()
	premiumPlan.Index = "premium"
	premiumPlan.Price = freePlan.Price.AddAmount(math.NewInt(100))
	ts.AddPlan(premiumPlan.Index, premiumPlan)

	// Add premium-plus plan
	premiumPlusPlan := common.CreateMockPlan()
	premiumPlusPlan.Index = "premium-plus"
	premiumPlusPlan.Price = premiumPlan.Price.AddAmount(math.NewInt(100))
	ts.AddPlan(premiumPlusPlan.Index, premiumPlusPlan)

	// Buy free plan
	_, err := ts.TxSubscriptionBuy(consumerAddr, consumerAddr, freePlan.Index, 3, false, false)
	require.NoError(t, err)

	// Verify timer for free plan expiration
	verifyTimerStore := func() {
		subTimers := ts.Keepers.Subscription.ExportSubscriptionsTimers(ts.Ctx).TimeEntries
		require.NoError(t, err)
		require.NotNil(t, subTimers)
		require.Len(t, subTimers, 1)
		require.Equal(t, consumerAddr, subTimers[0].Key)
		require.Equal(t, uint64(utils.NextMonth(ts.BlockTime()).UTC().Unix()), subTimers[0].Value)
	}

	verifyTimerStore()

	ts.AdvanceBlock()

	// Buy premium plan
	_, err = ts.TxSubscriptionBuy(consumerAddr, consumerAddr, premiumPlan.Index, 1, false, false)
	require.NoError(t, err)

	verifyTimerStore()

	ts.AdvanceBlock()

	// Buy premium-plus plan
	_, err = ts.TxSubscriptionBuy(consumerAddr, consumerAddr, premiumPlusPlan.Index, 1, false, false)
	require.NoError(t, err)

	verifyTimerStore()
}<|MERGE_RESOLUTION|>--- conflicted
+++ resolved
@@ -32,19 +32,12 @@
 	premiumPlan.Index = "premium"
 	premiumPlan.Price = freePlan.Price.AddAmount(math.NewInt(100))
 	premiumPlan.Block = ts.BlockHeight()
-<<<<<<< HEAD
+	premiumPlan.AnnualDiscountPercentage += 5
 	premiumPlan.PlanPolicy.TotalCuLimit += 10000
 	premiumPlan.PlanPolicy.EpochCuLimit += 1000
 	ts.AddPlan(premiumPlan.Index, premiumPlan)
 
-=======
-	premiumPlan.AnnualDiscountPercentage += 5
-	premiumPlan.PlanPolicy.TotalCuLimit += 100
-	premiumPlan.PlanPolicy.EpochCuLimit += 10
-	ts.AddPlan(premiumPlan.Index, premiumPlan)
-
 	ts.DisableParticipationFees()
->>>>>>> d11373d1
 	return ts
 }
 
@@ -264,18 +257,11 @@
 	require.NoError(t, err)
 
 	// try extending the subscription (we could extend with 1 more month,
-<<<<<<< HEAD
 	// but since the subscription's plan changed, it should create a future subscription instead
 	_, err = ts.TxSubscriptionBuy(sub1Addr, sub1Addr, plan.Index, 1, false, false)
 	require.NoError(t, err)
 	sub = getSubscriptionAndFailTestIfNotFound(t, ts, sub.Consumer)
 	require.NotNil(t, sub.FutureSubscription)
-=======
-	// but since the subscription's plan changed and its new price is increased
-	// by more than 5% , the extension should fail)
-	_, err = ts.TxSubscriptionBuy(sub1Addr, sub1Addr, plan.Index, 1, false, false)
-	require.NotNil(t, err)
->>>>>>> d11373d1
 	require.Equal(t, uint64(12), sub.DurationLeft)
 	require.Equal(t, uint64(9), sub.DurationBought)
 
@@ -792,24 +778,6 @@
 	subC := "C"
 
 	plan := ts.Plan("free")
-<<<<<<< HEAD
-=======
-	_, subAddr1 := ts.Account("sub1")
-	_, subAddr2 := ts.Account("sub2")
-	_, subAddr3 := ts.Account("sub3")
-
-	// buy two subscriptions with enabled auto-renewal in two different ways
-	// and one with disabled auto-renewal.
-	// verify the auto-renewal flag is true in the first two subs
-	_, err := ts.TxSubscriptionBuy(subAddr1, subAddr1, plan.Index, 1, true, false)
-	require.NoError(t, err)
-	_, err = ts.TxSubscriptionBuy(subAddr2, subAddr2, plan.Index, 1, false, false)
-	require.NoError(t, err)
-	err = ts.TxSubscriptionAutoRenewal(subAddr2, true)
-	require.NoError(t, err)
-	_, err = ts.TxSubscriptionBuy(subAddr3, subAddr3, plan.Index, 1, false, false)
-	require.NoError(t, err)
->>>>>>> d11373d1
 
 	testCases := []struct {
 		creator                   string
@@ -954,14 +922,14 @@
 		testCase := testCases[i]
 
 		_, err := ts.TxSubscriptionBuy(creatorAccountAddr, consumerAccountAddr, plan.Index, 1, testCase.immediatelyBuyAutoRenewal, false)
-		require.Nil(t, err)
+		require.NoError(t, err)
 
 		if testCase.buyAutoRenewal {
 			err = ts.TxSubscriptionAutoRenewal(autoRenewalCreatorAccountAddr, autoRenewalConsumerAccountAddr, plan.Index, true)
 			if !testCase.shouldFail {
-				require.Nil(t, err, testCase)
+				require.NoError(t, err, testCase)
 			} else {
-				require.NotNil(t, err, testCase)
+				require.Error(t, err, testCase)
 			}
 		}
 
@@ -1005,12 +973,8 @@
 	_, creator2 := ts.Account("sub2")
 	_, consumer2 := ts.Account("sub3")
 
-<<<<<<< HEAD
 	// Buy subscription with auto-renewal on
 	_, err := ts.TxSubscriptionBuy(consumer1, consumer1, freePlan.Index, 1, true, false)
-=======
-	_, err := ts.TxSubscriptionBuy(subAddr1, subAddr1, plan.Index, 1, true, false)
->>>>>>> d11373d1
 	require.NoError(t, err)
 	// Check subscription has auto-renewal
 	sub, found := ts.getSubscription(consumer1)
@@ -1557,15 +1521,8 @@
 	require.Equal(t, expectedPrice, reward.Amount)
 }
 
-<<<<<<< HEAD
 // ### Advance Purchase Tests ###
 
-func TestSubscriptionAdvancePurchaseStartsOnExpirationOfCurrent(t *testing.T) {
-	ts := newTester(t)
-	ts.SetupAccounts(1, 0, 0) // 1 sub, 0 adm, 0 dev
-
-	consumerAcc, consumerAddr := ts.Account("sub1")
-=======
 func TestSubscriptionAdvancePurchaseStartsOnExpirationOfCurrent(t *testing.T) {
 	ts := newTester(t)
 	ts.SetupAccounts(1, 0, 0) // 1 sub, 0 adm, 0 dev
@@ -1573,7 +1530,6 @@
 
 	consumerAcc, consumerAddr := ts.Account("sub1")
 	spec := ts.Spec("myspec")
->>>>>>> d11373d1
 	freePlan := ts.Plan("free")
 	premiumPlan := ts.Plan("premium")
 	consumerBalance := ts.GetBalance(consumerAcc.Addr)
@@ -1624,16 +1580,12 @@
 	require.Equal(t, premiumPlan.Block, sub.PlanBlock)
 	require.Equal(t, newSubDuration, sub.DurationBought)
 	require.Equal(t, newSubDuration, sub.DurationLeft)
-<<<<<<< HEAD
-	require.Equal(t, uint64(2), sub.DurationTotal)
-=======
 	require.Equal(t, uint64(0), sub.DurationTotal)
 	require.Equal(t, premiumPlan.PlanPolicy.TotalCuLimit, sub.MonthCuTotal)
 
 	pairingEffectivePolicy, err := ts.QueryPairingEffectivePolicy(spec.Index, consumerAddr)
 	require.NoError(t, err)
 	require.Equal(t, premiumPlan.PlanPolicy.EpochCuLimit, pairingEffectivePolicy.Policy.EpochCuLimit)
->>>>>>> d11373d1
 }
 
 func TestSubscriptionAdvancePurchaseSuccessOnPricierPlan_SameBlock(t *testing.T) {
@@ -1733,27 +1685,18 @@
 	// Make sure the balance checks out
 	require.Equal(t, consumerBalance, ts.GetBalance(consumerAcc.Addr))
 
-<<<<<<< HEAD
-=======
 	prevPlanPrice := originalPlanCost
->>>>>>> d11373d1
 	for _, testCase := range testCases {
 		testName := fmt.Sprintf("%s -> Price: %d", testCase.name, testCase.price)
 		// Buy new plan
 		_, err := ts.TxSubscriptionBuy(consumerAddr, consumerAddr, testCase.plan.Index, int(testCase.duration), false, true)
 		require.Nil(t, err, testName)
 
-<<<<<<< HEAD
-		priceDiff := testCase.price - originalPlanCost
-		consumerBalance -= priceDiff
-
-=======
 		priceDiff := testCase.price - prevPlanPrice
 		consumerBalance -= priceDiff
 
 		prevPlanPrice = testCase.price
 
->>>>>>> d11373d1
 		// Make sure the balance is updated
 		require.Equal(t, consumerBalance, ts.GetBalance(consumerAcc.Addr), testName)
 	}
@@ -1779,22 +1722,13 @@
 	// 		4. Same plan && more expensive && more duration
 
 	startingDuration := int64(2)
-<<<<<<< HEAD
-	originalPlanCost := mediumPlan.Price.Amount.MulRaw(startingDuration)
-	// Original cost: 200 * 2 = 400
-=======
->>>>>>> d11373d1
 
 	consumerAcc, consumerAddr := ts.Account("sub1")
 	consumerBalance := ts.GetBalance(consumerAcc.Addr)
 
 	// Buy medium plan
 	_, err := ts.TxSubscriptionBuy(consumerAddr, consumerAddr, mediumPlan.Index, 1, false, false)
-<<<<<<< HEAD
-	require.Nil(t, err)
-=======
-	require.NoError(t, err)
->>>>>>> d11373d1
+	require.NoError(t, err)
 	// Verify subscription found inside getSubscription
 	getSubscriptionAndFailTestIfNotFound(t, ts, consumerAddr)
 
@@ -1804,21 +1738,13 @@
 
 	// Buy future medium plan
 	_, err = ts.TxSubscriptionBuy(consumerAddr, consumerAddr, mediumPlan.Index, int(startingDuration), false, true)
-<<<<<<< HEAD
-	require.Nil(t, err)
-=======
-	require.NoError(t, err)
->>>>>>> d11373d1
+	require.NoError(t, err)
 	// Verify subscription found inside getSubscription
 	getSubscriptionAndFailTestIfNotFound(t, ts, consumerAddr)
 
 	// Make sure the balance checks out
-<<<<<<< HEAD
-	consumerBalance -= mediumPlan.Price.Amount.MulRaw(startingDuration).Int64()
-=======
 	prevPlanCost := mediumPlan.Price.Amount.MulRaw(startingDuration).Int64()
 	consumerBalance -= prevPlanCost
->>>>>>> d11373d1
 	require.Equal(t, consumerBalance, ts.GetBalance(consumerAcc.Addr))
 
 	ts.AdvanceBlock()
@@ -1834,13 +1760,6 @@
 	newPlanDuration := startingDuration + 3                               // 5
 	newPlanCost := mediumPlanCheaper.Price.Amount.MulRaw(newPlanDuration) // 500
 	_, err = ts.TxSubscriptionBuy(consumerAddr, consumerAddr, mediumPlanCheaper.Index, int(newPlanDuration), false, true)
-<<<<<<< HEAD
-	require.Nil(t, err, "Same plan && cheaper && more duration -> Price: "+newPlanCost.String())
-
-	priceDiff := newPlanCost.Sub(originalPlanCost).Int64()
-	consumerBalance -= priceDiff
-
-=======
 	require.NoError(t, err, "Same plan && cheaper && more duration -> Price: "+newPlanCost.String())
 
 	priceDiff := newPlanCost.SubRaw(prevPlanCost).Int64()
@@ -1848,7 +1767,6 @@
 
 	prevPlanCost = newPlanCost.Int64()
 
->>>>>>> d11373d1
 	// Make sure the balance has changed
 	require.Equal(t, consumerBalance, ts.GetBalance(consumerAcc.Addr))
 
@@ -1865,13 +1783,6 @@
 	newPlanDuration = startingDuration - 1                                 // 1
 	newPlanCost = mediumPlanExpensive.Price.Amount.MulRaw(newPlanDuration) // 600
 	_, err = ts.TxSubscriptionBuy(consumerAddr, consumerAddr, mediumPlanExpensive.Index, int(newPlanDuration), false, true)
-<<<<<<< HEAD
-	require.Nil(t, err, "Same plan && more expensive && less duration -> Price: "+newPlanCost.String())
-
-	priceDiff = newPlanCost.Sub(originalPlanCost).Int64()
-	consumerBalance -= priceDiff
-
-=======
 	require.NoError(t, err, "Same plan && more expensive && less duration -> Price: "+newPlanCost.String())
 
 	priceDiff = newPlanCost.SubRaw(prevPlanCost).Int64()
@@ -1879,7 +1790,6 @@
 
 	prevPlanCost = newPlanCost.Int64()
 
->>>>>>> d11373d1
 	// Make sure the balance has changed
 	require.Equal(t, consumerBalance, ts.GetBalance(consumerAcc.Addr))
 
@@ -1887,13 +1797,6 @@
 	newPlanDuration = startingDuration                                     // 2
 	newPlanCost = mediumPlanExpensive.Price.Amount.MulRaw(newPlanDuration) // 1200
 	_, err = ts.TxSubscriptionBuy(consumerAddr, consumerAddr, mediumPlanExpensive.Index, int(newPlanDuration), false, true)
-<<<<<<< HEAD
-	require.Nil(t, err, "Same plan && more expensive && same duration -> Price: "+newPlanCost.String())
-
-	priceDiff = newPlanCost.Sub(originalPlanCost).Int64()
-	consumerBalance -= priceDiff
-
-=======
 	require.NoError(t, err, "Same plan && more expensive && same duration -> Price: "+newPlanCost.String())
 
 	priceDiff = newPlanCost.SubRaw(prevPlanCost).Int64()
@@ -1901,7 +1804,6 @@
 
 	prevPlanCost = newPlanCost.Int64()
 
->>>>>>> d11373d1
 	// Make sure the balance has changed
 	require.Equal(t, consumerBalance, ts.GetBalance(consumerAcc.Addr))
 
@@ -1909,15 +1811,9 @@
 	newPlanDuration = startingDuration + 1                                 // 3
 	newPlanCost = mediumPlanExpensive.Price.Amount.MulRaw(newPlanDuration) // 1800
 	_, err = ts.TxSubscriptionBuy(consumerAddr, consumerAddr, mediumPlanExpensive.Index, int(newPlanDuration), false, true)
-<<<<<<< HEAD
-	require.Nil(t, err, "Same plan && more expensive && more duration -> Price: "+newPlanCost.String())
-
-	priceDiff = newPlanCost.Sub(originalPlanCost).Int64()
-=======
 	require.NoError(t, err, "Same plan && more expensive && more duration -> Price: "+newPlanCost.String())
 
 	priceDiff = newPlanCost.SubRaw(prevPlanCost).Int64()
->>>>>>> d11373d1
 	consumerBalance -= priceDiff
 
 	// Make sure the balance has changed
@@ -2239,8 +2135,6 @@
 	require.Equal(t, consumerAddr, sub.Creator)
 }
 
-<<<<<<< HEAD
-=======
 func TestSubscriptionAdvancePurchaseAnnuallyDiscount(t *testing.T) {
 	ts := newTester(t)
 	ts.SetupAccounts(1, 0, 0) // 1 sub, 0 adm, 0 dev
@@ -2299,7 +2193,6 @@
 	require.Equal(t, consumerBalance, ts.GetBalance(consumerAcc.Addr))
 }
 
->>>>>>> d11373d1
 func TestSubscriptionUpgradeAffectsTimer(t *testing.T) {
 	ts := newTester(t)
 	ts.SetupAccounts(1, 0, 0) // 1 sub, 0 adm, 0 dev
