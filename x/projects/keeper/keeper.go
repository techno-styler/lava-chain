--- conflicted
+++ resolved
@@ -35,7 +35,6 @@
 		ps = ps.WithKeyTable(types.ParamKeyTable())
 	}
 
-<<<<<<< HEAD
 	projectsfs := common.NewFixationStore(storeKey, cdc, types.ProjectsFixationPrefix)
 	developerKeysfs := common.NewFixationStore(storeKey, cdc, types.DeveloperKeysFixationPrefix)
 
@@ -46,13 +45,6 @@
 		paramstore:      ps,
 		projectsFS:      *projectsfs,
 		developerKeysFS: *developerKeysfs,
-=======
-	return &Keeper{
-		cdc:        cdc,
-		storeKey:   storeKey,
-		memKey:     memKey,
-		paramstore: ps,
->>>>>>> 4c33277b
 	}
 }
 
