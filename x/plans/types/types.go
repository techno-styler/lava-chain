--- conflicted
+++ resolved
@@ -1,11 +1,7 @@
 package types
 
 const (
-<<<<<<< HEAD
-	MAX_LEN_PACKAGE_NAME     = 50
-=======
 	MAX_LEN_PLAN_NAME        = 50
->>>>>>> 2f87c2a1
 	MAX_LEN_PLAN_DESCRIPTION = 500
 	MAX_LEN_PLAN_TYPE        = 20
 )