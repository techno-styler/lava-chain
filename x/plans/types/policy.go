--- conflicted
+++ resolved
@@ -22,13 +22,8 @@
 // init policy default values (for fields that their natural zero value is not good)
 // the values were chosen in a way that they will not influence the strictest policy calculation
 var policyDefaultValues = map[string]interface{}{
-<<<<<<< HEAD
 	"GeolocationProfile": int32(Geolocation_GL),
 	"MaxProvidersToPair": uint64(math.MaxUint64),
-=======
-	"geolocation_profile":   uint64(Geolocation_GL),
-	"max_providers_to_pair": uint64(math.MaxUint64),
->>>>>>> 4da791e9
 }
 
 func (policy *Policy) ContainsChainID(chainID string) bool {
@@ -223,14 +218,6 @@
 
 func parsePolicyFromYaml(from string, isPath bool) (*Policy, error) {
 	var policy Policy
-<<<<<<< HEAD
-	enumHooks := slices.Slice(
-		yaml.EnumDecodeHook(int32(0), parsePolicyEnumValue), // for geolocation
-		yaml.EnumDecodeHook(SELECTED_PROVIDERS_MODE(0), parsePolicyEnumValue),
-		// Add more enum hook functions for other enum types as needed
-	)
-=======
->>>>>>> 4da791e9
 
 	enumHooks := []mapstructure.DecodeHookFunc{
 		PolicyEnumDecodeHookFunc,
@@ -275,28 +262,7 @@
 		}
 	}
 
-<<<<<<< HEAD
-	yaml.SetDefaultValues(defaultValues, policy)
-}
-
-// parseEnumValue is a helper function to parse the enum value based on the provided enumType.
-func parsePolicyEnumValue(enumType interface{}, strVal string) (interface{}, error) {
-	switch v := enumType.(type) {
-	case int32:
-		geo, err := ParseGeoEnum(strVal)
-		if err != nil {
-			return 0, fmt.Errorf("invalid geolocation %s", strVal)
-		}
-		return geo, nil
-	case SELECTED_PROVIDERS_MODE:
-		return DecodeSelectedProvidersMode(strVal)
-	// Add cases for other enum types as needed
-	default:
-		return nil, fmt.Errorf("unsupported enum type: %T", v)
-	}
-=======
 	return decoder.SetDefaultValues(defaultValues, p)
->>>>>>> 4da791e9
 }
 
 func DecodeSelectedProvidersMode(dataStr string) (interface{}, error) {
