--- conflicted
+++ resolved
@@ -217,11 +217,7 @@
 	return
 }
 
-<<<<<<< HEAD
-func (k Keeper) RemoveStakeEntry(ctx sdk.Context, storageType string, chainID string, idx uint64) error {
-=======
-func (k Keeper) RemoveStakeEntryCurrent(ctx sdk.Context, storageType string, chainID string, idx uint64) {
->>>>>>> 4a00d153
+func (k Keeper) RemoveStakeEntryCurrent(ctx sdk.Context, storageType string, chainID string, idx uint64) error {
 	stakeStorage, found := k.GetStakeStorageCurrent(ctx, storageType, chainID)
 	if !found {
 		return errors.ErrNotFound
