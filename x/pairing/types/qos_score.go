--- conflicted
+++ resolved
@@ -8,18 +8,9 @@
 )
 
 var (
-<<<<<<< HEAD
 	FailureCost       int64 = 3000 // failed relay cost for QoS excellence report computation in milliseconds
 	TruncateStdMargin int64 = 3    // number of standard deviations that determine the truncation limit
 
-	// default QoS score is: score = 1.25, var = 0
-	DefaultQosScore = QosScore{
-		Score:    Frac{Num: math.LegacyNewDec(5), Denom: math.LegacyNewDec(4)},
-		Variance: Frac{Num: math.LegacyZeroDec(), Denom: math.LegacySmallestDec()},
-	}
-
-=======
->>>>>>> 351ce375
 	// zero QoS score is: score = 0, var = 0
 	ZeroQosScore = QosScore{
 		Score:    Frac{Num: math.LegacyZeroDec(), Denom: math.LegacySmallestDec()},
