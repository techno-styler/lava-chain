package types

import (
	"cosmossdk.io/math"
	sdk "github.com/cosmos/cosmos-sdk/types"
	"github.com/cosmos/cosmos-sdk/x/auth/types"
	epochstoragetypes "github.com/lavanet/lava/x/epochstorage/types"
	planstypes "github.com/lavanet/lava/x/plans/types"
	projectstypes "github.com/lavanet/lava/x/projects/types"
	spectypes "github.com/lavanet/lava/x/spec/types"
	subscriptiontypes "github.com/lavanet/lava/x/subscription/types"
	"time"
)

type SpecKeeper interface {
	// Methods imported from spec should be defined here
	IsSpecFoundAndActive(ctx sdk.Context, chainID string) (foundAndActive, found bool, providersType spectypes.Spec_ProvidersTypes)
	GetExpandedSpec(ctx sdk.Context, index string) (val spectypes.Spec, err error)
	GetSpec(ctx sdk.Context, index string) (val spectypes.Spec, found bool) // this spec is unexpanded don;t use for collections work
	GetExpectedServicesForExpandedSpec(expandedSpec spectypes.Spec, mandatory bool) map[epochstoragetypes.EndpointService]struct{}
	GetAllChainIDs(ctx sdk.Context) (chainIDs []string)
}

type EpochstorageKeeper interface {
	// Methods imported from epochStorage should be defined here
	// Methods imported from bank should be defined here
	GetParamForBlock(ctx sdk.Context, fixationKey string, block uint64, param any) error
	GetEpochStart(ctx sdk.Context) uint64
	GetEarliestEpochStart(ctx sdk.Context) uint64
	UnstakeHoldBlocks(ctx sdk.Context, block uint64) (res uint64)
	UnstakeHoldBlocksStatic(ctx sdk.Context, block uint64) (res uint64)
	IsEpochStart(ctx sdk.Context) (res bool)
	BlocksToSave(ctx sdk.Context, block uint64) (res uint64, erro error)
	BlocksToSaveRaw(ctx sdk.Context) (res uint64)
	GetEpochStartForBlock(ctx sdk.Context, block uint64) (epochStart, blockInEpoch uint64, err error)
	GetPreviousEpochStartForBlock(ctx sdk.Context, block uint64) (previousEpochStart uint64, erro error)
	PopUnstakeEntries(ctx sdk.Context, block uint64) (value []epochstoragetypes.StakeEntry)
	AppendUnstakeEntry(ctx sdk.Context, stakeEntry epochstoragetypes.StakeEntry, unstakeHoldBlocks uint64) error
	ModifyUnstakeEntry(ctx sdk.Context, stakeEntry epochstoragetypes.StakeEntry, removeIndex uint64)
	GetStakeStorageUnstake(ctx sdk.Context) (epochstoragetypes.StakeStorage, bool)
	ModifyStakeEntryCurrent(ctx sdk.Context, chainID string, stakeEntry epochstoragetypes.StakeEntry, removeIndex uint64)
	AppendStakeEntryCurrent(ctx sdk.Context, chainID string, stakeEntry epochstoragetypes.StakeEntry)
	RemoveStakeEntryCurrent(ctx sdk.Context, chainID string, idx uint64) error
	GetStakeEntryByAddressCurrent(ctx sdk.Context, chainID string, address sdk.AccAddress) (value epochstoragetypes.StakeEntry, found bool, index uint64)
	UnstakeEntryByAddress(ctx sdk.Context, address sdk.AccAddress) (value epochstoragetypes.StakeEntry, found bool, index uint64)
	GetStakeStorageCurrent(ctx sdk.Context, chainID string) (epochstoragetypes.StakeStorage, bool)
	GetEpochStakeEntries(ctx sdk.Context, block uint64, chainID string) (entries []epochstoragetypes.StakeEntry, found bool, epochHash []byte)
	GetStakeEntryByAddressFromStorage(ctx sdk.Context, stakeStorage epochstoragetypes.StakeStorage, address sdk.AccAddress) (value epochstoragetypes.StakeEntry, found bool, index uint64)
	GetNextEpoch(ctx sdk.Context, block uint64) (nextEpoch uint64, erro error)
	AddFixationRegistry(fixationKey string, getParamFunction func(sdk.Context) any)
	GetDeletedEpochs(ctx sdk.Context) []uint64
	EpochBlocks(ctx sdk.Context, block uint64) (res uint64, err error)
}

type AccountKeeper interface {
	GetAccount(ctx sdk.Context, addr sdk.AccAddress) types.AccountI
	GetModuleAddress(moduleName string) sdk.AccAddress
	// Methods imported from account should be defined here
}

// BankKeeper defines the expected interface needed to retrieve account balances.
type BankKeeper interface {
	SpendableCoins(ctx sdk.Context, addr sdk.AccAddress) sdk.Coins
	GetBalance(ctx sdk.Context, addr sdk.AccAddress, denom string) sdk.Coin
	SendCoinsFromAccountToModule(ctx sdk.Context, senderAddr sdk.AccAddress, recipientModule string, amt sdk.Coins) error
	SendCoinsFromModuleToAccount(ctx sdk.Context, senderModule string, recipientAddr sdk.AccAddress, amt sdk.Coins) error
	MintCoins(ctx sdk.Context, moduleName string, amounts sdk.Coins) error
	// Methods imported from bank should be defined here
}

type ProjectsKeeper interface {
	ChargeComputeUnitsToProject(ctx sdk.Context, project projectstypes.Project, block, cu uint64) (err error)
	GetProjectForDeveloper(ctx sdk.Context, developerKey string, blockHeight uint64) (proj projectstypes.Project, errRet error)
	GetProjectForBlock(ctx sdk.Context, projectID string, block uint64) (projectstypes.Project, error)
}

type SubscriptionKeeper interface {
	GetPlanFromSubscription(ctx sdk.Context, consumer string) (planstypes.Plan, error)
	ChargeComputeUnitsToSubscription(ctx sdk.Context, subscriptionOwner string, block, cuAmount uint64) error
	GetSubscription(ctx sdk.Context, consumer string) (val subscriptiontypes.Subscription, found bool)
}

type PlanKeeper interface {
	GetAllPlanIndices(ctx sdk.Context) (val []string)
	FindPlan(ctx sdk.Context, index string, block uint64) (val planstypes.Plan, found bool)
}

type DowntimeKeeper interface {
	GetDowntimeFactor(ctx sdk.Context, epochStartBlock uint64) uint64
<<<<<<< HEAD
	GetLastBlockTime(ctx sdk.Context) (time.Time, bool)
=======
}

type DualStakingKeeper interface {
	CalcProviderRewardWithDelegations(ctx sdk.Context, providerAddr sdk.AccAddress, chainID string, block uint64, totalReward math.Int) (providerReward math.Int, err error)
>>>>>>> cd05dbd2
}<|MERGE_RESOLUTION|>--- conflicted
+++ resolved
@@ -87,12 +87,9 @@
 
 type DowntimeKeeper interface {
 	GetDowntimeFactor(ctx sdk.Context, epochStartBlock uint64) uint64
-<<<<<<< HEAD
 	GetLastBlockTime(ctx sdk.Context) (time.Time, bool)
-=======
 }
 
 type DualStakingKeeper interface {
 	CalcProviderRewardWithDelegations(ctx sdk.Context, providerAddr sdk.AccAddress, chainID string, block uint64, totalReward math.Int) (providerReward math.Int, err error)
->>>>>>> cd05dbd2
 }