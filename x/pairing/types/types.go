--- conflicted
+++ resolved
@@ -25,15 +25,11 @@
 	FlagCommission               = "delegate-commission"
 	FlagDelegationLimit          = "delegate-limit"
 	FlagProvider                 = "provider"
-<<<<<<< HEAD
 	FlagIdentity                 = "identity"
 	FlagWebsite                  = "website"
 	FlagSecurityContact          = "security-contact"
 	FlagDescriptionDetails       = "description-details"
-=======
 	FlagGrantFeeAuth             = "grant-provider-gas-fees-auth"
-	MAX_LEN_MONIKER              = 50
->>>>>>> 875aed0c
 	MAX_ENDPOINTS_AMOUNT_PER_GEO = 5 // max number of endpoints per geolocation for provider stake entry
 )
 
