--- conflicted
+++ resolved
@@ -1,4 +1,3 @@
-<<<<<<< HEAD
 package keeper
 
 import (
@@ -69,14 +68,11 @@
 
 func (k Keeper) GetEpochClientProviderUsedCUMap(ctx sdk.Context, clientPaymentStorage types.ClientPaymentStorage) (clientOverusedCUMap ClientUsedCU, err error) {
 	clientOverusedCUMap = ClientUsedCU{0, make(map[string]uint64)}
-
 	// for every unique payment of client for this epoch
 	uniquePaymentStoragesClientProviderList := clientPaymentStorage.UniquePaymentStorageClientProvider
 	for _, uniquePaymentStorageClientProvider := range uniquePaymentStoragesClientProviderList {
 		paymentProviderAddr := k.GetProviderFromUniquePayment(ctx, *uniquePaymentStorageClientProvider)
-
 		clientOverusedCUMap.TotalOverused += uniquePaymentStorageClientProvider.UsedCU
-
 		if _, ok := clientOverusedCUMap.Providers[paymentProviderAddr]; ok {
 			clientOverusedCUMap.Providers[paymentProviderAddr] += uniquePaymentStorageClientProvider.UsedCU
 		} else {
@@ -185,48 +181,13 @@
 func (k Keeper) SlashUser(ctx sdk.Context, clientAddr string) {
 	//TODO: jail user, and count problems
 }
-=======
-package keeper
 
-import (
-	"fmt"
-
-	sdk "github.com/cosmos/cosmos-sdk/types"
-
-	epochstoragetypes "github.com/lavanet/lava/x/epochstorage/types"
-)
-
-func (k Keeper) EnforceClientCUsUsageInEpoch(ctx sdk.Context, clientEntry *epochstoragetypes.StakeEntry, totalCU uint64) error {
-	var allowedCU = k.ClientMaxCU(ctx, clientEntry)
-
-	if allowedCU == 0 {
-		return fmt.Errorf("user %s, MaxCU was not found for stake of: %d", clientEntry, clientEntry.Stake.Amount.Int64())
-	}
-	if totalCU > allowedCU {
-		k.LimitClientPairingsAndMarkForPenalty(ctx, clientEntry)
-		return fmt.Errorf("user %s bypassed allowed CU %d by using: %d", clientEntry, allowedCU, totalCU)
-	}
-
-	return nil
-}
-
-func (k Keeper) LimitClientPairingsAndMarkForPenalty(ctx sdk.Context, clientEntry *epochstoragetypes.StakeEntry) {
-	//TODO: jail user, and count problems
-}
-
-func (k Keeper) ClientMaxCU(ctx sdk.Context, clientEntry *epochstoragetypes.StakeEntry) uint64 {
-	var allowedCU uint64 = 0
-	stakeToMaxCUMap := k.StakeToMaxCUList(ctx).List
-
-	for _, stakeToCU := range stakeToMaxCUMap {
-		if clientEntry.Stake.IsGTE(stakeToCU.StakeThreshold) {
-			allowedCU = stakeToCU.MaxComputeUnits
-		} else {
-			break
-		}
+func (k Keeper) ClientMaxCUProvider(ctx sdk.Context, clientEntry *epochstoragetypes.StakeEntry) uint64 {
+	allowedCU, err := k.GetAllowedCU(ctx, clientEntry)
+	if err != nil {
+		panic(fmt.Sprintf("user %s, allowedCU was not found for stake of: %d", clientEntry, clientEntry.Stake.Amount.Int64()))
 	}
 	allowedCU = allowedCU / k.ServicersToPairCount(ctx)
 
 	return allowedCU
-}
->>>>>>> 5b623bfb
+}