package keeper_test

import (
	"strconv"
	"testing"

	sdk "github.com/cosmos/cosmos-sdk/types"

	"github.com/lavanet/lava/testutil/common"
	testkeeper "github.com/lavanet/lava/testutil/keeper"
	"github.com/lavanet/lava/utils/sigs"
	epochstoragetypes "github.com/lavanet/lava/x/epochstorage/types"
	pairingtypes "github.com/lavanet/lava/x/pairing/types"
	"github.com/stretchr/testify/require"
)

func TestServicersToPair(t *testing.T) {
	_, keepers, ctx := testkeeper.InitAllKeepers(t)

	blocksInEpoch := keepers.Epochstorage.EpochBlocksRaw(sdk.UnwrapSDKContext(ctx))
	epochsMemory := keepers.Epochstorage.EpochsToSaveRaw(sdk.UnwrapSDKContext(ctx))
	blocksInMemory := blocksInEpoch * epochsMemory

	servicersToParCount, err := keepers.Pairing.ServicersToPairCount(sdk.UnwrapSDKContext(ctx), uint64(sdk.UnwrapSDKContext(ctx).BlockHeight()))
	require.Nil(t, err)

	tests := []struct {
		name                    string
		Block                   uint64 // advance test to this block
		ServicersToPair         uint64 // set this if not zero at the start of the test
		ExpectedServicersToPair uint64
		NumOfFixation           int // expected number of fixations in the memory
	}{
		{"FillHalfMemory", blocksInMemory / 2, 0, servicersToParCount, 1},
		{"ParamChange", blocksInMemory / 2, 2 * servicersToParCount, servicersToParCount, 1},
		{"ParamChange + epoch +1", blocksInMemory/2 + blocksInEpoch, 0, servicersToParCount * 2, 2},
		{"memory -1", blocksInMemory - 1, 0, servicersToParCount * 2, 2},
		{"memory", blocksInMemory, 0, servicersToParCount * 2, 2},
		{"memory + epoch", blocksInMemory + blocksInEpoch, 0, servicersToParCount * 2, 2},
		{"memory and a half", blocksInMemory + blocksInMemory/2, 0, servicersToParCount * 2, 2},
		{"memory and a half + epoch", blocksInMemory + blocksInMemory/2 + blocksInEpoch, 0, servicersToParCount * 2, 2},
		{"memory and a half + 2epoch", blocksInMemory + blocksInMemory/2 + 2*blocksInEpoch, 0, servicersToParCount * 2, 1},
		{"fill 2 memory and param change", 2 * blocksInMemory, servicersToParCount * 3, servicersToParCount * 3, 2},
		{"fill 2 memory + 1 and param change", 2*blocksInMemory + 1, servicersToParCount * 4, servicersToParCount * 3, 2},
		{"2 memory + epoch", 2*blocksInMemory + blocksInEpoch, 0, servicersToParCount * 4, 3},
		{"3 memory", 3 * blocksInMemory, 0, servicersToParCount * 4, 3},
		{"3 memory + 2epoch -1", 3*blocksInMemory + 2*blocksInEpoch - 1, 0, servicersToParCount * 4, 3},
		{"3 memory + 2epoch", 3*blocksInMemory + 2*blocksInEpoch, 0, servicersToParCount * 4, 1},
	}

	pastTests := []struct {
		Block                   uint64
		ExpectedServicersToPair uint64
	}{}

	for _, tt := range tests {
		t.Run(tt.name, func(t *testing.T) {
			if tt.ServicersToPair != 0 {
				err := testkeeper.SimulateParamChange(sdk.UnwrapSDKContext(ctx), keepers.ParamsKeeper, pairingtypes.ModuleName, string(pairingtypes.KeyServicersToPairCount), "\""+strconv.FormatUint(tt.ServicersToPair, 10)+"\"")
				require.NoError(t, err)
			}

			ctx = testkeeper.AdvanceToBlock(ctx, keepers, tt.Block)

			require.Equal(t, tt.Block, uint64(sdk.UnwrapSDKContext(ctx).BlockHeight()))
			servicersToPair, err := keepers.Pairing.ServicersToPairCount(sdk.UnwrapSDKContext(ctx), uint64(sdk.UnwrapSDKContext(ctx).BlockHeight()))
			require.Nil(t, err)

			allFixatedParams := keepers.Epochstorage.GetAllFixatedParams(sdk.UnwrapSDKContext(ctx))
			require.Equal(t, tt.ExpectedServicersToPair, servicersToPair)
			require.Equal(t, len(keepers.Epochstorage.GetFixationRegistries())-1+tt.NumOfFixation, len(allFixatedParams))

			for _, pasttest := range pastTests {
				ealiestEpoch := keepers.Epochstorage.GetEarliestEpochStart(sdk.UnwrapSDKContext(ctx))
				if ealiestEpoch > pasttest.Block {
					continue
				}
				servicersToPair, err := keepers.Pairing.ServicersToPairCount(sdk.UnwrapSDKContext(ctx), pasttest.Block)
				require.Nil(t, err)
				require.Equal(t, pasttest.ExpectedServicersToPair, servicersToPair)
			}

			pastTests = append(pastTests, struct {
				Block                   uint64
				ExpectedServicersToPair uint64
			}{Block: tt.Block, ExpectedServicersToPair: tt.ExpectedServicersToPair})
		})
	}
}

func TestEpochPaymentDeletionWithMemoryShortening(t *testing.T) {
	ts := setupForPaymentTest(t) // reset the keepers state before each state
	ts.spec = common.CreateMockSpec()
	ts.keepers.Spec.SetSpec(sdk.UnwrapSDKContext(ts.ctx), ts.spec)
	err := ts.addClient(1)
	require.Nil(t, err)
	err = ts.addProvider(1)
	require.Nil(t, err)
	ts.ctx = testkeeper.AdvanceEpoch(ts.ctx, ts.keepers)

	epochsToSave, err := ts.keepers.Epochstorage.EpochsToSave(sdk.UnwrapSDKContext(ts.ctx), uint64(sdk.UnwrapSDKContext(ts.ctx).BlockHeight()))
	require.Nil(t, err)

	relayRequest := &pairingtypes.RelaySession{
		Provider:    ts.providers[0].Addr.String(),
		ContentHash: []byte(ts.spec.Apis[0].Name),
		SessionId:   uint64(1),
<<<<<<< HEAD
		SpecID:      ts.spec.Name,
=======
		SpecId:      ts.spec.Name,
>>>>>>> da297d1d
		CuSum:       ts.spec.Apis[0].ComputeUnits * 10,
		Epoch:       sdk.UnwrapSDKContext(ts.ctx).BlockHeight(),
		RelayNum:    0,
	}

	sig, err := sigs.SignRelay(ts.clients[0].SK, *relayRequest)
	relayRequest.Sig = sig
	require.Nil(t, err)

	// make payment request
	_, err = ts.servers.PairingServer.RelayPayment(ts.ctx, &pairingtypes.MsgRelayPayment{Creator: ts.providers[0].Addr.String(), Relays: []*pairingtypes.RelaySession{relayRequest}})
	require.Nil(t, err)

	// shorten memory
	err = testkeeper.SimulateParamChange(sdk.UnwrapSDKContext(ts.ctx), ts.keepers.ParamsKeeper, epochstoragetypes.ModuleName, string(epochstoragetypes.KeyEpochsToSave), "\""+strconv.FormatUint(epochsToSave/2, 10)+"\"")
	require.NoError(t, err)

	// advance epoch
	ts.ctx = testkeeper.AdvanceEpoch(ts.ctx, ts.keepers)

	// make another request
	relayRequest.SessionId++

	sig, err = sigs.SignRelay(ts.clients[0].SK, *relayRequest)
	relayRequest.Sig = sig
	require.Nil(t, err)

	_, err = ts.servers.PairingServer.RelayPayment(ts.ctx, &pairingtypes.MsgRelayPayment{Creator: ts.providers[0].Addr.String(), Relays: []*pairingtypes.RelaySession{relayRequest}})
	require.Nil(t, err)

	// check that both payments were deleted
	for i := 0; i < int(epochsToSave); i++ {
		ts.ctx = testkeeper.AdvanceEpoch(ts.ctx, ts.keepers)
	}

	// check second payment was deleted
	ans, err := ts.keepers.Pairing.EpochPaymentsAll(ts.ctx, &pairingtypes.QueryAllEpochPaymentsRequest{})
	require.Nil(t, err)
	require.Equal(t, 0, len(ans.EpochPayments))
}<|MERGE_RESOLUTION|>--- conflicted
+++ resolved
@@ -105,11 +105,7 @@
 		Provider:    ts.providers[0].Addr.String(),
 		ContentHash: []byte(ts.spec.Apis[0].Name),
 		SessionId:   uint64(1),
-<<<<<<< HEAD
-		SpecID:      ts.spec.Name,
-=======
 		SpecId:      ts.spec.Name,
->>>>>>> da297d1d
 		CuSum:       ts.spec.Apis[0].ComputeUnits * 10,
 		Epoch:       sdk.UnwrapSDKContext(ts.ctx).BlockHeight(),
 		RelayNum:    0,
