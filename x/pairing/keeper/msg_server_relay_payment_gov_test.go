package keeper_test

import (
	"strconv"
	"testing"

	sdk "github.com/cosmos/cosmos-sdk/types"
	"github.com/lavanet/lava/relayer/sigs"
	testkeeper "github.com/lavanet/lava/testutil/keeper"
	epochstoragetypes "github.com/lavanet/lava/x/epochstorage/types"
	pairingtypes "github.com/lavanet/lava/x/pairing/types"
	"github.com/stretchr/testify/require"
)

// Test that if the QosWeight param changes before the provider collected its reward, the provider's payment is according to the last QosWeight value (QosWeight is not fixated)
// Provider reward formula: reward = reward*(QOSScore*QOSWeight + (1-QOSWeight))
func TestRelayPaymentGovQosWeightChange(t *testing.T) {
	// setup testnet with mock spec, a staked client and a staked provider
	ts := setupForPaymentTest(t)

	// Create badQos - to see the effect of changing QosWeight, the provider need to provide bad service (here, his score is 0%)
	badQoS := &pairingtypes.QualityOfServiceReport{Latency: sdk.ZeroDec(), Availability: sdk.ZeroDec(), Sync: sdk.ZeroDec()}

	// Advance an epoch and get current epoch
	ts.ctx = testkeeper.AdvanceEpoch(ts.ctx, ts.keepers)

	// Simulate QosWeight to be 0.5 - the default value in the time of this writing
	initQos := sdk.NewDecWithPrec(5, 1)
	initQosBytes, _ := initQos.MarshalJSON()
	initQosStr := string(initQosBytes[:])

	// change the QoS weight parameter to 0.5
	err := testkeeper.SimulateParamChange(sdk.UnwrapSDKContext(ts.ctx), ts.keepers.ParamsKeeper, pairingtypes.ModuleName, string(pairingtypes.KeyQoSWeight), initQosStr)
	require.Nil(t, err)

	// Advance an epoch (only then the parameter change will be applied) and get current epoch
	ts.ctx = testkeeper.AdvanceEpoch(ts.ctx, ts.keepers)
	epochQosWeightFiftyPercent := ts.keepers.Epochstorage.GetEpochStart(sdk.UnwrapSDKContext(ts.ctx))

	// Create new QosWeight value (=0.7) for SimulateParamChange() for testing
	newQos := sdk.NewDecWithPrec(7, 1)
	newQosBytes, _ := newQos.MarshalJSON()
	newQosStr := string(newQosBytes[:])

	// change the QoS weight parameter to 0.7
	err = testkeeper.SimulateParamChange(sdk.UnwrapSDKContext(ts.ctx), ts.keepers.ParamsKeeper, pairingtypes.ModuleName, string(pairingtypes.KeyQoSWeight), newQosStr)
	require.Nil(t, err)

	// Advance an epoch (only then the parameter change will be applied) and get current epoch
	ts.ctx = testkeeper.AdvanceEpoch(ts.ctx, ts.keepers)
	epochQosWeightSeventyPercent := ts.keepers.Epochstorage.GetEpochStart(sdk.UnwrapSDKContext(ts.ctx))

	// define tests - epoch before/after change, valid tells if the payment request should work
	tests := []struct {
		name      string
		epoch     uint64
		qosWeight sdk.Dec
		valid     bool
	}{
		{"PaymentSeventyPercentQosEpoch", epochQosWeightSeventyPercent, sdk.NewDecWithPrec(7, 1), true}, // payment collected for an epoch with QosWeight = 0.7
		{"PaymentFiftyPercentQosEpoch", epochQosWeightFiftyPercent, sdk.NewDecWithPrec(5, 1), false},    // payment collected for an epoch with QosWeight = 0.5, still provider should be effected by QosWeight = 0.7
	}

	for ti, tt := range tests {
		t.Run(tt.name, func(t *testing.T) {
			// Create relay request that was done in the test's epoch. Change session ID each iteration to avoid double spending error (provider asks reward for the same transaction twice)
<<<<<<< HEAD
			relayRequest := &pairingtypes.RelaySession{
				Provider:    ts.providers[0].address.String(),
				ContentHash: []byte(ts.spec.Apis[0].Name),
				SessionId:   uint64(ti),
				SpecID:      ts.spec.Name,
				CuSum:       ts.spec.Apis[0].ComputeUnits * 10,
				Epoch:       int64(tt.epoch),
				RelayNum:    0,
				QoSReport:   badQoS,
=======
			relayRequest := &pairingtypes.RelayRequest{
				Provider:        ts.providers[0].Addr.String(),
				ApiUrl:          "",
				Data:            []byte(ts.spec.Apis[0].Name),
				SessionId:       uint64(ti),
				ChainID:         ts.spec.Name,
				CuSum:           ts.spec.Apis[0].ComputeUnits * 10,
				BlockHeight:     int64(tt.epoch),
				RelayNum:        0,
				RequestBlock:    -1,
				QoSReport:       badQoS,
				DataReliability: nil,
>>>>>>> 6487ae68
			}

			// Sign and send the payment requests for block 0 tx
			sig, err := sigs.SignRelay(ts.clients[0].SK, *relayRequest)
			relayRequest.Sig = sig
			require.Nil(t, err)

			// Add the relay request to the Relays array (for relayPaymentMessage())
			var Relays []*pairingtypes.RelaySession
			Relays = append(Relays, relayRequest)

			// Get provider's and consumer's balance before payment
			providerBalance := ts.keepers.BankKeeper.GetBalance(sdk.UnwrapSDKContext(ts.ctx), ts.providers[0].Addr, epochstoragetypes.TokenDenom).Amount.Int64()
			stakeClient, _, _ := ts.keepers.Epochstorage.GetStakeEntryByAddressCurrent(sdk.UnwrapSDKContext(ts.ctx), epochstoragetypes.ClientKey, ts.spec.Index, ts.clients[0].Addr)

			// Make the payment
			_, err = ts.servers.PairingServer.RelayPayment(ts.ctx, &pairingtypes.MsgRelayPayment{Creator: ts.providers[0].Addr.String(), Relays: Relays})
			require.Nil(t, err)

			// Check that the consumer's balance decreased correctly
			burn := ts.keepers.Pairing.BurnCoinsPerCU(sdk.UnwrapSDKContext(ts.ctx)).MulInt64(int64(relayRequest.CuSum))
			newStakeClient, _, _ := ts.keepers.Epochstorage.GetStakeEntryByAddressCurrent(sdk.UnwrapSDKContext(ts.ctx), epochstoragetypes.ClientKey, ts.spec.Index, ts.clients[0].Addr)
			require.Equal(t, stakeClient.Stake.Amount.Int64()-burn.TruncateInt64(), newStakeClient.Stake.Amount.Int64())

			// Compute the relay request's QoS score
			score, err := relayRequest.QoSReport.ComputeQoS()
			require.Nil(t, err)

			// Calculate how much the provider wants to get paid for its service
			mint := ts.keepers.Pairing.MintCoinsPerCU(sdk.UnwrapSDKContext(ts.ctx))
			want := mint.MulInt64(int64(relayRequest.CuSum))
			want = want.Mul(score.Mul(tt.qosWeight).Add(sdk.OneDec().Sub(tt.qosWeight)))

			// if valid, what the provider wants and what it got should be equal
			if tt.valid == true {
				require.Equal(t, providerBalance+want.TruncateInt64(), ts.keepers.BankKeeper.GetBalance(sdk.UnwrapSDKContext(ts.ctx), ts.providers[0].Addr, epochstoragetypes.TokenDenom).Amount.Int64())
			} else {
				require.NotEqual(t, providerBalance+want.TruncateInt64(), ts.keepers.BankKeeper.GetBalance(sdk.UnwrapSDKContext(ts.ctx), ts.providers[0].Addr, epochstoragetypes.TokenDenom).Amount.Int64())
			}
		})
	}
}

// Test that if the EpochBlocks param decreases make sure the provider can claim reward after the new EpochBlocks*EpochsToSave, and not the original EpochBlocks (EpochBlocks = number of blocks in an epoch)
func TestRelayPaymentGovEpochBlocksDecrease(t *testing.T) {
	// setup testnet with mock spec, stake a client and a provider
	ts := setupForPaymentTest(t)

	// Advance an epoch because gov params can't change in block 0 (this is a bug. In the time of this writing, it's not fixed)
	ts.ctx = testkeeper.AdvanceEpoch(ts.ctx, ts.keepers)
	initEpoch := ts.keepers.Epochstorage.GetEpochStart(sdk.UnwrapSDKContext(ts.ctx))

	// Get the current values of EpochBlocks and EpochsToSave
	epochBlocks, err := ts.keepers.Epochstorage.EpochBlocks(sdk.UnwrapSDKContext(ts.ctx), initEpoch)
	require.Nil(t, err)
	epochsToSave, err := ts.keepers.Epochstorage.EpochsToSave(sdk.UnwrapSDKContext(ts.ctx), initEpoch)
	require.Nil(t, err)

	// Advance an epoch to apply EpochBlocks change
	ts.ctx = testkeeper.AdvanceEpoch(ts.ctx, ts.keepers)
	epochBeforeChange := ts.keepers.Epochstorage.GetEpochStart(sdk.UnwrapSDKContext(ts.ctx))

	// Decrease the epochBlocks param
	newDecreasedEpochBlocks := epochBlocks / 2
	err = testkeeper.SimulateParamChange(sdk.UnwrapSDKContext(ts.ctx), ts.keepers.ParamsKeeper, epochstoragetypes.ModuleName, string(epochstoragetypes.KeyEpochBlocks), "\""+strconv.FormatUint(newDecreasedEpochBlocks, 10)+"\"")
	require.Nil(t, err)

	// Advance an epoch so the change applies, and another one
	ts.ctx = testkeeper.AdvanceEpoch(ts.ctx, ts.keepers)
	ts.ctx = testkeeper.AdvanceEpoch(ts.ctx, ts.keepers)
	epochAfterChange := ts.keepers.Epochstorage.GetEpochStart(sdk.UnwrapSDKContext(ts.ctx))

	// The heart of the test. Make sure that the number of blocks that we'll advance is smaller than memory limit of a provider that uses the old EpochBlocks
	require.Less(t, (epochsToSave+1)*newDecreasedEpochBlocks+epochAfterChange, epochBeforeChange+(epochsToSave*epochBlocks))

	// Advance EpochsToSave+1 epochs. This will create a situation where a provider with the old EpochBlocks can get paid, but shouldn't
	for i := 0; i < int(epochsToSave)+1; i++ {
		ts.ctx = testkeeper.AdvanceEpoch(ts.ctx, ts.keepers)
	}

	// define tests - different epoch, valid tells if the payment request should work
	tests := []struct {
		name  string
		epoch uint64
		valid bool
	}{
		{"PaymentBeforeEpochBlocksChanges", epochBeforeChange, false},
		{"PaymentAfterEpochBlocksChanges", epochAfterChange, false},
	}

	for ti, tt := range tests {
		t.Run(tt.name, func(t *testing.T) {
			// Create relay request that was done in the test's epoch. Change session ID each iteration to avoid double spending error (provider asks reward for the same transaction twice)
<<<<<<< HEAD
			relayRequest := &pairingtypes.RelaySession{
				Provider:    ts.providers[0].address.String(),
				ContentHash: []byte(ts.spec.Apis[0].Name),
				SessionId:   uint64(ti),
				SpecID:      ts.spec.Name,
				CuSum:       ts.spec.Apis[0].ComputeUnits * 10,
				Epoch:       int64(tt.epoch),
				RelayNum:    0,
=======
			relayRequest := &pairingtypes.RelayRequest{
				Provider:        ts.providers[0].Addr.String(),
				ApiUrl:          "",
				Data:            []byte(ts.spec.Apis[0].Name),
				SessionId:       uint64(ti),
				ChainID:         ts.spec.Name,
				CuSum:           ts.spec.Apis[0].ComputeUnits * 10,
				BlockHeight:     int64(tt.epoch),
				RelayNum:        0,
				RequestBlock:    -1,
				DataReliability: nil,
>>>>>>> 6487ae68
			}

			// Sign and send the payment requests
			sig, err := sigs.SignRelay(ts.clients[0].SK, *relayRequest)
			relayRequest.Sig = sig
			require.Nil(t, err)

			// Request payment (helper function validates the balances and verifies if we should get an error through valid)
			var Relays []*pairingtypes.RelaySession
			Relays = append(Relays, relayRequest)
			relayPaymentMessage := pairingtypes.MsgRelayPayment{Creator: ts.providers[0].Addr.String(), Relays: Relays}
			payAndVerifyBalance(t, ts, relayPaymentMessage, tt.valid, ts.clients[0].Addr, ts.providers[0].Addr)
		})
	}
}

// TODO: Currently the test passes since PaymentBeforeEpochBlocksChangesToFifty's value is false. It should be true. After bug CNS-83 is fixed, change this test
// Test that if the EpochBlocks param increases make sure the provider can claim reward after the new EpochBlocks*EpochsToSave, and not the original EpochBlocks (EpochBlocks = number of blocks in an epoch)
func TestRelayPaymentGovEpochBlocksIncrease(t *testing.T) {
	// setup testnet with mock spec, stake a client and a provider
	ts := setupForPaymentTest(t)

	// Advance an epoch because gov params can't change in block 0 (this is a bug. In the time of this writing, it's not fixed)
	ts.ctx = testkeeper.AdvanceEpoch(ts.ctx, ts.keepers)
	initEpoch := ts.keepers.Epochstorage.GetEpochStart(sdk.UnwrapSDKContext(ts.ctx))

	// Get the current values of EpochBlocks and EpochsToSave
	epochBlocks, err := ts.keepers.Epochstorage.EpochBlocks(sdk.UnwrapSDKContext(ts.ctx), initEpoch)
	require.Nil(t, err)
	epochsToSave, err := ts.keepers.Epochstorage.EpochsToSave(sdk.UnwrapSDKContext(ts.ctx), initEpoch)
	require.Nil(t, err)

	// Advance an epoch to apply EpochBlocks change
	ts.ctx = testkeeper.AdvanceEpoch(ts.ctx, ts.keepers)
	epochBeforeChange := ts.keepers.Epochstorage.GetEpochStart(sdk.UnwrapSDKContext(ts.ctx))

	// Increase the epochBlocks param
	newIncreasedEpochBlocks := epochBlocks * 2
	err = testkeeper.SimulateParamChange(sdk.UnwrapSDKContext(ts.ctx), ts.keepers.ParamsKeeper, epochstoragetypes.ModuleName, string(epochstoragetypes.KeyEpochBlocks), "\""+strconv.FormatUint(newIncreasedEpochBlocks, 10)+"\"")
	require.Nil(t, err)

	// Advance an epoch so the change applies, and another one
	ts.ctx = testkeeper.AdvanceEpoch(ts.ctx, ts.keepers)
	ts.ctx = testkeeper.AdvanceEpoch(ts.ctx, ts.keepers)
	epochAfterChange := ts.keepers.Epochstorage.GetEpochStart(sdk.UnwrapSDKContext(ts.ctx))

	// Calculate the memory limit of a provider with the new EpochBlocks (in epochs) from the current epoch
	memoryLimit := (epochBlocks * epochsToSave) + epochBeforeChange
	memoryLimitInEpochsUsingNewEpochBlocks := (memoryLimit - epochAfterChange) / newIncreasedEpochBlocks // amount of epochs (of new EpochBlocks) that we need to advance to get to the memory of a provider that uses the old EpochBlocks

	// The heart of the test. Make sure that the number of epochs that we'll advance is smaller than EpochsToSave (we're gonna advance memoryLimitInEpochsUsingNewEpochBlocks+1, and we already advanced an epoch before)
	require.Less(t, memoryLimitInEpochsUsingNewEpochBlocks+2, epochsToSave)

	// Advance enough epochs to create a situation where a provider with the old EpochBlocks can't be paid, which shouldn't happen (from old EpochBlocks perspective, too many blocks past. But, the number of epochs that past are smaller than EpochsToSave)
	for i := 0; i < int(memoryLimitInEpochsUsingNewEpochBlocks)+1; i++ {
		ts.ctx = testkeeper.AdvanceEpoch(ts.ctx, ts.keepers)
	}

	// define tests - different epoch+blocks, valid tells if the payment request should work
	tests := []struct {
		name  string
		epoch uint64
		valid bool
	}{
		{"PaymentBeforeEpochBlocksChange", epochBeforeChange, false},
		{"PaymentAfterEpochBlocksChange", epochAfterChange, true},
	}

	for ti, tt := range tests {
		t.Run(tt.name, func(t *testing.T) {
			// Create relay request that was done in the test's epoch+block. Change session ID each iteration to avoid double spending error (provider asks reward for the same transaction twice)
<<<<<<< HEAD
			relayRequest := &pairingtypes.RelaySession{
				Provider:    ts.providers[0].address.String(),
				ContentHash: []byte(ts.spec.Apis[0].Name),
				SessionId:   uint64(ti),
				SpecID:      ts.spec.Name,
				CuSum:       ts.spec.Apis[0].ComputeUnits * 10,
				Epoch:       int64(tt.epoch),
				RelayNum:    0,
=======
			relayRequest := &pairingtypes.RelayRequest{
				Provider:        ts.providers[0].Addr.String(),
				ApiUrl:          "",
				Data:            []byte(ts.spec.Apis[0].Name),
				SessionId:       uint64(ti),
				ChainID:         ts.spec.Name,
				CuSum:           ts.spec.Apis[0].ComputeUnits * 10,
				BlockHeight:     int64(tt.epoch),
				RelayNum:        0,
				RequestBlock:    -1,
				DataReliability: nil,
>>>>>>> 6487ae68
			}

			// Sign and send the payment requests
			sig, err := sigs.SignRelay(ts.clients[0].SK, *relayRequest)
			relayRequest.Sig = sig
			require.Nil(t, err)

			// Request payment (helper function validates the balances and verifies if we should get an error through valid)
			var Relays []*pairingtypes.RelaySession
			Relays = append(Relays, relayRequest)
			relayPaymentMessage := pairingtypes.MsgRelayPayment{Creator: ts.providers[0].Addr.String(), Relays: Relays}
			payAndVerifyBalance(t, ts, relayPaymentMessage, tt.valid, ts.clients[0].Addr, ts.providers[0].Addr)
		})
	}
}

// Test that if the EpochToSave param decreases make sure the provider can claim reward after the new EpochBlocks*EpochsToSave, and not the original EpochBlocks (EpochsToSave = number of epochs the chain remembers (accessible memory))
func TestRelayPaymentGovEpochToSaveDecrease(t *testing.T) {
	// setup testnet with mock spec, stake a client and a provider
	ts := setupForPaymentTest(t)

	// Advance an epoch because gov params can't change in block 0 (this is a bug. In the time of this writing, it's not fixed)
	ts.ctx = testkeeper.AdvanceEpoch(ts.ctx, ts.keepers) // 20
	initEpoch := ts.keepers.Epochstorage.GetEpochStart(sdk.UnwrapSDKContext(ts.ctx))

	// Get the current values of EpochBlocks and EpochsToSave
	epochBlocks, err := ts.keepers.Epochstorage.EpochBlocks(sdk.UnwrapSDKContext(ts.ctx), initEpoch)
	require.Nil(t, err)
	epochsToSave, err := ts.keepers.Epochstorage.EpochsToSave(sdk.UnwrapSDKContext(ts.ctx), initEpoch)
	require.Nil(t, err)

	// Advance an epoch to apply EpochBlocks change
	ts.ctx = testkeeper.AdvanceEpoch(ts.ctx, ts.keepers)
	epochBeforeChange := ts.keepers.Epochstorage.GetEpochStart(sdk.UnwrapSDKContext(ts.ctx))

	// Decrease the epochBlocks param
	newDecreasedEpochsToSave := epochsToSave / 2
	err = testkeeper.SimulateParamChange(sdk.UnwrapSDKContext(ts.ctx), ts.keepers.ParamsKeeper, epochstoragetypes.ModuleName, string(epochstoragetypes.KeyEpochsToSave), "\""+strconv.FormatUint(newDecreasedEpochsToSave, 10)+"\"")
	require.Nil(t, err)

	// Advance an epoch so the change applies, and another one
	ts.ctx = testkeeper.AdvanceEpoch(ts.ctx, ts.keepers)
	ts.ctx = testkeeper.AdvanceEpoch(ts.ctx, ts.keepers)
	epochAfterChange := ts.keepers.Epochstorage.GetEpochStart(sdk.UnwrapSDKContext(ts.ctx))

	// The heart of the test. Make sure that the number of epochs that we'll advance from epochBeforeChange is smaller than EpochsToSave (we're gonna advance newDecreasedEpochsToSave, and we already advanced 2 epochs before)
	require.Less(t, newDecreasedEpochsToSave+2, epochsToSave)

	// Advance epochs to create a situation where a provider with old EpochsToSave from epochBeforeChange can get paid (but it shouldn't, since we advanced newDecreasedEpochsToSave+2 epochs). Also a provider from epochAfterChange with the new EpochsToSave should get paid since we're one block before newDecreasedEpochsToSave+1 (which is the end of the memory for the new EpochsToSave)
	for i := 0; i < int(newDecreasedEpochsToSave); i++ {
		ts.ctx = testkeeper.AdvanceEpoch(ts.ctx, ts.keepers)
	}

	for i := 0; i < int(epochBlocks)-1; i++ {
		ts.ctx = testkeeper.AdvanceBlock(ts.ctx, ts.keepers)
	}

	// define tests - different epoch+blocks, valid tells if the payment request should work
	tests := []struct {
		name  string
		epoch uint64
		valid bool
	}{
		{"PaymentBeforeEpochsToSaveChanges", epochBeforeChange, false},
		{"PaymentAfterEpochsToSaveChangesBlockInMemory", epochAfterChange, true},         // the chain is one block before the memory ends for the provider from epochAfterChange
		{"PaymentAfterEpochsToSaveChangesBlockOutsideOfMemory", epochAfterChange, false}, // the chain advances inside the loop test when it reaches this test. Here we pass the memory of the provider from epochAfterChange
	}

	for ti, tt := range tests {
		t.Run(tt.name, func(t *testing.T) {
			// advance to one block to reach the start of the newDecreasedEpochsToSave+1 epoch -> the provider from epochAfterChange shouldn't be able to get its payments (epoch out of memory)
			if ti == 2 {
				ts.ctx = testkeeper.AdvanceBlock(ts.ctx, ts.keepers)
			}

			// Create relay request that was done in the test's epoch+block. Change session ID each iteration to avoid double spending error (provider asks reward for the same transaction twice)
<<<<<<< HEAD
			relayRequest := &pairingtypes.RelaySession{
				Provider:    ts.providers[0].address.String(),
				ContentHash: []byte(ts.spec.Apis[0].Name),
				SessionId:   uint64(ti),
				SpecID:      ts.spec.Name,
				CuSum:       ts.spec.Apis[0].ComputeUnits * 10,
				Epoch:       int64(tt.epoch),
				RelayNum:    0,
=======
			relayRequest := &pairingtypes.RelayRequest{
				Provider:        ts.providers[0].Addr.String(),
				ApiUrl:          "",
				Data:            []byte(ts.spec.Apis[0].Name),
				SessionId:       uint64(ti),
				ChainID:         ts.spec.Name,
				CuSum:           ts.spec.Apis[0].ComputeUnits * 10,
				BlockHeight:     int64(tt.epoch),
				RelayNum:        0,
				RequestBlock:    -1,
				DataReliability: nil,
>>>>>>> 6487ae68
			}

			// Sign and send the payment requests
			sig, err := sigs.SignRelay(ts.clients[0].SK, *relayRequest)
			relayRequest.Sig = sig
			require.Nil(t, err)

			// Request payment (helper function validates the balances and verifies if we should get an error through valid)
			var Relays []*pairingtypes.RelaySession
			Relays = append(Relays, relayRequest)
			relayPaymentMessage := pairingtypes.MsgRelayPayment{Creator: ts.providers[0].Addr.String(), Relays: Relays}
			payAndVerifyBalance(t, ts, relayPaymentMessage, tt.valid, ts.clients[0].Addr, ts.providers[0].Addr)
		})
	}
}

// TODO: Currently the test passes since PaymentBeforeEpochsToSaveChangesToTwenty's value is false. It should be true. After bug CNS-83 is fixed, change this test
// Test that if the EpochToSave param increases make sure the provider can claim reward after the new EpochBlocks*EpochsToSave, and not the original EpochBlocks (EpochsToSave = number of epochs the chain remembers (accessible memory))
func TestRelayPaymentGovEpochToSaveIncrease(t *testing.T) {
	// setup testnet with mock spec, stake a client and a provider
	ts := setupForPaymentTest(t)

	// Advance an epoch because gov params can't change in block 0 (this is a bug. In the time of this writing, it's not fixed)
	ts.ctx = testkeeper.AdvanceEpoch(ts.ctx, ts.keepers) // blockHeight = initEpochBlocks

	// The test assumes that EpochBlocks default value is 20, and EpochsToSave is 10 - make sure it is
	epochBlocksTwenty := uint64(20)
	err := testkeeper.SimulateParamChange(sdk.UnwrapSDKContext(ts.ctx), ts.keepers.ParamsKeeper, epochstoragetypes.ModuleName, string(epochstoragetypes.KeyEpochBlocks), "\""+strconv.FormatUint(epochBlocksTwenty, 10)+"\"")
	require.Nil(t, err)
	epochsToSaveTen := uint64(10)
	err = testkeeper.SimulateParamChange(sdk.UnwrapSDKContext(ts.ctx), ts.keepers.ParamsKeeper, epochstoragetypes.ModuleName, string(epochstoragetypes.KeyEpochsToSave), "\""+strconv.FormatUint(epochsToSaveTen, 10)+"\"")
	require.Nil(t, err)

	// Advance an epoch to apply EpochBlocks change. From here, the documented blockHeight is with offset of initEpochBlocks
	ts.ctx = testkeeper.AdvanceEpoch(ts.ctx, ts.keepers)                                             // blockHeight = 20
	epochBeforeChangeToTwenty := ts.keepers.Epochstorage.GetEpochStart(sdk.UnwrapSDKContext(ts.ctx)) // blockHeight = 20

	// change the EpochToSave parameter to 20
	epochsToSaveTwenty := uint64(20)
	err = testkeeper.SimulateParamChange(sdk.UnwrapSDKContext(ts.ctx), ts.keepers.ParamsKeeper, epochstoragetypes.ModuleName, string(epochstoragetypes.KeyEpochsToSave), "\""+strconv.FormatUint(epochsToSaveTwenty, 10)+"\"")
	require.Nil(t, err)

	// Advance an epoch so the change applies
	ts.ctx = testkeeper.AdvanceEpoch(ts.ctx, ts.keepers) // blockHeight = 40
	epochAfterChangeToTwenty := ts.keepers.Epochstorage.GetEpochStart(sdk.UnwrapSDKContext(ts.ctx))

	// Advance epochs to reach blockHeight of 260
	// This will create a situation where a provider with request from epochBeforeChangeToTwenty shouldn't get payment, and from epochAfterChangeToTwenty should
	for i := 0; i < 11; i++ {
		ts.ctx = testkeeper.AdvanceEpoch(ts.ctx, ts.keepers)
	}

	// define tests - different epoch+blocks, valid tells if the payment request should work
	tests := []struct {
		name  string
		epoch uint64
		valid bool
	}{
		{"PaymentBeforeEpochsToSaveChangesToTwenty", epochBeforeChangeToTwenty, false}, // first block of current epoch
		{"PaymentAfterEpochsToSaveChangesToTwenty", epochAfterChangeToTwenty, true},    // first block of previous epoch
	}

	for ti, tt := range tests {
		t.Run(tt.name, func(t *testing.T) {
			// Create relay request that was done in the test's epoch+block. Change session ID each iteration to avoid double spending error (provider asks reward for the same transaction twice)
<<<<<<< HEAD
			relayRequest := &pairingtypes.RelaySession{
				Provider:    ts.providers[0].address.String(),
				ContentHash: []byte(ts.spec.Apis[0].Name),
				SessionId:   uint64(ti),
				SpecID:      ts.spec.Name,
				CuSum:       ts.spec.Apis[0].ComputeUnits * 10,
				Epoch:       int64(tt.epoch),
				RelayNum:    0,
=======
			relayRequest := &pairingtypes.RelayRequest{
				Provider:        ts.providers[0].Addr.String(),
				ApiUrl:          "",
				Data:            []byte(ts.spec.Apis[0].Name),
				SessionId:       uint64(ti),
				ChainID:         ts.spec.Name,
				CuSum:           ts.spec.Apis[0].ComputeUnits * 10,
				BlockHeight:     int64(tt.epoch),
				RelayNum:        0,
				RequestBlock:    -1,
				DataReliability: nil,
>>>>>>> 6487ae68
			}

			// Sign and send the payment requests
			sig, err := sigs.SignRelay(ts.clients[0].SK, *relayRequest)
			relayRequest.Sig = sig
			require.Nil(t, err)

			// Request payment (helper function validates the balances and verifies if we should get an error through valid)
			var Relays []*pairingtypes.RelaySession
			Relays = append(Relays, relayRequest)
			relayPaymentMessage := pairingtypes.MsgRelayPayment{Creator: ts.providers[0].Addr.String(), Relays: Relays}
			payAndVerifyBalance(t, ts, relayPaymentMessage, tt.valid, ts.clients[0].Addr, ts.providers[0].Addr)
		})
	}
}

// Test that if the StakeToMaxCU.MaxCU param decreases make sure the client can send queries according to the original StakeToMaxCUList in the current epoch (This parameter is fixated)
func TestRelayPaymentGovStakeToMaxCUListMaxCUDecrease(t *testing.T) {
	// setup testnet with mock spec, stake a client and a provider
	ts := setupForPaymentTest(t)

	// Advance an epoch because gov params can't change in block 0 (this is a bug. In the time of this writing, it's not fixed)
	ts.ctx = testkeeper.AdvanceEpoch(ts.ctx, ts.keepers) // blockHeight = initEpochBlocks

	// The test assumes that EpochBlocks default value is 20,and the default StakeToMaxCU list below - make sure it is
	epochBlocksTwenty := uint64(20)
	err := testkeeper.SimulateParamChange(sdk.UnwrapSDKContext(ts.ctx), ts.keepers.ParamsKeeper, epochstoragetypes.ModuleName, string(epochstoragetypes.KeyEpochBlocks), "\""+strconv.FormatUint(epochBlocksTwenty, 10)+"\"")
	require.Nil(t, err)
	DefaultStakeToMaxCUList := pairingtypes.StakeToMaxCUList{List: []pairingtypes.StakeToMaxCU{
		{StakeThreshold: sdk.Coin{Denom: epochstoragetypes.TokenDenom, Amount: sdk.NewIntFromUint64(1)}, MaxComputeUnits: 5000},
		{StakeThreshold: sdk.Coin{Denom: epochstoragetypes.TokenDenom, Amount: sdk.NewIntFromUint64(500)}, MaxComputeUnits: 15000},
		{StakeThreshold: sdk.Coin{Denom: epochstoragetypes.TokenDenom, Amount: sdk.NewIntFromUint64(2000)}, MaxComputeUnits: 50000},
		{StakeThreshold: sdk.Coin{Denom: epochstoragetypes.TokenDenom, Amount: sdk.NewIntFromUint64(5000)}, MaxComputeUnits: 250000},
		{StakeThreshold: sdk.Coin{Denom: epochstoragetypes.TokenDenom, Amount: sdk.NewIntFromUint64(100000)}, MaxComputeUnits: 500000},
		{StakeThreshold: sdk.Coin{Denom: epochstoragetypes.TokenDenom, Amount: sdk.NewIntFromUint64(9999900000)}, MaxComputeUnits: 9999999999},
	}}
	stakeToMaxCUListBytes, _ := DefaultStakeToMaxCUList.MarshalJSON()
	stakeToMaxCUListStr := string(stakeToMaxCUListBytes[:])
	err = testkeeper.SimulateParamChange(sdk.UnwrapSDKContext(ts.ctx), ts.keepers.ParamsKeeper, pairingtypes.ModuleName, string(pairingtypes.KeyStakeToMaxCUList), stakeToMaxCUListStr)
	require.Nil(t, err)

	// Advance an epoch to apply EpochBlocks change. From here, the documented blockHeight is with offset of initEpochBlocks
	ts.ctx = testkeeper.AdvanceEpoch(ts.ctx, ts.keepers) // blockHeight = 20
	epochBeforeChange := ts.keepers.Epochstorage.GetEpochStart(sdk.UnwrapSDKContext(ts.ctx))

	// Find the stakeToMaxEntry that is compatible to our client
	stakeToMaxCUList, _ := ts.keepers.Pairing.StakeToMaxCUList(sdk.UnwrapSDKContext(ts.ctx), 0)
	stakeToMaxCUEntryIndex := -1
	for index, stakeToMaxCUEntry := range stakeToMaxCUList.GetList() {
		if stakeToMaxCUEntry.MaxComputeUnits == uint64(500000) {
			stakeToMaxCUEntryIndex = index
			break
		}
	}
	require.NotEqual(t, stakeToMaxCUEntryIndex, -1)

	// Create new stakeToMaxCUEntry with the same stake threshold but higher MaxComuteUnits and put it in stakeToMaxCUList. For maxCU of 600000, the client will be able to use 300000CU (because maxCU is divided by servicersToPairCount)
	newStakeToMaxCUEntry := pairingtypes.StakeToMaxCU{StakeThreshold: stakeToMaxCUList.List[stakeToMaxCUEntryIndex].StakeThreshold, MaxComputeUnits: uint64(600000)}
	stakeToMaxCUList.List[stakeToMaxCUEntryIndex] = newStakeToMaxCUEntry

	// change the stakeToMaxCUList parameter
	stakeToMaxCUListBytes, _ = stakeToMaxCUList.MarshalJSON()
	stakeToMaxCUListStr = string(stakeToMaxCUListBytes[:])
	err = testkeeper.SimulateParamChange(sdk.UnwrapSDKContext(ts.ctx), ts.keepers.ParamsKeeper, pairingtypes.ModuleName, string(pairingtypes.KeyStakeToMaxCUList), stakeToMaxCUListStr)
	require.Nil(t, err)

	// Advance an epoch (only then the parameter change will be applied) and get current epoch
	ts.ctx = testkeeper.AdvanceEpoch(ts.ctx, ts.keepers)
	epochAfterChange := ts.keepers.Epochstorage.GetEpochStart(sdk.UnwrapSDKContext(ts.ctx))

	// define tests - different epochs, valid tells if the payment request should work
	tests := []struct {
		name  string
		epoch uint64
		valid bool
	}{
		{"PaymentBeforeStakeToMaxCUListChange", epochBeforeChange, false}, // maxCU for this epoch is 250000, so it should fail
		{"PaymentAfterStakeToMaxCUListChange", epochAfterChange, true},    // maxCU for this epoch is 300000, so it should succeed
	}

	for ti, tt := range tests {
		t.Run(tt.name, func(t *testing.T) {
<<<<<<< HEAD
			relayRequest := &pairingtypes.RelaySession{
				Provider:    ts.providers[0].address.String(),
				ContentHash: []byte(ts.spec.Apis[0].Name),
				SessionId:   uint64(ti),
				SpecID:      ts.spec.Name,
				CuSum:       uint64(250001), // the relayRequest costs 250001 (more than the previous limit, and less than in the new limit). This should influence the validity of the request
				Epoch:       int64(tt.epoch),
				RelayNum:    0,
=======
			relayRequest := &pairingtypes.RelayRequest{
				Provider:        ts.providers[0].Addr.String(),
				ApiUrl:          "",
				Data:            []byte(ts.spec.Apis[0].Name),
				SessionId:       uint64(ti),
				ChainID:         ts.spec.Name,
				CuSum:           uint64(250001), // the relayRequest costs 250001 (more than the previous limit, and less than in the new limit). This should influence the validity of the request
				BlockHeight:     int64(tt.epoch),
				RelayNum:        0,
				RequestBlock:    -1,
				DataReliability: nil,
>>>>>>> 6487ae68
			}

			// Sign and send the payment requests for block 20 (=epochBeforeChange)
			sig, err := sigs.SignRelay(ts.clients[0].SK, *relayRequest)
			relayRequest.Sig = sig
			require.Nil(t, err)

			// Add the relay request to the Relays array (for relayPaymentMessage())
			var Relays []*pairingtypes.RelaySession
			Relays = append(Relays, relayRequest)

			relayPaymentMessage := pairingtypes.MsgRelayPayment{Creator: ts.providers[0].Addr.String(), Relays: Relays}
			payAndVerifyBalance(t, ts, relayPaymentMessage, tt.valid, ts.clients[0].Addr, ts.providers[0].Addr)
		})
	}
}

// Test that if the StakeToMaxCU.StakeThreshold param increases make sure the client can send queries according to the original StakeToMaxCUList in the current epoch (This parameter is fixated)
func TestRelayPaymentGovStakeToMaxCUListStakeThresholdIncrease(t *testing.T) {
	// setup testnet with mock spec, stake a client and a provider
	ts := setupForPaymentTest(t)

	// Advance an epoch because gov params can't change in block 0 (this is a bug. In the time of this writing, it's not fixed)
	ts.ctx = testkeeper.AdvanceEpoch(ts.ctx, ts.keepers) // blockHeight = initEpochBlocks

	// The test assumes that EpochBlocks default value is 20,and the default StakeToMaxCU list below - make sure it is
	epochBlocksTwenty := uint64(20)
	err := testkeeper.SimulateParamChange(sdk.UnwrapSDKContext(ts.ctx), ts.keepers.ParamsKeeper, epochstoragetypes.ModuleName, string(epochstoragetypes.KeyEpochBlocks), "\""+strconv.FormatUint(epochBlocksTwenty, 10)+"\"")
	require.Nil(t, err)
	DefaultStakeToMaxCUList := pairingtypes.StakeToMaxCUList{List: []pairingtypes.StakeToMaxCU{
		{StakeThreshold: sdk.Coin{Denom: epochstoragetypes.TokenDenom, Amount: sdk.NewIntFromUint64(1)}, MaxComputeUnits: 5000},
		{StakeThreshold: sdk.Coin{Denom: epochstoragetypes.TokenDenom, Amount: sdk.NewIntFromUint64(500)}, MaxComputeUnits: 15000},
		{StakeThreshold: sdk.Coin{Denom: epochstoragetypes.TokenDenom, Amount: sdk.NewIntFromUint64(2000)}, MaxComputeUnits: 50000},
		{StakeThreshold: sdk.Coin{Denom: epochstoragetypes.TokenDenom, Amount: sdk.NewIntFromUint64(5000)}, MaxComputeUnits: 250000},
		{StakeThreshold: sdk.Coin{Denom: epochstoragetypes.TokenDenom, Amount: sdk.NewIntFromUint64(100000)}, MaxComputeUnits: 500000},
		{StakeThreshold: sdk.Coin{Denom: epochstoragetypes.TokenDenom, Amount: sdk.NewIntFromUint64(9999900000)}, MaxComputeUnits: 9999999999},
	}}
	stakeToMaxCUListBytes, _ := DefaultStakeToMaxCUList.MarshalJSON()
	stakeToMaxCUListStr := string(stakeToMaxCUListBytes[:])
	err = testkeeper.SimulateParamChange(sdk.UnwrapSDKContext(ts.ctx), ts.keepers.ParamsKeeper, pairingtypes.ModuleName, string(pairingtypes.KeyStakeToMaxCUList), stakeToMaxCUListStr)
	require.Nil(t, err)

	// Advance an epoch to apply EpochBlocks change. From here, the documented blockHeight is with offset of initEpochBlocks
	ts.ctx = testkeeper.AdvanceEpoch(ts.ctx, ts.keepers) // blockHeight = 20
	epochBeforeChange := ts.keepers.Epochstorage.GetEpochStart(sdk.UnwrapSDKContext(ts.ctx))

	// Find the stakeToMaxEntry that is compatible to our client
	stakeToMaxCUList, _ := ts.keepers.Pairing.StakeToMaxCUList(sdk.UnwrapSDKContext(ts.ctx), 0)
	stakeToMaxCUEntryIndex := -1
	for index, stakeToMaxCUEntry := range stakeToMaxCUList.GetList() {
		if stakeToMaxCUEntry.MaxComputeUnits == uint64(500000) {
			stakeToMaxCUEntryIndex = index
			break
		}
	}
	require.NotEqual(t, stakeToMaxCUEntryIndex, -1)

	// Create new stakeToMaxCUEntry with the same MaxCU but higher StakeThreshold (=110000) and put it in stakeToMaxCUList. The client is staked with 100000ulava, so if it will downgrade to lower MaxCU, it'll get MaxCU = 250000 (per provider: 125000)
	newStakeToMaxCUEntry := pairingtypes.StakeToMaxCU{StakeThreshold: sdk.NewCoin(epochstoragetypes.TokenDenom, sdk.NewInt(110000)), MaxComputeUnits: stakeToMaxCUList.List[stakeToMaxCUEntryIndex].MaxComputeUnits}
	stakeToMaxCUList.List[stakeToMaxCUEntryIndex] = newStakeToMaxCUEntry

	// change the stakeToMaxCUList parameter
	stakeToMaxCUListBytes, _ = stakeToMaxCUList.MarshalJSON()
	stakeToMaxCUListStr = string(stakeToMaxCUListBytes[:])
	err = testkeeper.SimulateParamChange(sdk.UnwrapSDKContext(ts.ctx), ts.keepers.ParamsKeeper, pairingtypes.ModuleName, string(pairingtypes.KeyStakeToMaxCUList), stakeToMaxCUListStr)
	require.Nil(t, err)

	// Advance an epoch (only then the parameter change will be applied) and get current epoch
	ts.ctx = testkeeper.AdvanceEpoch(ts.ctx, ts.keepers)
	epochAfterChange := ts.keepers.Epochstorage.GetEpochStart(sdk.UnwrapSDKContext(ts.ctx))

	// define tests - different epochs, valid tells if the payment request should work
	tests := []struct {
		name  string
		epoch uint64
		valid bool
	}{
		{"PaymentBeforeStakeToMaxCUListChange", epochBeforeChange, true}, // StakeThreshold for this epoch allows MaxCU = 250000, so it should work
		{"PaymentAfterStakeToMaxCUListChange", epochAfterChange, false},  // StakeThreshold for this epoch allows MaxCU = 125000, so it shouldn't work
	}

	for ti, tt := range tests {
		t.Run(tt.name, func(t *testing.T) {
<<<<<<< HEAD
			relayRequest := &pairingtypes.RelaySession{
				Provider:    ts.providers[0].address.String(),
				ContentHash: []byte(ts.spec.Apis[0].Name),
				SessionId:   uint64(ti),
				SpecID:      ts.spec.Name,
				CuSum:       uint64(200000), // the relayRequest costs 200000 (less than the previous limit, and more than in the new limit). This should influence the validity of the request
				Epoch:       int64(tt.epoch),
				RelayNum:    0,
=======
			relayRequest := &pairingtypes.RelayRequest{
				Provider:        ts.providers[0].Addr.String(),
				ApiUrl:          "",
				Data:            []byte(ts.spec.Apis[0].Name),
				SessionId:       uint64(ti),
				ChainID:         ts.spec.Name,
				CuSum:           uint64(200000), // the relayRequest costs 200000 (less than the previous limit, and more than in the new limit). This should influence the validity of the request
				BlockHeight:     int64(tt.epoch),
				RelayNum:        0,
				RequestBlock:    -1,
				DataReliability: nil,
>>>>>>> 6487ae68
			}

			// Sign and send the payment requests for block 20 (=epochBeforeChange)
			sig, err := sigs.SignRelay(ts.clients[0].SK, *relayRequest)
			relayRequest.Sig = sig
			require.Nil(t, err)

			// Add the relay request to the Relays array (for relayPaymentMessage())
			var Relays []*pairingtypes.RelaySession
			Relays = append(Relays, relayRequest)

			relayPaymentMessage := pairingtypes.MsgRelayPayment{Creator: ts.providers[0].Addr.String(), Relays: Relays}
			payAndVerifyBalance(t, ts, relayPaymentMessage, tt.valid, ts.clients[0].Addr, ts.providers[0].Addr)
		})
	}
}

func TestRelayPaymentGovEpochBlocksMultipleChanges(t *testing.T) {
	// setup testnet with mock spec, stake a client and a provider
	ts := setupForPaymentTest(t)

	// Advance an epoch because gov params can't change in block 0 (this is a bug. In the time of this writing, it's not fixed)
	ts.ctx = testkeeper.AdvanceEpoch(ts.ctx, ts.keepers) // blockHeight = initEpochBlocks

	// The test assumes that EpochBlocks default value is 20, and EpochsToSave is 10 - make sure it is
	epochBlocksTwenty := uint64(20)
	err := testkeeper.SimulateParamChange(sdk.UnwrapSDKContext(ts.ctx), ts.keepers.ParamsKeeper, epochstoragetypes.ModuleName, string(epochstoragetypes.KeyEpochBlocks), "\""+strconv.FormatUint(epochBlocksTwenty, 10)+"\"")
	require.Nil(t, err)
	epochsToSaveTen := uint64(10)
	err = testkeeper.SimulateParamChange(sdk.UnwrapSDKContext(ts.ctx), ts.keepers.ParamsKeeper, epochstoragetypes.ModuleName, string(epochstoragetypes.KeyEpochsToSave), "\""+strconv.FormatUint(epochsToSaveTen, 10)+"\"")
	require.Nil(t, err)

	// Advance an epoch to apply EpochBlocks change. From here, the documented blockHeight is with offset of initEpochBlocks
	ts.ctx = testkeeper.AdvanceEpoch(ts.ctx, ts.keepers) // blockHeight = 20

	// struct that holds the new values for EpochBlocks and the block the chain will advance to
	epochTests := []struct {
		epochBlocksNewValues uint64 // EpochBlocks new value
		epochNum             uint64 // The number of epochs the chain will advance (after EpochBlocks changed)
		blockNum             uint64 // The number of blocks the chain will advance (after EpochBlocks changed)
	}{
		{4, 3, 5},    // Test #0 - latest epoch start: 52
		{9, 0, 7},    // Test #1 - latest epoch start: 56
		{24, 37, 42}, // Test #2 - latest epoch start: 953
		{41, 45, 30}, // Test #3 - latest epoch start: 2781
		{36, 15, 12}, // Test #4 - latest epoch start: 3326
		{25, 40, 7},  // Test #5 - latest epoch start: 4337
		{5, 45, 22},  // Test #6 - latest epoch start: 4602
		{45, 37, 18}, // Test #7 - latest epoch start: 6227
	}

	// define tests - for each test, the paymentEpoch will be +-1 of the latest epoch start of the test
	tests := []struct {
		name         string // Test name
		paymentEpoch uint64 // The epoch inside the relay request (the payment is requested according to this epoch)
		valid        bool   // Is the test supposed to succeed?
	}{
		{"Test #1", 51, true},
		{"Test #2", 57, true},
		{"Test #3", 952, true},
		{"Test #4", 2782, true},
		{"Test #5", 3325, true},
		{"Test #6", 4338, true},
		{"Test #7", 4601, true},
		{"Test #8", 6228, true},
	}

	for ti, tt := range tests {
		t.Run(tt.name, func(t *testing.T) {
			// change the EpochBlocks parameter according to the epoch test values
			epochBlocksNew := uint64(epochTests[ti].epochBlocksNewValues)
			err = testkeeper.SimulateParamChange(sdk.UnwrapSDKContext(ts.ctx), ts.keepers.ParamsKeeper, epochstoragetypes.ModuleName, string(epochstoragetypes.KeyEpochBlocks), "\""+strconv.FormatUint(epochBlocksNew, 10)+"\"")
			require.Nil(t, err)

			// Advance epochs according to the epoch test values
			for i := 0; i < int(epochTests[ti].epochNum); i++ {
				ts.ctx = testkeeper.AdvanceEpoch(ts.ctx, ts.keepers)
			}

			// Advance blocks according to the epoch test values
			for i := 0; i < int(epochTests[ti].blockNum); i++ {
				ts.ctx = testkeeper.AdvanceBlock(ts.ctx, ts.keepers)
			}

			// Create relay request that was done in the test's epoch+block. Change session ID each iteration to avoid double spending error (provider asks reward for the same transaction twice)
<<<<<<< HEAD
			relayRequest := &pairingtypes.RelaySession{
				Provider:    ts.providers[0].address.String(),
				ContentHash: []byte(ts.spec.Apis[0].Name),
				SessionId:   uint64(ti),
				SpecID:      ts.spec.Name,
				CuSum:       ts.spec.Apis[0].ComputeUnits * 10,
				Epoch:       int64(tt.paymentEpoch),
				RelayNum:    0,
=======
			relayRequest := &pairingtypes.RelayRequest{
				Provider:        ts.providers[0].Addr.String(),
				ApiUrl:          "",
				Data:            []byte(ts.spec.Apis[0].Name),
				SessionId:       uint64(ti),
				ChainID:         ts.spec.Name,
				CuSum:           ts.spec.Apis[0].ComputeUnits * 10,
				BlockHeight:     int64(tt.paymentEpoch),
				RelayNum:        0,
				RequestBlock:    -1,
				DataReliability: nil,
>>>>>>> 6487ae68
			}

			// Sign and send the payment requests
			sig, err := sigs.SignRelay(ts.clients[0].SK, *relayRequest)
			relayRequest.Sig = sig
			require.Nil(t, err)

			// Request payment (helper function validates the balances and verifies if we should get an error through valid)
			var Relays []*pairingtypes.RelaySession
			Relays = append(Relays, relayRequest)
			relayPaymentMessage := pairingtypes.MsgRelayPayment{Creator: ts.providers[0].Addr.String(), Relays: Relays}
			payAndVerifyBalance(t, ts, relayPaymentMessage, tt.valid, ts.clients[0].Addr, ts.providers[0].Addr)
		})
	}
}

func TestRelayPaymentGovStakeToMaxCUListStakeThresholdMultipleChanges(t *testing.T) {
	// setup testnet with mock spec, stake a client and a provider
	ts := setupForPaymentTest(t)

	// Advance an epoch because gov params can't change in block 0 (this is a bug. In the time of this writing, it's not fixed)
	// Also, the client and provider will be paired (new pairing is determined every epoch)
	ts.ctx = testkeeper.AdvanceEpoch(ts.ctx, ts.keepers) // blockHeight = initEpochBlocks

	// The test assumes that EpochBlocks default value is 20,and the default StakeToMaxCU list below - make sure it is
	epochBlocksTwenty := uint64(20)
	err := testkeeper.SimulateParamChange(sdk.UnwrapSDKContext(ts.ctx), ts.keepers.ParamsKeeper, epochstoragetypes.ModuleName, string(epochstoragetypes.KeyEpochBlocks), "\""+strconv.FormatUint(epochBlocksTwenty, 10)+"\"")
	require.Nil(t, err)
	DefaultStakeToMaxCUList := pairingtypes.StakeToMaxCUList{List: []pairingtypes.StakeToMaxCU{
		{StakeThreshold: sdk.Coin{Denom: epochstoragetypes.TokenDenom, Amount: sdk.NewIntFromUint64(1)}, MaxComputeUnits: 5000},
		{StakeThreshold: sdk.Coin{Denom: epochstoragetypes.TokenDenom, Amount: sdk.NewIntFromUint64(500)}, MaxComputeUnits: 15000},
		{StakeThreshold: sdk.Coin{Denom: epochstoragetypes.TokenDenom, Amount: sdk.NewIntFromUint64(2000)}, MaxComputeUnits: 50000},
		{StakeThreshold: sdk.Coin{Denom: epochstoragetypes.TokenDenom, Amount: sdk.NewIntFromUint64(5000)}, MaxComputeUnits: 250000},
		{StakeThreshold: sdk.Coin{Denom: epochstoragetypes.TokenDenom, Amount: sdk.NewIntFromUint64(100000)}, MaxComputeUnits: 500000},
		{StakeThreshold: sdk.Coin{Denom: epochstoragetypes.TokenDenom, Amount: sdk.NewIntFromUint64(9999900000)}, MaxComputeUnits: 9999999999},
	}}
	stakeToMaxCUListBytes, _ := DefaultStakeToMaxCUList.MarshalJSON()
	stakeToMaxCUListStr := string(stakeToMaxCUListBytes[:])
	err = testkeeper.SimulateParamChange(sdk.UnwrapSDKContext(ts.ctx), ts.keepers.ParamsKeeper, pairingtypes.ModuleName, string(pairingtypes.KeyStakeToMaxCUList), stakeToMaxCUListStr)
	require.Nil(t, err)

	// Advance an epoch to apply EpochBlocks change. From here, the documented blockHeight is with offset of initEpochBlocks
	ts.ctx = testkeeper.AdvanceEpoch(ts.ctx, ts.keepers) // blockHeight = 20

	// Get the StakeToMaxCU list
	stakeToMaxCUList, _ := ts.keepers.Pairing.StakeToMaxCUList(sdk.UnwrapSDKContext(ts.ctx), 0)

	// struct that holds the new values for EpochBlocks and the block the chain will advance to
	stakeToMaxCUThresholdTests := []struct {
		newStakeThreshold int64  // newStakeThreshold new value
		newMaxCU          uint64 // MaxCU new value
		stakeToMaxCUIndex int    // stakeToMaxCU entry index that will change (see types/params.go for the default values)
	}{
		{10, 20000, 0},   // Test #0
		{400, 16000, 1},  // Test #1
		{2001, 14000, 2}, // Test #2
		{1, 0, 0},        // Test #3
	}

	// define tests - for each test, the paymentEpoch will be +-1 of the latest epoch start of the test
	tests := []struct {
		name  string // Test name
		valid bool   // Is the change of StakeToMaxCUList entry valid?
	}{
		{"Test #0", false},
		{"Test #1", true},
		{"Test #2", false},
		{"Test #3", true},
	}

	for ti, tt := range tests {

		// Get current StakeToMaxCU list
		stakeToMaxCUList = ts.keepers.Pairing.StakeToMaxCUListRaw(sdk.UnwrapSDKContext(ts.ctx))

		// Create new stakeToMaxCUEntry with the same stake threshold but higher MaxComuteUnits and put it in stakeToMaxCUList. I picked the stake entry with: StakeThreshold = 100000ulava, MaxCU = 500000
		newStakeToMaxCUEntry := pairingtypes.StakeToMaxCU{StakeThreshold: sdk.NewCoin(epochstoragetypes.TokenDenom, sdk.NewInt(stakeToMaxCUThresholdTests[ti].newStakeThreshold)), MaxComputeUnits: stakeToMaxCUThresholdTests[ti].newMaxCU}
		stakeToMaxCUList.List[stakeToMaxCUThresholdTests[ti].stakeToMaxCUIndex] = newStakeToMaxCUEntry

		// change the stakeToMaxCUList parameter
		stakeToMaxCUListBytes, _ := stakeToMaxCUList.MarshalJSON()
		stakeToMaxCUListStr := string(stakeToMaxCUListBytes[:])
		err = testkeeper.SimulateParamChange(sdk.UnwrapSDKContext(ts.ctx), ts.keepers.ParamsKeeper, pairingtypes.ModuleName, string(pairingtypes.KeyStakeToMaxCUList), stakeToMaxCUListStr)

		// Advance an epoch (only then the parameter change will be applied) and get current epoch
		ts.ctx = testkeeper.AdvanceEpoch(ts.ctx, ts.keepers)

		if tt.valid {
			require.Nil(t, err)
		} else {
			require.NotNil(t, err)
		}

	}
}

// this test checks what happens if a single provider stake, get payment, and then unstake and gets its money.
func TestStakePaymentUnstake(t *testing.T) {
	// setup testnet with mock spec, stake a client and a provider
	ts := setupForPaymentTest(t)

	// Advance an epoch because gov params can't change in block 0 (this is a bug. In the time of this writing, it's not fixed)
	ts.ctx = testkeeper.AdvanceEpoch(ts.ctx, ts.keepers) // blockHeight = initEpochBlocks

	// The test assumes that EpochBlocks default value is 20, and EpochsToSave is 10, and unstakeHoldBlocks is 210 - make sure it is
	epochBlocksTwenty := uint64(20)
	err := testkeeper.SimulateParamChange(sdk.UnwrapSDKContext(ts.ctx), ts.keepers.ParamsKeeper, epochstoragetypes.ModuleName, string(epochstoragetypes.KeyEpochBlocks), "\""+strconv.FormatUint(epochBlocksTwenty, 10)+"\"")
	require.Nil(t, err)
	epochsToSaveTen := uint64(10)
	err = testkeeper.SimulateParamChange(sdk.UnwrapSDKContext(ts.ctx), ts.keepers.ParamsKeeper, epochstoragetypes.ModuleName, string(epochstoragetypes.KeyEpochsToSave), "\""+strconv.FormatUint(epochsToSaveTen, 10)+"\"")
	require.Nil(t, err)
	unstakeHoldBlocksDefaultVal := uint64(210)
	err = testkeeper.SimulateParamChange(sdk.UnwrapSDKContext(ts.ctx), ts.keepers.ParamsKeeper, epochstoragetypes.ModuleName, string(epochstoragetypes.KeyUnstakeHoldBlocks), "\""+strconv.FormatUint(unstakeHoldBlocksDefaultVal, 10)+"\"")
	require.Nil(t, err)

	// Advance an epoch to apply EpochBlocks change. From here, the documented blockHeight is with offset of initEpochBlocks
	ts.ctx = testkeeper.AdvanceEpoch(ts.ctx, ts.keepers) // blockHeight = 20

<<<<<<< HEAD
	relayRequest := &pairingtypes.RelaySession{
		Provider:    ts.providers[0].address.String(),
		ContentHash: []byte(ts.spec.Apis[0].Name),
		SessionId:   uint64(1),
		SpecID:      ts.spec.Name,
		CuSum:       uint64(10000),
		Epoch:       int64(sdk.UnwrapSDKContext(ts.ctx).BlockHeight()),
		RelayNum:    0,
=======
	relayRequest := &pairingtypes.RelayRequest{
		Provider:        ts.providers[0].Addr.String(),
		ApiUrl:          "",
		Data:            []byte(ts.spec.Apis[0].Name),
		SessionId:       uint64(1),
		ChainID:         ts.spec.Name,
		CuSum:           uint64(10000),
		BlockHeight:     int64(sdk.UnwrapSDKContext(ts.ctx).BlockHeight()),
		RelayNum:        0,
		RequestBlock:    -1,
		DataReliability: nil,
>>>>>>> 6487ae68
	}

	// Sign and send the payment requests for block 20 (=epochBeforeChange)
	sig, err := sigs.SignRelay(ts.clients[0].SK, *relayRequest)
	relayRequest.Sig = sig
	require.Nil(t, err)

	// Add the relay request to the Relays array (for relayPaymentMessage())
	var Relays []*pairingtypes.RelaySession
	Relays = append(Relays, relayRequest)

	// get payment
	relayPaymentMessage := pairingtypes.MsgRelayPayment{Creator: ts.providers[0].Addr.String(), Relays: Relays}
	payAndVerifyBalance(t, ts, relayPaymentMessage, true, ts.clients[0].Addr, ts.providers[0].Addr)

	// advance another epoch and unstake the provider
	ts.ctx = testkeeper.AdvanceEpoch(ts.ctx, ts.keepers)
	_, err = ts.servers.PairingServer.UnstakeProvider(ts.ctx, &pairingtypes.MsgUnstakeProvider{Creator: ts.providers[0].Addr.String(), ChainID: ts.spec.Index})
	require.Nil(t, err)

	// advance enough epochs to make the provider get its money back, this will panic if there's something wrong in the unstake process
	for i := 0; i < 11; i++ {
		ts.ctx = testkeeper.AdvanceEpoch(ts.ctx, ts.keepers)
	}
}

// TODO: Currently the test passes since second call to verifyRelayPaymentObjects is called with true (see TODO comment right next to it). It should be false. After bug CNS-83 is fixed, change this test
// Test that the payment object is deleted in the end of the memory and can't be used to double spend all while making gov changes
func TestRelayPaymentMemoryTransferAfterEpochChangeWithGovParamChange(t *testing.T) {
	tests := []struct {
		name                string // Test name
		decreaseEpochBlocks bool   // flag to indicate if EpochBlocks is decreased or not
	}{
		{"DecreasedEpochBlocks", true},
		{"IncreasedEpochBlocks", false},
	}

	for _, tt := range tests {

		// setup testnet with mock spec, a staked client and a staked provider
		ts := setupForPaymentTest(t)

		// Advance an epoch because gov params can't change in block 0 (this is a bug. In the time of this writing, it's not fixed)
		ts.ctx = testkeeper.AdvanceEpoch(ts.ctx, ts.keepers)
		initEpoch := ts.keepers.Epochstorage.GetEpochStart(sdk.UnwrapSDKContext(ts.ctx))

		// Get epochBlocks and epochsToSave
		epochBlocks, err := ts.keepers.Epochstorage.EpochBlocks(sdk.UnwrapSDKContext(ts.ctx), initEpoch)
		require.Nil(t, err)
		epochsToSave, err := ts.keepers.Epochstorage.EpochsToSave(sdk.UnwrapSDKContext(ts.ctx), initEpoch)
		require.Nil(t, err)

		// Change the epochBlocks param
		newEpochBlocks := uint64(0)
		if tt.decreaseEpochBlocks {
			newEpochBlocks = epochBlocks / 2
		} else {
			newEpochBlocks = epochBlocks * 2
		}
		err = testkeeper.SimulateParamChange(sdk.UnwrapSDKContext(ts.ctx), ts.keepers.ParamsKeeper, epochstoragetypes.ModuleName, string(epochstoragetypes.KeyEpochBlocks), "\""+strconv.FormatUint(newEpochBlocks, 10)+"\"")
		require.Nil(t, err)

		// Advance an epoch to apply EpochBlocks change
		ts.ctx = testkeeper.AdvanceEpoch(ts.ctx, ts.keepers)
		epochAfterEpochBlocksChanged := ts.keepers.Epochstorage.GetEpochStart(sdk.UnwrapSDKContext(ts.ctx))

<<<<<<< HEAD
		relayRequest := &pairingtypes.RelaySession{
			Provider:    ts.providers[0].address.String(),
			ContentHash: []byte(ts.spec.Apis[0].Name),
			SessionId:   uint64(1),
			SpecID:      ts.spec.Name,
			CuSum:       uint64(10000),
			Epoch:       int64(epochAfterEpochBlocksChanged),
			RelayNum:    0,
=======
		relayRequest := &pairingtypes.RelayRequest{
			Provider:        ts.providers[0].Addr.String(),
			ApiUrl:          "",
			Data:            []byte(ts.spec.Apis[0].Name),
			SessionId:       uint64(1),
			ChainID:         ts.spec.Name,
			CuSum:           uint64(10000),
			BlockHeight:     int64(epochAfterEpochBlocksChanged),
			RelayNum:        0,
			RequestBlock:    -1,
			DataReliability: nil,
>>>>>>> 6487ae68
		}

		// Sign the payment request
		sig, err := sigs.SignRelay(ts.clients[0].SK, *relayRequest)
		relayRequest.Sig = sig
		require.Nil(t, err)

		// Add the relay request to the Relays array (for relayPaymentMessage())
		var Relays []*pairingtypes.RelaySession
		Relays = append(Relays, relayRequest)

		// get payment
		relayPaymentMessage := pairingtypes.MsgRelayPayment{Creator: ts.providers[0].Addr.String(), Relays: Relays}
		payAndVerifyBalance(t, ts, relayPaymentMessage, true, ts.clients[0].Addr, ts.providers[0].Addr)

		// Advance epoch and verify the relay payment objects
		ts.ctx = testkeeper.AdvanceEpoch(ts.ctx, ts.keepers)
		verifyRelayPaymentObjects(t, ts, relayRequest, true)

		// try to get payment again - shouldn't work because of double spend (that's why it's called with false)
		payAndVerifyBalance(t, ts, relayPaymentMessage, false, ts.clients[0].Addr, ts.providers[0].Addr)

		// Advance enough epochs so the chain will forget the relay payment object (the chain's memory is limited). Note, we already advanced one epoch since epochAfterEpochBlocksChanged (the relay payment object's creation epoch)
		for i := 0; i < int(epochsToSave)-1; i++ {
			ts.ctx = testkeeper.AdvanceEpoch(ts.ctx, ts.keepers)
		}

		// Check the relay payment object is deleted
		verifyRelayPaymentObjects(t, ts, relayRequest, true) // TODO: fix bug CNS-83 and turn to false (the real expected value).

		// try to get payment again - shouldn't work (relay payment object should not exist and if it exists, the code shouldn't allow double spending)
		payAndVerifyBalance(t, ts, relayPaymentMessage, false, ts.clients[0].Addr, ts.providers[0].Addr)

	}
}

// Helper function to verify the relay payment objects that are saved on-chain after getting payment from a relay request
func verifyRelayPaymentObjects(t *testing.T, ts *testStruct, relayRequest *pairingtypes.RelaySession, objectExists bool) {
	// Get EpochPayment struct from current epoch and perform basic verifications
	epochPayments, found, epochPaymentKey := ts.keepers.Pairing.GetEpochPaymentsFromBlock(sdk.UnwrapSDKContext(ts.ctx), uint64(relayRequest.GetEpoch()))
	if objectExists {
		require.Equal(t, true, found)
		require.Equal(t, epochPaymentKey, epochPayments.GetIndex())
	} else {
		require.Equal(t, false, found)
		return
	}

	// Get the providerPaymentStorageKey
<<<<<<< HEAD
	providerPaymentStorageKey := ts.keepers.Pairing.GetProviderPaymentStorageKey(sdk.UnwrapSDKContext(ts.ctx), ts.spec.Name, uint64(relayRequest.GetEpoch()), ts.providers[0].address)
=======
	providerPaymentStorageKey := ts.keepers.Pairing.GetProviderPaymentStorageKey(sdk.UnwrapSDKContext(ts.ctx), ts.spec.Name, uint64(relayRequest.GetBlockHeight()), ts.providers[0].Addr)
>>>>>>> 6487ae68

	// Get the providerPaymentStorage struct from epochPayments
	providerPaymentStorageFromEpochPayments := pairingtypes.ProviderPaymentStorage{}
	for _, providerPaymentStorageFromEpochPaymentsElemKey := range epochPayments.GetProviderPaymentStorageKeys() {
		if providerPaymentStorageFromEpochPaymentsElemKey == providerPaymentStorageKey {
			providerPaymentStorageFromEpochPayments, found = ts.keepers.Pairing.GetProviderPaymentStorage(sdk.UnwrapSDKContext(ts.ctx), providerPaymentStorageFromEpochPaymentsElemKey)
			require.True(t, found)
		}
	}
	require.NotEmpty(t, providerPaymentStorageFromEpochPayments.GetIndex())
	require.Equal(t, uint64(relayRequest.GetEpoch()), providerPaymentStorageFromEpochPayments.GetEpoch())

	// Get the UniquePaymentStorageClientProvider key
	uniquePaymentStorageClientProviderKey := ts.keepers.Pairing.EncodeUniquePaymentKey(sdk.UnwrapSDKContext(ts.ctx), ts.clients[0].Addr, ts.providers[0].Addr, strconv.FormatUint(relayRequest.SessionId, 16), ts.spec.Name)

	// Get one of the uniquePaymentStorageClientProvider struct from providerPaymentStorageFromEpochPayments (note, this is one of the unique.. structs. So usedCU was calculated above with a function that takes into account all the structs)
	uniquePaymentStorageClientProviderFromProviderPaymentStorage := pairingtypes.UniquePaymentStorageClientProvider{}
	for _, uniquePaymentStorageClientProviderFromProviderPaymentStorageElemKey := range providerPaymentStorageFromEpochPayments.GetUniquePaymentStorageClientProviderKeys() {
		if uniquePaymentStorageClientProviderFromProviderPaymentStorageElemKey == uniquePaymentStorageClientProviderKey {
			uniquePaymentStorageClientProviderFromProviderPaymentStorage, found = ts.keepers.Pairing.GetUniquePaymentStorageClientProvider(sdk.UnwrapSDKContext(ts.ctx), uniquePaymentStorageClientProviderFromProviderPaymentStorageElemKey)
			require.True(t, found)
		}
	}
	require.NotEmpty(t, uniquePaymentStorageClientProviderFromProviderPaymentStorage.GetIndex())
	require.Equal(t, uint64(relayRequest.GetEpoch()), uniquePaymentStorageClientProviderFromProviderPaymentStorage.GetBlock())
	require.Equal(t, relayRequest.GetCuSum(), uniquePaymentStorageClientProviderFromProviderPaymentStorage.GetUsedCU())

	// when checking CU, the client may be trying to use a relay request with more CU than his MaxCU (determined by StakeThreshold)
<<<<<<< HEAD
	clientStakeEntry, err := ts.keepers.Epochstorage.GetStakeEntryForClientEpoch(sdk.UnwrapSDKContext(ts.ctx), relayRequest.GetSpecID(), ts.clients[0].address, uint64(relayRequest.GetEpoch()))
=======
	clientStakeEntry, err := ts.keepers.Epochstorage.GetStakeEntryForClientEpoch(sdk.UnwrapSDKContext(ts.ctx), relayRequest.GetChainID(), ts.clients[0].Addr, uint64(relayRequest.GetBlockHeight()))
>>>>>>> 6487ae68
	require.Nil(t, err)
	clientMaxCU, err := ts.keepers.Pairing.ClientMaxCUProviderForBlock(sdk.UnwrapSDKContext(ts.ctx), uint64(relayRequest.GetEpoch()), clientStakeEntry)
	require.Nil(t, err)
	if clientMaxCU < relayRequest.CuSum {
		require.Equal(t, relayRequest.GetCuSum(), clientMaxCU)
	} else {
		require.Equal(t, relayRequest.GetCuSum(), uniquePaymentStorageClientProviderFromProviderPaymentStorage.GetUsedCU())
	}

	// Get the providerPaymentStorage struct directly
	providerPaymentStorage, found := ts.keepers.Pairing.GetProviderPaymentStorage(sdk.UnwrapSDKContext(ts.ctx), providerPaymentStorageKey)
	require.Equal(t, true, found)
	require.Equal(t, uint64(relayRequest.GetEpoch()), providerPaymentStorage.GetEpoch())

	// Get one of the UniquePaymentStorageClientProvider struct directly
	uniquePaymentStorageClientProvider, found := ts.keepers.Pairing.GetUniquePaymentStorageClientProvider(sdk.UnwrapSDKContext(ts.ctx), uniquePaymentStorageClientProviderKey)
	require.Equal(t, true, found)
	require.Equal(t, uint64(relayRequest.GetEpoch()), uniquePaymentStorageClientProvider.GetBlock())

	if clientMaxCU < relayRequest.CuSum {
		require.Equal(t, relayRequest.GetCuSum(), clientMaxCU)
	} else {
		require.Equal(t, relayRequest.GetCuSum(), uniquePaymentStorageClientProvider.GetUsedCU())
	}
	require.Equal(t, relayRequest.GetCuSum(), uniquePaymentStorageClientProvider.GetUsedCU())
}<|MERGE_RESOLUTION|>--- conflicted
+++ resolved
@@ -64,9 +64,8 @@
 	for ti, tt := range tests {
 		t.Run(tt.name, func(t *testing.T) {
 			// Create relay request that was done in the test's epoch. Change session ID each iteration to avoid double spending error (provider asks reward for the same transaction twice)
-<<<<<<< HEAD
 			relayRequest := &pairingtypes.RelaySession{
-				Provider:    ts.providers[0].address.String(),
+				Provider:    ts.providers[0].Addr.String(),
 				ContentHash: []byte(ts.spec.Apis[0].Name),
 				SessionId:   uint64(ti),
 				SpecID:      ts.spec.Name,
@@ -74,20 +73,6 @@
 				Epoch:       int64(tt.epoch),
 				RelayNum:    0,
 				QoSReport:   badQoS,
-=======
-			relayRequest := &pairingtypes.RelayRequest{
-				Provider:        ts.providers[0].Addr.String(),
-				ApiUrl:          "",
-				Data:            []byte(ts.spec.Apis[0].Name),
-				SessionId:       uint64(ti),
-				ChainID:         ts.spec.Name,
-				CuSum:           ts.spec.Apis[0].ComputeUnits * 10,
-				BlockHeight:     int64(tt.epoch),
-				RelayNum:        0,
-				RequestBlock:    -1,
-				QoSReport:       badQoS,
-				DataReliability: nil,
->>>>>>> 6487ae68
 			}
 
 			// Sign and send the payment requests for block 0 tx
@@ -181,28 +166,14 @@
 	for ti, tt := range tests {
 		t.Run(tt.name, func(t *testing.T) {
 			// Create relay request that was done in the test's epoch. Change session ID each iteration to avoid double spending error (provider asks reward for the same transaction twice)
-<<<<<<< HEAD
 			relayRequest := &pairingtypes.RelaySession{
-				Provider:    ts.providers[0].address.String(),
+				Provider:    ts.providers[0].Addr.String(),
 				ContentHash: []byte(ts.spec.Apis[0].Name),
 				SessionId:   uint64(ti),
 				SpecID:      ts.spec.Name,
 				CuSum:       ts.spec.Apis[0].ComputeUnits * 10,
 				Epoch:       int64(tt.epoch),
 				RelayNum:    0,
-=======
-			relayRequest := &pairingtypes.RelayRequest{
-				Provider:        ts.providers[0].Addr.String(),
-				ApiUrl:          "",
-				Data:            []byte(ts.spec.Apis[0].Name),
-				SessionId:       uint64(ti),
-				ChainID:         ts.spec.Name,
-				CuSum:           ts.spec.Apis[0].ComputeUnits * 10,
-				BlockHeight:     int64(tt.epoch),
-				RelayNum:        0,
-				RequestBlock:    -1,
-				DataReliability: nil,
->>>>>>> 6487ae68
 			}
 
 			// Sign and send the payment requests
@@ -274,28 +245,14 @@
 	for ti, tt := range tests {
 		t.Run(tt.name, func(t *testing.T) {
 			// Create relay request that was done in the test's epoch+block. Change session ID each iteration to avoid double spending error (provider asks reward for the same transaction twice)
-<<<<<<< HEAD
 			relayRequest := &pairingtypes.RelaySession{
-				Provider:    ts.providers[0].address.String(),
+				Provider:    ts.providers[0].Addr.String(),
 				ContentHash: []byte(ts.spec.Apis[0].Name),
 				SessionId:   uint64(ti),
 				SpecID:      ts.spec.Name,
 				CuSum:       ts.spec.Apis[0].ComputeUnits * 10,
 				Epoch:       int64(tt.epoch),
 				RelayNum:    0,
-=======
-			relayRequest := &pairingtypes.RelayRequest{
-				Provider:        ts.providers[0].Addr.String(),
-				ApiUrl:          "",
-				Data:            []byte(ts.spec.Apis[0].Name),
-				SessionId:       uint64(ti),
-				ChainID:         ts.spec.Name,
-				CuSum:           ts.spec.Apis[0].ComputeUnits * 10,
-				BlockHeight:     int64(tt.epoch),
-				RelayNum:        0,
-				RequestBlock:    -1,
-				DataReliability: nil,
->>>>>>> 6487ae68
 			}
 
 			// Sign and send the payment requests
@@ -372,28 +329,14 @@
 			}
 
 			// Create relay request that was done in the test's epoch+block. Change session ID each iteration to avoid double spending error (provider asks reward for the same transaction twice)
-<<<<<<< HEAD
 			relayRequest := &pairingtypes.RelaySession{
-				Provider:    ts.providers[0].address.String(),
+				Provider:    ts.providers[0].Addr.String(),
 				ContentHash: []byte(ts.spec.Apis[0].Name),
 				SessionId:   uint64(ti),
 				SpecID:      ts.spec.Name,
 				CuSum:       ts.spec.Apis[0].ComputeUnits * 10,
 				Epoch:       int64(tt.epoch),
 				RelayNum:    0,
-=======
-			relayRequest := &pairingtypes.RelayRequest{
-				Provider:        ts.providers[0].Addr.String(),
-				ApiUrl:          "",
-				Data:            []byte(ts.spec.Apis[0].Name),
-				SessionId:       uint64(ti),
-				ChainID:         ts.spec.Name,
-				CuSum:           ts.spec.Apis[0].ComputeUnits * 10,
-				BlockHeight:     int64(tt.epoch),
-				RelayNum:        0,
-				RequestBlock:    -1,
-				DataReliability: nil,
->>>>>>> 6487ae68
 			}
 
 			// Sign and send the payment requests
@@ -459,28 +402,14 @@
 	for ti, tt := range tests {
 		t.Run(tt.name, func(t *testing.T) {
 			// Create relay request that was done in the test's epoch+block. Change session ID each iteration to avoid double spending error (provider asks reward for the same transaction twice)
-<<<<<<< HEAD
 			relayRequest := &pairingtypes.RelaySession{
-				Provider:    ts.providers[0].address.String(),
+				Provider:    ts.providers[0].Addr.String(),
 				ContentHash: []byte(ts.spec.Apis[0].Name),
 				SessionId:   uint64(ti),
 				SpecID:      ts.spec.Name,
 				CuSum:       ts.spec.Apis[0].ComputeUnits * 10,
 				Epoch:       int64(tt.epoch),
 				RelayNum:    0,
-=======
-			relayRequest := &pairingtypes.RelayRequest{
-				Provider:        ts.providers[0].Addr.String(),
-				ApiUrl:          "",
-				Data:            []byte(ts.spec.Apis[0].Name),
-				SessionId:       uint64(ti),
-				ChainID:         ts.spec.Name,
-				CuSum:           ts.spec.Apis[0].ComputeUnits * 10,
-				BlockHeight:     int64(tt.epoch),
-				RelayNum:        0,
-				RequestBlock:    -1,
-				DataReliability: nil,
->>>>>>> 6487ae68
 			}
 
 			// Sign and send the payment requests
@@ -563,28 +492,14 @@
 
 	for ti, tt := range tests {
 		t.Run(tt.name, func(t *testing.T) {
-<<<<<<< HEAD
 			relayRequest := &pairingtypes.RelaySession{
-				Provider:    ts.providers[0].address.String(),
+				Provider:    ts.providers[0].Addr.String(),
 				ContentHash: []byte(ts.spec.Apis[0].Name),
 				SessionId:   uint64(ti),
 				SpecID:      ts.spec.Name,
 				CuSum:       uint64(250001), // the relayRequest costs 250001 (more than the previous limit, and less than in the new limit). This should influence the validity of the request
 				Epoch:       int64(tt.epoch),
 				RelayNum:    0,
-=======
-			relayRequest := &pairingtypes.RelayRequest{
-				Provider:        ts.providers[0].Addr.String(),
-				ApiUrl:          "",
-				Data:            []byte(ts.spec.Apis[0].Name),
-				SessionId:       uint64(ti),
-				ChainID:         ts.spec.Name,
-				CuSum:           uint64(250001), // the relayRequest costs 250001 (more than the previous limit, and less than in the new limit). This should influence the validity of the request
-				BlockHeight:     int64(tt.epoch),
-				RelayNum:        0,
-				RequestBlock:    -1,
-				DataReliability: nil,
->>>>>>> 6487ae68
 			}
 
 			// Sign and send the payment requests for block 20 (=epochBeforeChange)
@@ -668,28 +583,14 @@
 
 	for ti, tt := range tests {
 		t.Run(tt.name, func(t *testing.T) {
-<<<<<<< HEAD
 			relayRequest := &pairingtypes.RelaySession{
-				Provider:    ts.providers[0].address.String(),
+				Provider:    ts.providers[0].Addr.String(),
 				ContentHash: []byte(ts.spec.Apis[0].Name),
 				SessionId:   uint64(ti),
 				SpecID:      ts.spec.Name,
 				CuSum:       uint64(200000), // the relayRequest costs 200000 (less than the previous limit, and more than in the new limit). This should influence the validity of the request
 				Epoch:       int64(tt.epoch),
 				RelayNum:    0,
-=======
-			relayRequest := &pairingtypes.RelayRequest{
-				Provider:        ts.providers[0].Addr.String(),
-				ApiUrl:          "",
-				Data:            []byte(ts.spec.Apis[0].Name),
-				SessionId:       uint64(ti),
-				ChainID:         ts.spec.Name,
-				CuSum:           uint64(200000), // the relayRequest costs 200000 (less than the previous limit, and more than in the new limit). This should influence the validity of the request
-				BlockHeight:     int64(tt.epoch),
-				RelayNum:        0,
-				RequestBlock:    -1,
-				DataReliability: nil,
->>>>>>> 6487ae68
 			}
 
 			// Sign and send the payment requests for block 20 (=epochBeforeChange)
@@ -775,28 +676,14 @@
 			}
 
 			// Create relay request that was done in the test's epoch+block. Change session ID each iteration to avoid double spending error (provider asks reward for the same transaction twice)
-<<<<<<< HEAD
 			relayRequest := &pairingtypes.RelaySession{
-				Provider:    ts.providers[0].address.String(),
+				Provider:    ts.providers[0].Addr.String(),
 				ContentHash: []byte(ts.spec.Apis[0].Name),
 				SessionId:   uint64(ti),
 				SpecID:      ts.spec.Name,
 				CuSum:       ts.spec.Apis[0].ComputeUnits * 10,
 				Epoch:       int64(tt.paymentEpoch),
 				RelayNum:    0,
-=======
-			relayRequest := &pairingtypes.RelayRequest{
-				Provider:        ts.providers[0].Addr.String(),
-				ApiUrl:          "",
-				Data:            []byte(ts.spec.Apis[0].Name),
-				SessionId:       uint64(ti),
-				ChainID:         ts.spec.Name,
-				CuSum:           ts.spec.Apis[0].ComputeUnits * 10,
-				BlockHeight:     int64(tt.paymentEpoch),
-				RelayNum:        0,
-				RequestBlock:    -1,
-				DataReliability: nil,
->>>>>>> 6487ae68
 			}
 
 			// Sign and send the payment requests
@@ -915,28 +802,14 @@
 	// Advance an epoch to apply EpochBlocks change. From here, the documented blockHeight is with offset of initEpochBlocks
 	ts.ctx = testkeeper.AdvanceEpoch(ts.ctx, ts.keepers) // blockHeight = 20
 
-<<<<<<< HEAD
 	relayRequest := &pairingtypes.RelaySession{
-		Provider:    ts.providers[0].address.String(),
+		Provider:    ts.providers[0].Addr.String(),
 		ContentHash: []byte(ts.spec.Apis[0].Name),
 		SessionId:   uint64(1),
 		SpecID:      ts.spec.Name,
 		CuSum:       uint64(10000),
 		Epoch:       int64(sdk.UnwrapSDKContext(ts.ctx).BlockHeight()),
 		RelayNum:    0,
-=======
-	relayRequest := &pairingtypes.RelayRequest{
-		Provider:        ts.providers[0].Addr.String(),
-		ApiUrl:          "",
-		Data:            []byte(ts.spec.Apis[0].Name),
-		SessionId:       uint64(1),
-		ChainID:         ts.spec.Name,
-		CuSum:           uint64(10000),
-		BlockHeight:     int64(sdk.UnwrapSDKContext(ts.ctx).BlockHeight()),
-		RelayNum:        0,
-		RequestBlock:    -1,
-		DataReliability: nil,
->>>>>>> 6487ae68
 	}
 
 	// Sign and send the payment requests for block 20 (=epochBeforeChange)
@@ -1003,28 +876,14 @@
 		ts.ctx = testkeeper.AdvanceEpoch(ts.ctx, ts.keepers)
 		epochAfterEpochBlocksChanged := ts.keepers.Epochstorage.GetEpochStart(sdk.UnwrapSDKContext(ts.ctx))
 
-<<<<<<< HEAD
 		relayRequest := &pairingtypes.RelaySession{
-			Provider:    ts.providers[0].address.String(),
+			Provider:    ts.providers[0].Addr.String(),
 			ContentHash: []byte(ts.spec.Apis[0].Name),
 			SessionId:   uint64(1),
 			SpecID:      ts.spec.Name,
 			CuSum:       uint64(10000),
 			Epoch:       int64(epochAfterEpochBlocksChanged),
 			RelayNum:    0,
-=======
-		relayRequest := &pairingtypes.RelayRequest{
-			Provider:        ts.providers[0].Addr.String(),
-			ApiUrl:          "",
-			Data:            []byte(ts.spec.Apis[0].Name),
-			SessionId:       uint64(1),
-			ChainID:         ts.spec.Name,
-			CuSum:           uint64(10000),
-			BlockHeight:     int64(epochAfterEpochBlocksChanged),
-			RelayNum:        0,
-			RequestBlock:    -1,
-			DataReliability: nil,
->>>>>>> 6487ae68
 		}
 
 		// Sign the payment request
@@ -1074,11 +933,7 @@
 	}
 
 	// Get the providerPaymentStorageKey
-<<<<<<< HEAD
-	providerPaymentStorageKey := ts.keepers.Pairing.GetProviderPaymentStorageKey(sdk.UnwrapSDKContext(ts.ctx), ts.spec.Name, uint64(relayRequest.GetEpoch()), ts.providers[0].address)
-=======
-	providerPaymentStorageKey := ts.keepers.Pairing.GetProviderPaymentStorageKey(sdk.UnwrapSDKContext(ts.ctx), ts.spec.Name, uint64(relayRequest.GetBlockHeight()), ts.providers[0].Addr)
->>>>>>> 6487ae68
+	providerPaymentStorageKey := ts.keepers.Pairing.GetProviderPaymentStorageKey(sdk.UnwrapSDKContext(ts.ctx), ts.spec.Name, uint64(relayRequest.GetEpoch()), ts.providers[0].Addr)
 
 	// Get the providerPaymentStorage struct from epochPayments
 	providerPaymentStorageFromEpochPayments := pairingtypes.ProviderPaymentStorage{}
@@ -1107,11 +962,7 @@
 	require.Equal(t, relayRequest.GetCuSum(), uniquePaymentStorageClientProviderFromProviderPaymentStorage.GetUsedCU())
 
 	// when checking CU, the client may be trying to use a relay request with more CU than his MaxCU (determined by StakeThreshold)
-<<<<<<< HEAD
-	clientStakeEntry, err := ts.keepers.Epochstorage.GetStakeEntryForClientEpoch(sdk.UnwrapSDKContext(ts.ctx), relayRequest.GetSpecID(), ts.clients[0].address, uint64(relayRequest.GetEpoch()))
-=======
-	clientStakeEntry, err := ts.keepers.Epochstorage.GetStakeEntryForClientEpoch(sdk.UnwrapSDKContext(ts.ctx), relayRequest.GetChainID(), ts.clients[0].Addr, uint64(relayRequest.GetBlockHeight()))
->>>>>>> 6487ae68
+	clientStakeEntry, err := ts.keepers.Epochstorage.GetStakeEntryForClientEpoch(sdk.UnwrapSDKContext(ts.ctx), relayRequest.GetSpecID(), ts.clients[0].Addr, uint64(relayRequest.GetEpoch()))
 	require.Nil(t, err)
 	clientMaxCU, err := ts.keepers.Pairing.ClientMaxCUProviderForBlock(sdk.UnwrapSDKContext(ts.ctx), uint64(relayRequest.GetEpoch()), clientStakeEntry)
 	require.Nil(t, err)
