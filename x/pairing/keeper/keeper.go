--- conflicted
+++ resolved
@@ -77,19 +77,13 @@
 	return ctx.Logger().With("module", fmt.Sprintf("x/%s", types.ModuleName))
 }
 
-<<<<<<< HEAD
-// we dont want to do the calculation here too, epochStorage keeper did it
-func (k Keeper) IsEpochStart(ctx sdk.Context) (res bool) {
-	return k.epochStorageKeeper.GetEpochStart(ctx) == uint64(ctx.BlockHeight())
-}
-
-func (k Keeper) IncrementTimer(ctx sdk.Context) {
-	k.badgeTimerStore.Tick(ctx)
-=======
 func (k Keeper) BeginBlock(ctx sdk.Context) {
 	if k.epochStorageKeeper.IsEpochStart(ctx) {
 		// run functions that are supposed to run in epoch start
 		k.EpochStart(ctx, types.EPOCHS_NUM_TO_CHECK_CU_FOR_UNRESPONSIVE_PROVIDER, types.EPOCHS_NUM_TO_CHECK_FOR_COMPLAINERS)
 	}
->>>>>>> 9dd81ef1
+}
+
+func (k Keeper) IncrementTimer(ctx sdk.Context) {
+	k.badgeTimerStore.Tick(ctx)
 }