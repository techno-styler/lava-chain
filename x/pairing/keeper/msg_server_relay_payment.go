--- conflicted
+++ resolved
@@ -265,30 +265,19 @@
 		details["relayNumber"] = strconv.FormatUint(relay.RelayNum, 10)
 		utils.LogLavaEvent(ctx, logger, types.RelayPaymentEventName, details, "New Proof Of Work Was Accepted")
 
-		// if this returns an error it means this is legacy consumer
 		if !legacy {
-<<<<<<< HEAD
-			err = k.projectsKeeper.ChargeComputeUnitsToProject(ctx, clientAddr.String(), uint64(relay.Epoch), relay.CuSum)
-
-=======
 			project, _, err := k.projectsKeeper.GetProjectForDeveloper(ctx, clientAddr.String(), uint64(relay.Epoch))
 			if err != nil {
 				details["error"] = err.Error()
 				return errorLogAndFormat("relay_payment_failed_get_project_for_developer", details, "Failed to get project for client")
 			}
 
-			err = k.projectsKeeper.AddComputeUnitsToProject(ctx, project, relay.CuSum)
->>>>>>> 292d643c
+			err = k.projectsKeeper.ChargeComputeUnitsToProject(ctx, project, relay.CuSum)
 			if err != nil {
 				details["error"] = err.Error()
 				return errorLogAndFormat("relay_payment_failed_project_add_cu", details, "Failed to add CU to the project")
 			}
 
-			project, _, err := k.projectsKeeper.GetProjectForDeveloper(ctx, clientAddr.String(), uint64(ctx.BlockHeight()))
-			if err != nil {
-				details["error"] = err.Error()
-				return errorLogAndFormat("relay_payment_failed_getting_project", details, "Failed to get project for developer")
-			}
 			err = k.subscriptionKeeper.ChargeComputeUnitsToSubscription(ctx, project.GetSubscription(), relay.CuSum)
 			if err != nil {
 				details["error"] = err.Error()
