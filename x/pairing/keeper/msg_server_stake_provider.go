package keeper

import (
	"context"

	sdk "github.com/cosmos/cosmos-sdk/types"
	"github.com/lavanet/lava/x/pairing/types"
)

func (k msgServer) StakeProvider(goCtx context.Context, msg *types.MsgStakeProvider) (*types.MsgStakeProviderResponse, error) {
	ctx := sdk.UnwrapSDKContext(goCtx)

<<<<<<< HEAD
	// stakes a new provider entry
	err := k.Keeper.StakeNewEntry(ctx, true, msg.Creator, msg.ChainID, msg.Amount, msg.Endpoints, msg.Geolocation, "")
=======
	//stakes a new provider entry
	err := k.Keeper.StakeNewEntry(ctx, true, msg.Creator, msg.ChainID, msg.Amount, msg.Endpoints, msg.Geolocation, "", msg.Moniker)
>>>>>>> 4c80e575

	return &types.MsgStakeProviderResponse{}, err
}<|MERGE_RESOLUTION|>--- conflicted
+++ resolved
@@ -10,13 +10,8 @@
 func (k msgServer) StakeProvider(goCtx context.Context, msg *types.MsgStakeProvider) (*types.MsgStakeProviderResponse, error) {
 	ctx := sdk.UnwrapSDKContext(goCtx)
 
-<<<<<<< HEAD
 	// stakes a new provider entry
-	err := k.Keeper.StakeNewEntry(ctx, true, msg.Creator, msg.ChainID, msg.Amount, msg.Endpoints, msg.Geolocation, "")
-=======
-	//stakes a new provider entry
 	err := k.Keeper.StakeNewEntry(ctx, true, msg.Creator, msg.ChainID, msg.Amount, msg.Endpoints, msg.Geolocation, "", msg.Moniker)
->>>>>>> 4c80e575
 
 	return &types.MsgStakeProviderResponse{}, err
 }