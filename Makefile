--- conflicted
+++ resolved
@@ -252,14 +252,10 @@
 
 build-%: BUILD_ARGS=-o $(BUILDDIR)/
 build-% install-%: $(BUILDDIR)/
-<<<<<<< HEAD
 # this is not a great solution. fix it in the future. or change repo name.
 	@mv $(GOPATH)/bin/lava-protocol $(GOPATH)/bin/protocol 2>/dev/null || true
 	go $(call prefix,-,$@) -mod=readonly $(BUILD_FLAGS) $(BUILD_ARGS) $(BUILD_SOURCE)
 	@mv $(GOPATH)/bin/protocol $(GOPATH)/bin/lava-protocol 2>/dev/null || true
-=======
-	go $(call prefix,-,$@) -mod=readonly $(BUILD_FLAGS) $(BUILD_ARGS) $(BUILD_SOURCE)
->>>>>>> 45dbc8aa
 
 # dummy rule to prevent the above wildcard from catching {build,install}-all
 $(call makedep,build install,all,)
@@ -340,16 +336,7 @@
 	@echo "--> Running linter"
 	golangci-lint run --config .golangci.yml
 
-<<<<<<< HEAD
 PROJECT_NAME = $(shell git remote get-url origin | xargs basename -s .git)
-=======
-# protobuf generation
-
-define rwildcard
-  $(wildcard $1$2) $(foreach d,$(wildcard $1*),$(call rwildcard,$d/,$2))
-endef
-
->>>>>>> 45dbc8aa
 protoVer=0.13.5
 protoImageName=ghcr.io/cosmos/proto-builder:$(protoVer)
 containerProtoGen=lava-proto-gen-$(protoVer)
@@ -357,22 +344,8 @@
 
 proto-gen: $(BUILDDIR)/proto-gen
 
-$(BUILDDIR)/proto-gen: $(call rwildcard,proto/,*.proto)
-	@echo "Generating protobuf files"
-	docker run --rm -v $(CURDIR):/workspace --workdir /workspace \
-		$(protoImageName) sh ./scripts/protocgen.sh
-	@touch $@
-
-<<<<<<< HEAD
 .PHONY: all docker-build lint test \
 	build build-all install install-all \
 	go-mod-cache go.sum draw-deps \
 	build-docker-helper build-docker-copier \
-	build-images build-image-amd64 build-image-arm64
-=======
-.PHONY: all docker-build lint test proto-gen \
-	build build-all install install-all \
-	go-mod-cache go.sum draw-deps \
-	build-docker-helper build-docker-copier \
-	build-images build-image-amd64 build-image-arm64
->>>>>>> 45dbc8aa
+	build-images build-image-amd64 build-image-arm64