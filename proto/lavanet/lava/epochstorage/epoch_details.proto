--- conflicted
+++ resolved
@@ -4,13 +4,7 @@
 option go_package = "github.com/lavanet/lava/v2/x/epochstorage/types";
 
 message EpochDetails {
-<<<<<<< HEAD
-  uint64 start_block = 1; 
-  uint64 earliest_start = 2; 
-  repeated uint64 deleted_epochs = 3;
-=======
   uint64 startBlock = 1; 
   uint64 earliestStart = 2; 
   repeated uint64 deletedEpochs = 3;
->>>>>>> 4e8eb41b
 }