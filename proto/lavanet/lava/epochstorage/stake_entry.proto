syntax = "proto3";
package lavanet.lava.epochstorage;

option go_package = "github.com/lavanet/lava/x/epochstorage/types";
import "lavanet/lava/epochstorage/endpoint.proto";
import "gogoproto/gogo.proto"; 
import "cosmos/base/v1beta1/coin.proto"; 
import "cosmos/staking/v1beta1/staking.proto";
import "amino/amino.proto";

message StakeEntry {
  reserved 7;
  cosmos.base.v1beta1.Coin stake = 1 [(gogoproto.nullable) = false]; 
  string address = 2; 
  uint64 stake_applied_block = 3; 
  repeated Endpoint endpoints = 4 [(gogoproto.nullable) = false]; 
  int32 geolocation = 5; 
  string chain = 6;
  string moniker = 8;
  cosmos.base.v1beta1.Coin delegate_total = 9 [(gogoproto.nullable) = false]; // delegation total
  cosmos.base.v1beta1.Coin delegate_limit = 10 [(gogoproto.nullable) = false]; // delegation limit
  uint64 delegate_commission = 11; // delegation commission (precentage 0-100)
  uint64 last_change = 12;
  BlockReport block_report = 13;
  string vault = 14;
<<<<<<< HEAD
  uint64 jails = 16;
  int64 jail_time = 17;
=======
  cosmos.staking.v1beta1.Description description = 15 [(gogoproto.nullable) = false, (amino.dont_omitempty) = true];
>>>>>>> c0a44cac
}

// BlockReport holds the most up-to-date info regarding blocks of the provider
// It is set in the relay payment TX logic
// used by the consumer to calculate the provider's sync score 
message BlockReport {
  uint64 epoch = 1; 
  uint64 latest_block = 2;
}<|MERGE_RESOLUTION|>--- conflicted
+++ resolved
@@ -23,12 +23,9 @@
   uint64 last_change = 12;
   BlockReport block_report = 13;
   string vault = 14;
-<<<<<<< HEAD
+  cosmos.staking.v1beta1.Description description = 15 [(gogoproto.nullable) = false, (amino.dont_omitempty) = true];
   uint64 jails = 16;
   int64 jail_time = 17;
-=======
-  cosmos.staking.v1beta1.Description description = 15 [(gogoproto.nullable) = false, (amino.dont_omitempty) = true];
->>>>>>> c0a44cac
 }
 
 // BlockReport holds the most up-to-date info regarding blocks of the provider
