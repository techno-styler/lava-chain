syntax = "proto3";
package lavanet.lava.rewards;

import "gogoproto/gogo.proto";
import "google/api/annotations.proto";
import "cosmos/base/query/v1beta1/pagination.proto";
import "lavanet/lava/rewards/params.proto";
import "lavanet/lava/rewards/iprpc.proto";
import "cosmos/base/v1beta1/coin.proto";
// this line is used by starport scaffolding # 1

option go_package = "github.com/lavanet/lava/x/rewards/types";

// Query defines the gRPC querier service.
service Query {
  // Parameters queries the parameters of the module.
  rpc Params(QueryParamsRequest) returns (QueryParamsResponse) {
    option (google.api.http).get = "/lavanet/lava/rewards/params";
  }

  // Pools queries all the pools' info
  rpc Pools(QueryPoolsRequest) returns (QueryPoolsResponse) {
    option (google.api.http).get = "/lavanet/lava/rewards/pools";
  }

  // BlockReward queries for the validators reward for proposing a block
  rpc BlockReward(QueryBlockRewardRequest) returns (QueryBlockRewardResponse) {
    option (google.api.http).get = "/lavanet/lava/rewards/block_reward";
  }

  // ShowIprpcData queries for the iprpc data
  rpc ShowIprpcData(QueryShowIprpcDataRequest) returns (QueryShowIprpcDataResponse) {
    option (google.api.http).get = "/lavanet/lava/rewards/show_iprpc_data";
  }
<<<<<<< HEAD

  // IprpcProviderRewardEstimation queries for a provider's current IPRPC reward (relative to its serviced CU)
  rpc IprpcProviderRewardEstimation(QueryIprpcProviderRewardEstimationRequest) returns (QueryIprpcProviderRewardEstimationResponse) {
    option (google.api.http).get = "/lavanet/lava/rewards/iprpc_provider_reward/{provider}";
  }

  // IprpcSpecReward queries for a spec's IPRPC reward
  rpc IprpcSpecReward(QueryIprpcSpecRewardRequest) returns (QueryIprpcSpecRewardResponse) {
    option (google.api.http).get = "/lavanet/lava/rewards/iprpc_spec_reward/{spec}";
  }
=======
  // ProviderReward queries for the providers reward for their services
  rpc ProviderReward(QueryProviderRewardRequest) returns (QueryProviderRewardResponse) {
    option (google.api.http).get = "/lavanet/lava/rewards/provider_reward";
  }

>>>>>>> 4dbcc1d0
  // this line is used by starport scaffolding # 2
}

// QueryParamsRequest is request type for the Query/Params RPC method.
message QueryParamsRequest {}

// QueryParamsResponse is response type for the Query/Params RPC method.
message QueryParamsResponse {
  // params holds all the parameters of this module.
  Params params = 1 [(gogoproto.nullable) = false];
}

// QueryPoolsRequest is request type for the Query/Pools RPC method.
message QueryPoolsRequest {}

message PoolInfo {
  string name = 1; // pool name
  repeated cosmos.base.v1beta1.Coin balance = 2 [
    (gogoproto.castrepeated) = "github.com/cosmos/cosmos-sdk/types.Coins",
    (gogoproto.nullable)     = false
  ]; // pool balance (all types of tokens)
}

// QueryPoolsResponse is response type for the Query/Pools RPC method.
message QueryPoolsResponse {
  // details holds all the info of this module's pools.
  repeated PoolInfo pools = 1 [(gogoproto.nullable) = false];
  int64 time_to_refill = 2; // number of seconds until block pools refill
  int64 estimated_blocks_to_refill = 3; // estimated number of blocks until block pools are refilled
  int64 allocation_pool_months_left = 4; // amount of months until the allocation pools will run out of funds
}

// QueryBlockRewardRequest is request type for the Query/BlockReward RPC method.
message QueryBlockRewardRequest {}

// QueryBlockRewardResponse is response type for the Query/BlockReward RPC method.
message QueryBlockRewardResponse {
  cosmos.base.v1beta1.Coin reward = 1 [(gogoproto.nullable) = false];
}

// QueryShowIprpcDataRequest is request type for the Query/ShowIprpcData RPC method.
message QueryShowIprpcDataRequest {}

// QueryShowIprpcDataResponse is response type for the Query/ShowIprpcData RPC method.
message QueryShowIprpcDataResponse {
  cosmos.base.v1beta1.Coin min_cost = 1 [(gogoproto.nullable) = false];
  repeated string iprpc_subscriptions = 2;
}

<<<<<<< HEAD
// QueryIprpcProviderRewardEstimationRequest is request type for the Query/IprpcProviderRewardEstimation RPC method.
message QueryIprpcProviderRewardEstimationRequest {
  string provider = 1;
}

// QueryIprpcProviderRewardEstimationResponse is response type for the Query/IprpcProviderRewardEstimation RPC method.
message QueryIprpcProviderRewardEstimationResponse {
  repeated Specfund spec_funds = 1 [(gogoproto.nullable) = false]; 
}

// QueryIprpcSpecRewardRequest is request type for the Query/IprpcSpecReward RPC method.
message QueryIprpcSpecRewardRequest {
  string spec = 1;
}

// QueryIprpcSpecRewardResponse is response type for the Query/IprpcSpecReward RPC method.
message QueryIprpcSpecRewardResponse {
  repeated IprpcReward iprpc_rewards = 1 [(gogoproto.nullable) = false];
  uint64 current_month_id = 2;
=======
// QueryProviderRewardRequest is request type for the Query/ProviderReward RPC method.
message QueryProviderRewardRequest {
  string chain_id  = 1;
  string provider = 2;
}

message RewardInfo {
  string chain_id = 1;
  string provider = 2;
  cosmos.base.v1beta1.Coin amount = 3 [(gogoproto.nullable) = false];
}

// QueryProviderRewardResponse is response type for the Query/ProviderReward RPC method.
message QueryProviderRewardResponse {
  repeated RewardInfo rewards = 1 [(gogoproto.nullable) = false];
>>>>>>> 4dbcc1d0
}

// this line is used by starport scaffolding # 3<|MERGE_RESOLUTION|>--- conflicted
+++ resolved
@@ -32,7 +32,11 @@
   rpc ShowIprpcData(QueryShowIprpcDataRequest) returns (QueryShowIprpcDataResponse) {
     option (google.api.http).get = "/lavanet/lava/rewards/show_iprpc_data";
   }
-<<<<<<< HEAD
+
+  // ProviderReward queries for the providers reward for their services
+  rpc ProviderReward(QueryProviderRewardRequest) returns (QueryProviderRewardResponse) {
+    option (google.api.http).get = "/lavanet/lava/rewards/provider_reward";
+  }
 
   // IprpcProviderRewardEstimation queries for a provider's current IPRPC reward (relative to its serviced CU)
   rpc IprpcProviderRewardEstimation(QueryIprpcProviderRewardEstimationRequest) returns (QueryIprpcProviderRewardEstimationResponse) {
@@ -43,13 +47,6 @@
   rpc IprpcSpecReward(QueryIprpcSpecRewardRequest) returns (QueryIprpcSpecRewardResponse) {
     option (google.api.http).get = "/lavanet/lava/rewards/iprpc_spec_reward/{spec}";
   }
-=======
-  // ProviderReward queries for the providers reward for their services
-  rpc ProviderReward(QueryProviderRewardRequest) returns (QueryProviderRewardResponse) {
-    option (google.api.http).get = "/lavanet/lava/rewards/provider_reward";
-  }
-
->>>>>>> 4dbcc1d0
   // this line is used by starport scaffolding # 2
 }
 
@@ -99,7 +96,23 @@
   repeated string iprpc_subscriptions = 2;
 }
 
-<<<<<<< HEAD
+// QueryProviderRewardRequest is request type for the Query/ProviderReward RPC method.
+message QueryProviderRewardRequest {
+  string chain_id  = 1;
+  string provider = 2;
+}
+
+message RewardInfo {
+  string chain_id = 1;
+  string provider = 2;
+  cosmos.base.v1beta1.Coin amount = 3 [(gogoproto.nullable) = false];
+}
+
+// QueryProviderRewardResponse is response type for the Query/ProviderReward RPC method.
+message QueryProviderRewardResponse {
+  repeated RewardInfo rewards = 1 [(gogoproto.nullable) = false];
+}
+
 // QueryIprpcProviderRewardEstimationRequest is request type for the Query/IprpcProviderRewardEstimation RPC method.
 message QueryIprpcProviderRewardEstimationRequest {
   string provider = 1;
@@ -119,23 +132,6 @@
 message QueryIprpcSpecRewardResponse {
   repeated IprpcReward iprpc_rewards = 1 [(gogoproto.nullable) = false];
   uint64 current_month_id = 2;
-=======
-// QueryProviderRewardRequest is request type for the Query/ProviderReward RPC method.
-message QueryProviderRewardRequest {
-  string chain_id  = 1;
-  string provider = 2;
-}
-
-message RewardInfo {
-  string chain_id = 1;
-  string provider = 2;
-  cosmos.base.v1beta1.Coin amount = 3 [(gogoproto.nullable) = false];
-}
-
-// QueryProviderRewardResponse is response type for the Query/ProviderReward RPC method.
-message QueryProviderRewardResponse {
-  repeated RewardInfo rewards = 1 [(gogoproto.nullable) = false];
->>>>>>> 4dbcc1d0
 }
 
 // this line is used by starport scaffolding # 3